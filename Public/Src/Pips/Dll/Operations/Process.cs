// Copyright (c) Microsoft. All rights reserved.
// Licensed under the MIT license. See LICENSE file in the project root for full license information.

using System;
using System.Diagnostics.CodeAnalysis;
using System.Diagnostics.ContractsLight;
using System.Linq;
using BuildXL.Utilities;
using BuildXL.Utilities.Collections;
using BuildXL.Utilities.Configuration;

namespace BuildXL.Pips.Operations
{
    /// <summary>
    /// Specification of a Process invocation
    /// </summary>
    public sealed partial class Process : Pip
    {
        /// <summary>
        /// Minimum process weight
        /// </summary>
        public const int MinWeight = 1;

        /// <summary>
        /// Minimum priority.  These pips go last.
        /// </summary>
        public const int MinPriority = 0;

        /// <summary>
        /// Maximum priority.  These pips go first.
        /// </summary>
        public const int MaxPriority = 127;

        /// <summary>
        /// Maximum allowed timeout
        /// </summary>
        public static readonly TimeSpan MaxTimeout = int.MaxValue.MillisecondsToTimeSpan();

        /// <summary>
        /// Process options.
        /// </summary>
        public readonly Options ProcessOptions;

        /// <summary>
        /// Mode for absent path probes under opaque directories.
        /// </summary>
        [PipCaching(FingerprintingRole = FingerprintingRole.Semantic)]
        public readonly AbsentPathProbeInUndeclaredOpaquesMode ProcessAbsentPathProbeInUndeclaredOpaquesMode;

        /// <summary>
        /// If valid, load standard input from that file
        /// </summary>
        [PipCaching(FingerprintingRole = FingerprintingRole.Content)]
        public FileArtifact StandardInputFile => StandardInput.File;

        /// <summary>
        /// If valid, use the data as the standard input.
        /// </summary>
        [PipCaching(FingerprintingRole = FingerprintingRole.Semantic)]
        public PipData StandardInputData => StandardInput.Data;

        /// <summary>
        /// If valid, a standard input is present.
        /// </summary>
        public StandardInput StandardInput { get; }

        /// <summary>
        /// If valid, store standard output in that file
        /// </summary>
        [PipCaching(FingerprintingRole = FingerprintingRole.Semantic)]
        public FileArtifact StandardOutput { get; }

        /// <summary>
        /// If valid, store standard error in that file
        /// </summary>
        [PipCaching(FingerprintingRole = FingerprintingRole.Semantic)]
        public FileArtifact StandardError { get; }

        /// <summary>
        /// Location where standard output / error may be written to.
        /// Must be valid if any of <see cref="StandardOutput" />, <see cref="StandardError" /> properties are not valid.
        /// </summary>
        /// <remarks>
        /// This property does not participate in cache fingerprinting,
        /// as it doesn't lead to any output that in turn could be consumed by any other tool.
        /// The directory and any files placed in that directory will only be consumed by log events.
        /// </remarks>
        [PipCaching(FingerprintingRole = FingerprintingRole.None)]
        public AbsolutePath StandardDirectory { get; }

        /// <summary>
        /// Directory unique to this pip under which outputs may be written.
        /// </summary>
        /// <remarks>
        /// This property does not participate in cache fingerprinting,
        /// If set, this corresponds to the unique output directory as provided by a pip builder.
        /// </remarks>
        [PipCaching(FingerprintingRole = FingerprintingRole.None)]
        public AbsolutePath UniqueOutputDirectory { get; }

        /// <summary>
        /// Directory unique to this pip under which redirected directories can be created. Used to virtualize
        /// inputs and outputs when the process runs in a container.
        /// </summary>
        /// <remarks>
        /// This property does not participate in cache fingerprinting,
        /// This is set when <see cref="Options.NeedsToRunInContainer"/> is specified, otherwise is invalid
        /// </remarks>
        [PipCaching(FingerprintingRole = FingerprintingRole.None)]
        public AbsolutePath UniqueRedirectedDirectoryRoot { get; }

        /// <summary>
        /// File path of which the source shange affected inputs are written into.
        /// </summary>
        [PipCaching(FingerprintingRole = FingerprintingRole.None)]
        public FileArtifact ChangeAffectedInputListWrittenFilePath { get; }

        /// <summary>
        /// If valid, points to the response (that is also referenced by <see cref="Arguments" />).
        /// </summary>
        [PipCaching(FingerprintingRole = FingerprintingRole.None)]
        public FileArtifact ResponseFile { get; }

        /// <summary>
        /// If valid, has the contents that should be written to <see cref="ResponseFile"/> before the process is executed
        /// </summary>
        [PipCaching(FingerprintingRole = FingerprintingRole.None)]
        public PipData ResponseFileData { get; }

        /// <summary>
        /// The tool to execute.
        /// </summary>
        [PipCaching(FingerprintingRole = FingerprintingRole.Content)]
        public FileArtifact Executable { get; }

        /// <summary>
        /// The description of the tool associated with the pip, or StringId.Invalid if the pip doesn't map to a tool.
        /// </summary>
        [PipCaching(FingerprintingRole = FingerprintingRole.None)]
        public readonly StringId ToolDescription;

        /// <summary>
        /// The working directory of the process.
        /// </summary>
        [PipCaching(FingerprintingRole = FingerprintingRole.Semantic)]
        public AbsolutePath WorkingDirectory { get; }

        /// <summary>
        /// The Arguments to the process.
        /// </summary>
        [PipCaching(FingerprintingRole = FingerprintingRole.Semantic)]
        public PipData Arguments { get; }

        /// <summary>
        /// The environment variables.
        /// </summary>
        [SuppressMessage("Microsoft.Performance", "CA1819:PropertiesShouldNotReturnArrays")]
        [PipCaching(FingerprintingRole = FingerprintingRole.Semantic)]
        public ReadOnlyArray<EnvironmentVariable> EnvironmentVariables { get; }

        /// <summary>
        /// An interval value that indicates after which time a tool will start issuing warnings that it is running longer than
        /// anticipated.
        /// </summary>
        [PipCaching(FingerprintingRole = FingerprintingRole.Semantic)]
        public TimeSpan? WarningTimeout { get; }

        /// <summary>
        /// A hard timeout after which the Process will be marked as failing due to timeout and terminated.
        /// </summary>
        [PipCaching(FingerprintingRole = FingerprintingRole.Semantic)]
        public TimeSpan? Timeout { get; }

        /// <summary>
        /// File dependencies. Each member of the array is distinct.
        /// </summary>
        /// <remarks>
        /// <code>Dependencies</code> and
        /// <code>Outputs</code>
        /// together must mention all file artifacts referenced by other properties of this Pip.
        /// </remarks>
        [SuppressMessage("Microsoft.Performance", "CA1819:PropertiesShouldNotReturnArrays")]
        [PipCaching(FingerprintingRole = FingerprintingRole.Content)]
        public ReadOnlyArray<FileArtifact> Dependencies { get; }

        /// <summary>
        /// Directory dependencies. Each member of the array is distinct.
        /// </summary>
        [SuppressMessage("Microsoft.Performance", "CA1819:PropertiesShouldNotReturnArrays")]
        [PipCaching(FingerprintingRole = FingerprintingRole.Content)]
        public ReadOnlyArray<DirectoryArtifact> DirectoryDependencies { get; private set; }

        /// <summary>
        /// Order-only dependencies.
        /// </summary>
        /// <remarks>
        /// Order dependencies should not contribute to fingerprinting. As the name implies,
        /// order dependencies only affect the order of process executions. Order dependencies
        /// do not affect the outputs of a process execution, i.e., the outputs are only affected
        /// by files or dependencies that the process consumes, as well as the command-line argument.
        /// So cache look-up should not depend on the order dependencies.
        /// </remarks>
        [SuppressMessage("Microsoft.Performance", "CA1819:PropertiesShouldNotReturnArrays")]
        [PipCaching(FingerprintingRole = FingerprintingRole.None)]
        public ReadOnlyArray<PipId> OrderDependencies { get; }

        /// <summary>
        /// External file dependencies
        /// </summary>
        /// <remarks>
        /// These are file dependencies that are not tracked by the scheduler,
        /// but which must still be declared to make the Detour-based file access watcher happy.
        /// </remarks>
        [SuppressMessage("Microsoft.Performance", "CA1819:PropertiesShouldNotReturnArrays")]
        [PipCaching(FingerprintingRole = FingerprintingRole.Semantic)]
        public ReadOnlyArray<AbsolutePath> UntrackedPaths { get; }

        /// <summary>
        /// External file dependencies
        /// </summary>
        /// <remarks>
        /// These are entire subdirectory dependencies that are not tracked by the scheduler,
        /// but which must still be declared to make the Detour-based file access watcher happy.
        /// </remarks>
        [SuppressMessage("Microsoft.Performance", "CA1819:PropertiesShouldNotReturnArrays")]
        [PipCaching(FingerprintingRole = FingerprintingRole.Semantic)]
        public ReadOnlyArray<AbsolutePath> UntrackedScopes { get; }

        /// <summary>
        /// Optional list of exit codes that represent success. If <code>null</code>, only 0 represents success.
        /// </summary>
        [SuppressMessage("Microsoft.Performance", "CA1819:PropertiesShouldNotReturnArrays")]
        [PipCaching(FingerprintingRole = FingerprintingRole.Semantic)]
        public ReadOnlyArray<int> SuccessExitCodes { get; }

        /// <summary>
        /// Optional list of exit codes that makes BuildXL retry the process.
        /// </summary>
        [SuppressMessage("Microsoft.Performance", "CA1819:PropertiesShouldNotReturnArrays")]
        [PipCaching(FingerprintingRole = FingerprintingRole.None)]
        public ReadOnlyArray<int> RetryExitCodes { get; }

        /// <summary>
        /// Optional regular expression to detect warnings in console error / output.
        /// </summary>
        [PipCaching(FingerprintingRole = FingerprintingRole.Semantic)]
        public RegexDescriptor WarningRegex { get; }

        /// <summary>
        /// Optional regular expression to detect errors in console error / output.
        /// </summary>
        [PipCaching(FingerprintingRole = FingerprintingRole.Semantic)]
        public RegexDescriptor ErrorRegex { get; }

        /// <summary>
        /// When false (or not set): process output is scanned for error messages line by line;
        /// 'errorRegex' is applied to each line and if ANY match is found the ENTIRE line is reported.
        /// 
        /// When true: process output is scanned in chunks of up to 1000 lines; 'errorRegex' is applied to
        /// each chunk and only the matches are reported.Furthermore, if 'errorRegex' contains a capture
        /// group named "ErrorMessage", the value of that group is reported; otherwise, the value of the
        /// entire match is reported.
        /// 
        ///   NOTE: because this scanning is done against chunks of text (instead of the entire process output),
        ///         false negatives are possible if an error message spans across multiple chunks.  The scanning
        ///         is done in chunks because attempting to construct a single string from the entire process
        ///         output can easily lead to OutOfMemory exception.
        /// </summary>
        /// <remarks>
        /// Regarding fingerprinting: <see cref="ErrorRegex"/> is currently a part of the process fingerprint, 
        /// even though it cannot affect the outcome (success vs failure) of the process.  This is kind of
        /// strange and should probably be changed in the future.  In that vain, <see cref="EnableMultiLineErrorScanning"/>
        /// is decided to not be included in the process fingerprint.
        /// </remarks>
        [PipCaching(FingerprintingRole = FingerprintingRole.None)]
        public bool EnableMultiLineErrorScanning { get; }

        /// <summary>
        /// File outputs. Each member of the array is distinct.
        /// </summary>
        /// <remarks>
        /// <code>Dependencies</code> and <code>Outputs</code>
        /// together must mention all file artifacts referenced by other properties of this Pip.
        /// Every output artifact contains an <see cref="FileExistence"/> attribute associated with it.
        /// </remarks>
        [SuppressMessage("Microsoft.Performance", "CA1819:PropertiesShouldNotReturnArrays")]
        [PipCaching(FingerprintingRole = FingerprintingRole.Semantic)]
        public ReadOnlyArray<FileArtifactWithAttributes> FileOutputs { get; }

        /// <summary>
        /// Directory outputs. Each member of the array is distinct.
        /// </summary>
        [SuppressMessage("Microsoft.Performance", "CA1819:PropertiesShouldNotReturnArrays")]
        [PipCaching(FingerprintingRole = FingerprintingRole.Semantic)]
        public ReadOnlyArray<DirectoryArtifact> DirectoryOutputs { get; }

        /// <summary>
        /// Information about how many semaphore units this pip needs to acquire.
        /// </summary>
        [SuppressMessage("Microsoft.Performance", "CA1819:PropertiesShouldNotReturnArrays")]
        [PipCaching(FingerprintingRole = FingerprintingRole.None)]
        public ReadOnlyArray<ProcessSemaphoreInfo> Semaphores { get; }

        /// <summary>
        /// The temp directory, if access is allowed.
        /// </summary>
        [PipCaching(FingerprintingRole = FingerprintingRole.None)]
        public AbsolutePath TempDirectory { get; }

        /// <summary>
        /// Additional temp directories, but none of them are set to TEMP or TMP.
        /// </summary>
        [SuppressMessage("Microsoft.Performance", "CA1819:PropertiesShouldNotReturnArrays")]
        [PipCaching(FingerprintingRole = FingerprintingRole.None)]
        public ReadOnlyArray<AbsolutePath> AdditionalTempDirectories { get; }

        /// <summary>
        /// Indicates whether this is a shutdown process for a service.
        /// </summary>
        [PipCaching(FingerprintingRole = FingerprintingRole.None)]
        public ServiceInfo ServiceInfo { get; }

        /// <summary>
        /// The # of process slots this process requires when limiting concurrency of process pips.
        /// The total weight of all proceses running concurrently must be less than or equal to the number of available process slots.
        /// The # of available process slots is typically a function of the number of cores on the machine, but can also be limited by runtime resource exhaustion or be set per-build by configuration.
        /// Valid input range for the weight is [min Int32, max Int32] though all values will be effectively coerced to fit within [1, # of process slots]
        /// If a given weight is greater than or equal to # of available process slots, the process will run alone.
        /// </summary>
        [PipCaching(FingerprintingRole = FingerprintingRole.None)]
        public int Weight { get; }

        /// <summary>
        /// Priority hint for scheduling a process pip.
        /// Higher priorities will be scheduled before lower priorities.
        /// Minimum value is 0, max is 99
        /// </summary>
        [PipCaching(FingerprintingRole = FingerprintingRole.None)]
        public int Priority { get; }

        /// <summary>
        /// A helper flag to indicate if the Test for execution retries is executing.
        /// </summary>
        public bool TestRetries { get; }

        /// <summary>
        /// Whether this Process is a start or shutdown pip for a service
        /// </summary>
        [Pure]
        public bool IsStartOrShutdownKind => ServiceInfo != null && ServiceInfo.IsStartOrShutdownKind;

        /// <summary>
        /// File/directory output paths that are preserved if <see cref="AllowPreserveOutputs"/> is enabled. 
        /// </summary>
        /// <remarks>
        /// If the list is empty, all file and directory outputs are preserved. If the list is not empty,
        /// only given paths are preserved and the rest is deleted.
        /// </remarks>
        [SuppressMessage("Microsoft.Performance", "CA1819:PropertiesShouldNotReturnArrays")]
        [PipCaching(FingerprintingRole = FingerprintingRole.Semantic)]
        public ReadOnlyArray<AbsolutePath> PreserveOutputWhitelist { get; }

        /// <summary>
        /// Class constructor
        /// </summary>
        public Process(
            FileArtifact executable,
            AbsolutePath workingDirectory,
            PipData arguments,
            FileArtifact responseFile,
            PipData responseFileData,
            ReadOnlyArray<EnvironmentVariable> environmentVariables,
            StandardInput standardInput,
            FileArtifact standardOutput,
            FileArtifact standardError,
            AbsolutePath standardDirectory,
            TimeSpan? warningTimeout,
            TimeSpan? timeout,
            ReadOnlyArray<FileArtifact> dependencies,
            ReadOnlyArray<FileArtifactWithAttributes> outputs,
            ReadOnlyArray<DirectoryArtifact> directoryDependencies,
            ReadOnlyArray<DirectoryArtifact> directoryOutputs,
            ReadOnlyArray<PipId> orderDependencies,
            ReadOnlyArray<AbsolutePath> untrackedPaths,
            ReadOnlyArray<AbsolutePath> untrackedScopes,
            ReadOnlyArray<StringId> tags,
            ReadOnlyArray<int> successExitCodes,
            ReadOnlyArray<ProcessSemaphoreInfo> semaphores,
            PipProvenance provenance,
            StringId toolDescription,
            ReadOnlyArray<AbsolutePath> additionalTempDirectories,
            RegexDescriptor warningRegex = default,
            RegexDescriptor errorRegex = default,
            bool enableMultiLineErrorScanning = false,
            AbsolutePath uniqueOutputDirectory = default,
            AbsolutePath uniqueRedirectedDirectoryRoot = default,
            AbsolutePath tempDirectory = default,
            Options options = default,
            bool testRetries = false,
            ServiceInfo serviceInfo = null,
            ReadOnlyArray<int>? retryExitCodes = null,
            ReadOnlyArray<PathAtom>? allowedSurvivingChildProcessNames = null,
            TimeSpan? nestedProcessTerminationTimeout = null,
            AbsentPathProbeInUndeclaredOpaquesMode absentPathProbeMode = AbsentPathProbeInUndeclaredOpaquesMode.Unsafe,
            DoubleWritePolicy doubleWritePolicy = DoubleWritePolicy.DoubleWritesAreErrors,
            ContainerIsolationLevel containerIsolationLevel = ContainerIsolationLevel.None,
            int? weight = null,
            int? priority = null,
            ReadOnlyArray<AbsolutePath>? preserveOutputWhitelist = null,
            FileArtifact changeAffectedInputListWrittenFilePath = default)
        {
            Contract.Requires(executable.IsValid);
            Contract.Requires(workingDirectory.IsValid);
            Contract.Requires(arguments.IsValid);
            Contract.RequiresForAll(environmentVariables, environmentVariable => environmentVariable.Name.IsValid);
            Contract.RequiresForAll(environmentVariables, environmentVariable => environmentVariable.Value.IsValid ^ environmentVariable.IsPassThrough);
            Contract.Requires(dependencies.IsValid);
            Contract.RequiresForAll(dependencies, dependency => dependency.IsValid);
            Contract.Requires(directoryDependencies.IsValid);
            Contract.RequiresForAll(directoryDependencies, directoryDependency => directoryDependency.IsValid);
            Contract.Requires(outputs.IsValid);
            Contract.RequiresForAll(outputs, output => output.IsValid);
            Contract.Requires(directoryOutputs.IsValid);
            Contract.RequiresForAll(outputs, output => !output.IsSourceFile);
            Contract.RequiresForAll(directoryOutputs, directoryOutput => directoryOutput.IsValid);
            Contract.Requires(orderDependencies.IsValid);
            Contract.RequiresForAll(orderDependencies, dependency => dependency != PipId.Invalid);
            Contract.Requires(untrackedPaths.IsValid);
            Contract.RequiresForAll(untrackedPaths, path => path.IsValid);
            Contract.Requires(untrackedScopes.IsValid);
            Contract.RequiresForAll(untrackedScopes, scope => scope.IsValid);
            Contract.Requires(!timeout.HasValue || timeout.Value <= MaxTimeout);
            Contract.Requires(standardDirectory.IsValid || (standardOutput.IsValid && standardError.IsValid));
            Contract.Requires(provenance != null);
            Contract.Requires(additionalTempDirectories.IsValid);
            Contract.RequiresForAll(additionalTempDirectories, path => path.IsValid);
            Contract.Requires(tags.IsValid);
            // If the process needs to run in a container, the redirected directory has to be set
            Contract.Requires((options & Options.NeedsToRunInContainer) == Options.None || uniqueRedirectedDirectoryRoot.IsValid);

#if DEBUG   // a little too expensive for release builds
            Contract.Requires(Contract.Exists(dependencies, d => d == executable), "The executable must be declared as a dependency");
            Contract.Requires(
                !standardInput.IsFile || Contract.Exists(dependencies, d => d == standardInput.File),
                "If provided, the standard-input artifact must be declared as a dependency");
            Contract.Requires(
                !standardOutput.IsValid || Contract.Exists(outputs, o => o.ToFileArtifact() == standardOutput),
                "If provided, the standard-error artifact must be declared as an expected output");
            Contract.Requires(
                !standardError.IsValid || Contract.Exists(outputs, o => o.ToFileArtifact() == standardError),
                "If provided, the standard-error artifact must be declared as an expected output");
            Contract.Requires(
                !responseFile.IsValid ^ responseFileData.IsValid,
                "If provided, the response-file artifact must have a corresponding ResponseFileData");

            Contract.Requires(outputs.Length == outputs.Distinct().Count());
            Contract.Requires(directoryOutputs.Length == directoryOutputs.Distinct().Count());
            Contract.Requires(dependencies.Length == dependencies.Distinct().Count());
            Contract.Requires(directoryDependencies.Length == directoryDependencies.Distinct().Count());
            Contract.Requires(untrackedPaths.Length == untrackedPaths.Distinct().Count());
            Contract.Requires(untrackedScopes.Length == untrackedScopes.Distinct().Count());
            Contract.Requires(additionalTempDirectories.Length == additionalTempDirectories.Distinct().Count());
            Contract.RequiresForAll(semaphores, s => s.IsValid);
            Contract.Requires(semaphores.Length == semaphores.Distinct().Count());
#endif

            Provenance = provenance;
            Tags = tags;
            Executable = executable;
            ToolDescription = toolDescription;
            WorkingDirectory = workingDirectory;
            Arguments = arguments;
            ResponseFile = responseFile;
            ResponseFileData = responseFileData;
            StandardOutput = standardOutput;
            StandardError = standardError;
            StandardInput = standardInput;
            StandardDirectory = standardDirectory;
            WarningTimeout = warningTimeout;
            Timeout = timeout;

            // We allow any IEnumerable for these fields, but perform a copy up-front. 
            // See the remarks of RemoveDuplicateFileArtifacts for why it is used on the input / output lists.
            Dependencies = dependencies;
            DirectoryDependencies = directoryDependencies;
            FileOutputs = outputs;
            DirectoryOutputs = directoryOutputs;
            OrderDependencies = orderDependencies;
            UntrackedPaths = untrackedPaths;
            UntrackedScopes = untrackedScopes;
            EnvironmentVariables = environmentVariables;
            SuccessExitCodes = successExitCodes;
            RetryExitCodes = retryExitCodes ?? ReadOnlyArray<int>.Empty;
            WarningRegex = warningRegex;
            ErrorRegex = errorRegex;
            EnableMultiLineErrorScanning = enableMultiLineErrorScanning;
            UniqueOutputDirectory = uniqueOutputDirectory;
            UniqueRedirectedDirectoryRoot = uniqueRedirectedDirectoryRoot;
            Semaphores = semaphores;
            TempDirectory = tempDirectory;
            TestRetries = testRetries;
            ServiceInfo = serviceInfo;
            AdditionalTempDirectories = additionalTempDirectories;
            AllowedSurvivingChildProcessNames = allowedSurvivingChildProcessNames ?? ReadOnlyArray<PathAtom>.Empty;
            NestedProcessTerminationTimeout = nestedProcessTerminationTimeout;
            ProcessAbsentPathProbeInUndeclaredOpaquesMode = absentPathProbeMode;
            DoubleWritePolicy = doubleWritePolicy;
            ContainerIsolationLevel = containerIsolationLevel;
            Weight = weight.HasValue && weight.Value >= MinWeight ? weight.Value : MinWeight;
            Priority = priority.HasValue && priority.Value >= MinPriority ? (priority <= MaxPriority ? priority.Value : MaxPriority) : MinPriority;
            PreserveOutputWhitelist = preserveOutputWhitelist ?? ReadOnlyArray<AbsolutePath>.Empty;
            ChangeAffectedInputListWrittenFilePath = changeAffectedInputListWrittenFilePath;

            if (PreserveOutputWhitelist.Length != 0)
            {
                options |= Options.HasPreserveOutputWhitelist;
            }

            ProcessOptions = options;
        }

        /// <summary>
        /// Clone and override select properties.
        /// </summary>
        public Process Override(
            FileArtifact? executable = null,
            AbsolutePath? workingDirectory = null,
            PipData? arguments = null,
            FileArtifact? responseFile = null,
            PipData? responseFileData = null,
            ReadOnlyArray<EnvironmentVariable>? environmentVariables = null,
            StandardInput? standardInput = null,
            FileArtifact? standardOutput = null,
            FileArtifact? standardError = null,
            AbsolutePath? standardDirectory = null,
            TimeSpan? warningTimeout = null,
            TimeSpan? timeout = null,
            ReadOnlyArray<FileArtifact>? dependencies = null,
            ReadOnlyArray<FileArtifactWithAttributes>? fileOutputs = null,
            ReadOnlyArray<DirectoryArtifact>? directoryDependencies = null,
            ReadOnlyArray<DirectoryArtifact>? directoryOutputs = null,
            ReadOnlyArray<PipId>? orderDependencies = null,
            ReadOnlyArray<AbsolutePath>? untrackedPaths = null,
            ReadOnlyArray<AbsolutePath>? untrackedScopes = null,
            ReadOnlyArray<StringId>? tags = null,
            ReadOnlyArray<int>? successExitCodes = null,
            ReadOnlyArray<ProcessSemaphoreInfo>? semaphores = null,
            PipProvenance provenance = null,
            StringId? toolDescription = null,
            ReadOnlyArray<AbsolutePath>? additionalTempDirectories = null,
            RegexDescriptor? warningRegex = null,
            RegexDescriptor? errorRegex = null,
            AbsolutePath? uniqueOutputDirectory = null,
            AbsolutePath? redirectedDirectoryRoot = null,
            AbsolutePath? tempDirectory = null,
            Options? options = null,
            bool? testRetries = null,
            ServiceInfo serviceInfo = null,
            ReadOnlyArray<int>? retryExitCodes = null,
            ReadOnlyArray<PathAtom>? allowedSurvivingChildProcessNames = null,
            TimeSpan? nestedProcessTerminationTimeout = null,
            AbsentPathProbeInUndeclaredOpaquesMode absentPathProbeMode = AbsentPathProbeInUndeclaredOpaquesMode.Unsafe,
            DoubleWritePolicy doubleWritePolicy = DoubleWritePolicy.DoubleWritesAreErrors,
            ContainerIsolationLevel containerIsolationLevel = ContainerIsolationLevel.None,
            int? weight = null,
            int? priority = null,
            ReadOnlyArray<AbsolutePath>? preserveOutputWhitelist = null,
<<<<<<< HEAD
            bool? enableMultiLineErrorScanning = null)
=======
            FileArtifact? changeAffectedInputListWrittenFilePath = default)
>>>>>>> fb36200f
        {
            return new Process(
                executable ?? Executable,
                workingDirectory ?? WorkingDirectory,
                arguments ?? Arguments,
                responseFile ?? ResponseFile,
                responseFileData ?? ResponseFileData,
                environmentVariables ?? EnvironmentVariables,
                standardInput ?? StandardInput,
                standardOutput ?? StandardOutput,
                standardError ?? StandardError,
                standardDirectory ?? StandardDirectory,
                warningTimeout ?? WarningTimeout,
                timeout ?? Timeout,
                dependencies ?? Dependencies,
                fileOutputs ?? FileOutputs,
                directoryDependencies ?? DirectoryDependencies,
                directoryOutputs ?? DirectoryOutputs,
                orderDependencies ?? OrderDependencies,
                untrackedPaths ?? UntrackedPaths,
                untrackedScopes ?? UntrackedScopes,
                tags ?? Tags,
                successExitCodes ?? SuccessExitCodes,
                semaphores ?? Semaphores,
                provenance ?? Provenance,
                toolDescription ?? ToolDescription,
                additionalTempDirectories ?? AdditionalTempDirectories,
                warningRegex ?? WarningRegex,
                errorRegex ?? ErrorRegex,
                enableMultiLineErrorScanning ?? EnableMultiLineErrorScanning,
                uniqueOutputDirectory ?? UniqueOutputDirectory,
                redirectedDirectoryRoot ?? UniqueRedirectedDirectoryRoot,
                tempDirectory ?? TempDirectory,
                options ?? ProcessOptions,
                testRetries ?? TestRetries,
                serviceInfo ?? ServiceInfo,
                retryExitCodes ?? RetryExitCodes,
                allowedSurvivingChildProcessNames,
                nestedProcessTerminationTimeout,
                absentPathProbeMode,
                doubleWritePolicy,
                containerIsolationLevel,
                weight,
                priority,
                preserveOutputWhitelist ?? PreserveOutputWhitelist,
                changeAffectedInputListWrittenFilePath ?? ChangeAffectedInputListWrittenFilePath);
        }

        /// <inheritdoc />
        public override ReadOnlyArray<StringId> Tags { get; }

        /// <inheritdoc />
        public override PipProvenance Provenance { get; }

        /// <inheritdoc />
        public override PipType PipType => PipType.Process;

        /// <summary>
        /// Whether to ignore nested processes when considering dependencies
        /// </summary>
        [PipCaching(FingerprintingRole = FingerprintingRole.Semantic)]
        public bool HasUntrackedChildProcesses => (ProcessOptions & Options.HasUntrackedChildProcesses) != 0;

        /// <summary>
        /// Indicates whether the tool produces path independent outputs (i.e., tool outputs contain full paths).
        /// </summary>
        [PipCaching(FingerprintingRole = FingerprintingRole.None)]
        public bool ProducesPathIndependentOutputs => (ProcessOptions & Options.ProducesPathIndependentOutputs) != 0;

        /// <summary>
        /// Indicates if the outputs of this process must be left writable (the build engine may not defensively make them readonly).
        /// This prevents hardlinking of these outputs into the build cache, even if otherwise enabled.
        /// </summary>
        [PipCaching(FingerprintingRole = FingerprintingRole.None)]
        public bool OutputsMustRemainWritable => (ProcessOptions & Options.OutputsMustRemainWritable) != 0;

        /// <summary>
        /// Whether this process requires admin privilege
        /// </summary>
        [PipCaching(FingerprintingRole = FingerprintingRole.Semantic)]
        public bool RequiresAdmin => (ProcessOptions & Options.RequiresAdmin) != 0;

        /// <summary>
        /// Indicates the process may run without deleting prior outputs from a previous run.
        /// </summary>
        public bool AllowPreserveOutputs => (ProcessOptions & Options.AllowPreserveOutputs) != 0;

        /// <summary>
        /// Indicates the process run for tool that has incremental build capability.
        /// </summary>
        public bool IncrementalTool => (ProcessOptions & Options.IncrementalTool) == Options.IncrementalTool;

        /// <summary>
        /// Indicates whether this is a light process.
        /// </summary>
        public bool IsLight => (ProcessOptions & Options.IsLight) != 0;

        /// <summary>
        /// Indicates whether this is a service process.
        /// </summary>
        public bool IsService => ServiceInfo != null && ServiceInfo.Kind == ServicePipKind.Service;

        /// <summary>
        /// <see cref="Options.AllowUndeclaredSourceReads"/>
        /// </summary>
        [PipCaching(FingerprintingRole = FingerprintingRole.Semantic)]
        public bool AllowUndeclaredSourceReads => (ProcessOptions & Options.AllowUndeclaredSourceReads) != 0;

        /// <summary>
        /// <see cref="Options.NeedsToRunInContainer"/>
        /// </summary>
        [PipCaching(FingerprintingRole = FingerprintingRole.Semantic)]
        public bool NeedsToRunInContainer => (ProcessOptions & Options.NeedsToRunInContainer) != 0;

        /// <summary>
        /// Shortcut; <see cref="ServiceInfo.ShutdownPipId"/>.
        /// </summary>
        public PipId ShutdownProcessPipId => ServiceInfo?.ShutdownPipId ?? PipId.Invalid;

        /// <summary>
        /// Shortcut; <see cref="ServiceInfo.ServicePipDependencies"/>.
        /// </summary>
        public ReadOnlyArray<PipId> ServicePipDependencies => ServiceInfo?.ServicePipDependencies ?? ReadOnlyArray<PipId>.Empty;

        /// <summary>
        /// Returns the name of the tool
        /// </summary>
        public PathAtom GetToolName(PathTable pathTable) => Executable.Path.GetName(pathTable);

        /// <summary>
        /// The process names, e.g. "mspdbsrv.exe", allowed to be cleaned up by a process pip sandbox job object
        /// without throwing a build error DX0041.
        /// </summary>
        public ReadOnlyArray<PathAtom> AllowedSurvivingChildProcessNames { get; }

        /// <summary>
        /// Wall clock time limit to wait for nested processes to exit after main process has terminated.
        /// Default value is 30 seconds (SandboxedProcessInfo.DefaultNestedProcessTerminationTimeout).
        /// </summary>
        public TimeSpan? NestedProcessTerminationTimeout { get; }

        /// <summary>
        /// Indicates whether this pip is configured to always miss
        /// </summary>
        public bool DisableCacheLookup => (ProcessOptions & Options.DisableCacheLookup) != 0;

        /// <summary>
        /// What policy to apply when merging redirected outputs back
        /// </summary>
        /// <remarks>
        /// Only makes sense when <see cref="NeedsToRunInContainer"/> is true
        /// </remarks>
        [PipCaching(FingerprintingRole = FingerprintingRole.Semantic)]
        public DoubleWritePolicy DoubleWritePolicy { get; }

        /// <summary>
        /// How much of this process (in terms of inputs and outputs) should be isolated in the container
        /// </summary>
        /// <remarks>
        /// Only makes sense when <see cref="NeedsToRunInContainer"/> is true
        /// </remarks>
        [PipCaching(FingerprintingRole = FingerprintingRole.Semantic)]
        public ContainerIsolationLevel ContainerIsolationLevel { get; }

        internal void UnsafeUpdateDirectoryDependencies(ReadOnlyArray<DirectoryArtifact> newDirectoryDependencies)
        {
            DirectoryDependencies = newDirectoryDependencies;
        }

        #region PipUniqueOutputHash

        /// <summary>
        /// Caches the unique output hash computed by <see cref="TryComputePipUniqueOutputHash(PathTable, out long, PathExpander)"/>.
        /// </summary>
        private long? m_cachedUniqueOutputHash;

        /// <summary>
        /// The delimiter for different inputs to the unique output hash computed by <see cref="TryComputePipUniqueOutputHash(PathTable, out long, PathExpander)"/>.
        /// </summary>
        private const char UniqueOutputHashDelimiter = ':';

        /// <summary>
        /// Attempts to create a unique string identifier for a pip based off the pip's declared outputs. 
        /// All outputs in BuildXL are unique to one pip (except for shared opaque directories),
        /// so the first output declared can be used to identify a pip across builds.
        /// </summary>
        /// <returns>
        /// True, if a hash can be computed based off a pip's declared outputs that would reliably and uniquely identify the pip across pips;
        /// otherwise, false.
        /// </returns>
        public bool TryComputePipUniqueOutputHash(PathTable pathTable, out long pipUniqueOutputHash, PathExpander pathExpander = null)
        {
            // All pips must have produce at least one output
            Contract.Assert(FileOutputs.Length + DirectoryOutputs.Length > 0);

            if (m_cachedUniqueOutputHash.HasValue)
            {
                pipUniqueOutputHash = m_cachedUniqueOutputHash.Value;
                return true;
            }

            pipUniqueOutputHash = -1;

            AbsolutePath outputPath;
            int rewriteCount = -1;  
            // Arbitrarily use file outputs before directory outputs
            if (FileOutputs.IsValid && FileOutputs.Length > 0)
            {
                var output = FileOutputs[0];
                outputPath = output.Path;
                rewriteCount = output.RewriteCount;
            }
            else
            {
                var output = DirectoryOutputs[0];

                // There can only be one pip producer for a directory output (opaque directory) with the exception of
                // shared opaque directories.
                // There is no good way to differentiate two pips whose only declared output is the same shared opaque directory,
                // so this function should conservatively bail out for shared opaques.
                if (output.IsSharedOpaque)
                {
                    return false;
                }

                outputPath = DirectoryOutputs[0].Path;
            }

            var pathString = pathExpander == null ? outputPath.ToString(pathTable) : pathExpander.ExpandPath(pathTable, outputPath);
            // A file can have more than one pip producer, so the rewrite count must also be included in the hash
            pipUniqueOutputHash = HashCodeHelper.GetOrdinalIgnoreCaseHashCode64(pathString + UniqueOutputHashDelimiter + rewriteCount.ToString());

            m_cachedUniqueOutputHash = pipUniqueOutputHash;
            return true;
        }
       
        #endregion PipUniqueOutputHash

        #region Serialization
        internal static Process InternalDeserialize(PipReader reader)
        {
            return new Process(
                executable: reader.ReadFileArtifact(),
                workingDirectory: reader.ReadAbsolutePath(),
                arguments: reader.ReadPipData(),
                responseFile: reader.ReadFileArtifact(),
                responseFileData: reader.ReadPipData(),
                environmentVariables: reader.ReadReadOnlyArray(reader1 => ((PipReader)reader1).ReadEnvironmentVariable()),
                standardInput: StandardInput.InternalDeserialize(reader),
                standardOutput: reader.ReadFileArtifact(),
                standardError: reader.ReadFileArtifact(),
                standardDirectory: reader.ReadAbsolutePath(),
                warningTimeout: reader.ReadNullableStruct(reader1 => reader1.ReadTimeSpan()),
                timeout: reader.ReadNullableStruct(reader1 => reader1.ReadTimeSpan()),
                dependencies: reader.ReadReadOnlyArray(reader1 => reader1.ReadFileArtifact()),
                outputs: reader.ReadReadOnlyArray(reader1 => reader1.ReadFileArtifactWithAttributes()),
                directoryDependencies: reader.ReadReadOnlyArray(reader1 => reader1.ReadDirectoryArtifact()),
                directoryOutputs: reader.ReadReadOnlyArray(reader1 => reader1.ReadDirectoryArtifact()),
                orderDependencies: reader.ReadReadOnlyArray(reader1 => ((PipReader)reader1).ReadPipId()),
                untrackedPaths: reader.ReadReadOnlyArray(reader1 => reader1.ReadAbsolutePath()),
                untrackedScopes: reader.ReadReadOnlyArray(reader1 => reader1.ReadAbsolutePath()),
                tags: reader.ReadReadOnlyArray(reader1 => reader1.ReadStringId()),
                successExitCodes: reader.ReadReadOnlyArray(reader1 => reader1.ReadInt32()),
                semaphores: reader.ReadReadOnlyArray(reader1 => ((PipReader)reader1).ReadProcessSemaphoreInfo()),
                provenance: reader.ReadPipProvenance(),
                toolDescription: reader.ReadStringId(),
                additionalTempDirectories: reader.ReadReadOnlyArray(reader1 => reader1.ReadAbsolutePath()),
                warningRegex: reader.ReadRegexDescriptor(),
                errorRegex: reader.ReadRegexDescriptor(),
                enableMultiLineErrorScanning: reader.ReadBoolean(),
                uniqueOutputDirectory: reader.ReadAbsolutePath(),
                uniqueRedirectedDirectoryRoot: reader.ReadAbsolutePath(),
                tempDirectory: reader.ReadAbsolutePath(),
                options: (Options)reader.ReadInt32(),
                serviceInfo: reader.ReadNullable(reader1 => ServiceInfo.InternalDeserialize(reader1)),
                retryExitCodes: reader.ReadReadOnlyArray(r => r.ReadInt32()),
                allowedSurvivingChildProcessNames: reader.ReadReadOnlyArray(reader1 => reader1.ReadPathAtom()),
                nestedProcessTerminationTimeout: reader.ReadNullableStruct(reader1 => reader1.ReadTimeSpan()),
                absentPathProbeMode: (AbsentPathProbeInUndeclaredOpaquesMode)reader.ReadByte(),
                doubleWritePolicy: (DoubleWritePolicy)reader.ReadByte(),
                containerIsolationLevel: (ContainerIsolationLevel)reader.ReadByte(),
                weight: reader.ReadInt32Compact(),
                priority: reader.ReadInt32Compact(),
                preserveOutputWhitelist: reader.ReadReadOnlyArray(r => r.ReadAbsolutePath()),
                changeAffectedInputListWrittenFilePath: reader.ReadFileArtifact()
                );
        }

        /// <inheritdoc />
        internal override void InternalSerialize(PipWriter writer)
        {
            writer.Write(Executable);
            writer.Write(WorkingDirectory);
            writer.Write(Arguments);
            writer.Write(ResponseFile);
            writer.Write(ResponseFileData);
            writer.Write(EnvironmentVariables, (w, v) => ((PipWriter)w).Write(v));
            StandardInput.InternalSerialize(writer);
            writer.Write(StandardOutput);
            writer.Write(StandardError);
            writer.Write(StandardDirectory);
            writer.Write(WarningTimeout, (w, value) => w.Write(value));
            writer.Write(Timeout, (w, value) => w.Write(value));
            writer.Write(Dependencies, (w, v) => w.Write(v));
            writer.Write(FileOutputs, (w, v) => w.Write(v));
            writer.Write(DirectoryDependencies, (w, v) => w.Write(v));
            writer.Write(DirectoryOutputs, (w, v) => w.Write(v));
            writer.Write(OrderDependencies, (w, v) => ((PipWriter)w).Write(v));
            writer.Write(UntrackedPaths, (w, v) => w.Write(v));
            writer.Write(UntrackedScopes, (w, v) => w.Write(v));
            writer.Write(Tags, (w, v) => w.Write(v));
            writer.Write(SuccessExitCodes, (w, v) => w.Write(v));
            writer.Write(Semaphores, (w, v) => ((PipWriter)w).Write(v));
            writer.Write(Provenance);
            writer.Write(ToolDescription);
            writer.Write(AdditionalTempDirectories, (w, v) => w.Write(v));
            writer.Write(WarningRegex);
            writer.Write(ErrorRegex);
            writer.Write(EnableMultiLineErrorScanning);
            writer.Write(UniqueOutputDirectory);
            writer.Write(UniqueRedirectedDirectoryRoot);
            writer.Write(TempDirectory);
            writer.Write((int)ProcessOptions);
            writer.Write(ServiceInfo, ServiceInfo.InternalSerialize);
            writer.Write(RetryExitCodes, (w, v) => w.Write(v));
            writer.Write(AllowedSurvivingChildProcessNames, (w, v) => w.Write(v));
            writer.Write(NestedProcessTerminationTimeout, (w, t) => w.Write(t));
            writer.Write((byte)ProcessAbsentPathProbeInUndeclaredOpaquesMode);
            writer.Write((byte)DoubleWritePolicy);
            writer.Write((byte)ContainerIsolationLevel);
            writer.WriteCompact(Weight);
            writer.WriteCompact(Priority);
            writer.Write(PreserveOutputWhitelist, (w, v) => w.Write(v));
            writer.Write(ChangeAffectedInputListWrittenFilePath);
        }
        #endregion
    }
}
<|MERGE_RESOLUTION|>--- conflicted
+++ resolved
@@ -1,910 +1,907 @@
-// Copyright (c) Microsoft. All rights reserved.
-// Licensed under the MIT license. See LICENSE file in the project root for full license information.
-
-using System;
-using System.Diagnostics.CodeAnalysis;
-using System.Diagnostics.ContractsLight;
-using System.Linq;
-using BuildXL.Utilities;
-using BuildXL.Utilities.Collections;
-using BuildXL.Utilities.Configuration;
-
-namespace BuildXL.Pips.Operations
-{
-    /// <summary>
-    /// Specification of a Process invocation
-    /// </summary>
-    public sealed partial class Process : Pip
-    {
-        /// <summary>
-        /// Minimum process weight
-        /// </summary>
-        public const int MinWeight = 1;
-
-        /// <summary>
-        /// Minimum priority.  These pips go last.
-        /// </summary>
-        public const int MinPriority = 0;
-
-        /// <summary>
-        /// Maximum priority.  These pips go first.
-        /// </summary>
-        public const int MaxPriority = 127;
-
-        /// <summary>
-        /// Maximum allowed timeout
-        /// </summary>
-        public static readonly TimeSpan MaxTimeout = int.MaxValue.MillisecondsToTimeSpan();
-
-        /// <summary>
-        /// Process options.
-        /// </summary>
-        public readonly Options ProcessOptions;
-
-        /// <summary>
-        /// Mode for absent path probes under opaque directories.
-        /// </summary>
-        [PipCaching(FingerprintingRole = FingerprintingRole.Semantic)]
-        public readonly AbsentPathProbeInUndeclaredOpaquesMode ProcessAbsentPathProbeInUndeclaredOpaquesMode;
-
-        /// <summary>
-        /// If valid, load standard input from that file
-        /// </summary>
-        [PipCaching(FingerprintingRole = FingerprintingRole.Content)]
-        public FileArtifact StandardInputFile => StandardInput.File;
-
-        /// <summary>
-        /// If valid, use the data as the standard input.
-        /// </summary>
-        [PipCaching(FingerprintingRole = FingerprintingRole.Semantic)]
-        public PipData StandardInputData => StandardInput.Data;
-
-        /// <summary>
-        /// If valid, a standard input is present.
-        /// </summary>
-        public StandardInput StandardInput { get; }
-
-        /// <summary>
-        /// If valid, store standard output in that file
-        /// </summary>
-        [PipCaching(FingerprintingRole = FingerprintingRole.Semantic)]
-        public FileArtifact StandardOutput { get; }
-
-        /// <summary>
-        /// If valid, store standard error in that file
-        /// </summary>
-        [PipCaching(FingerprintingRole = FingerprintingRole.Semantic)]
-        public FileArtifact StandardError { get; }
-
-        /// <summary>
-        /// Location where standard output / error may be written to.
-        /// Must be valid if any of <see cref="StandardOutput" />, <see cref="StandardError" /> properties are not valid.
-        /// </summary>
-        /// <remarks>
-        /// This property does not participate in cache fingerprinting,
-        /// as it doesn't lead to any output that in turn could be consumed by any other tool.
-        /// The directory and any files placed in that directory will only be consumed by log events.
-        /// </remarks>
-        [PipCaching(FingerprintingRole = FingerprintingRole.None)]
-        public AbsolutePath StandardDirectory { get; }
-
-        /// <summary>
-        /// Directory unique to this pip under which outputs may be written.
-        /// </summary>
-        /// <remarks>
-        /// This property does not participate in cache fingerprinting,
-        /// If set, this corresponds to the unique output directory as provided by a pip builder.
-        /// </remarks>
-        [PipCaching(FingerprintingRole = FingerprintingRole.None)]
-        public AbsolutePath UniqueOutputDirectory { get; }
-
-        /// <summary>
-        /// Directory unique to this pip under which redirected directories can be created. Used to virtualize
-        /// inputs and outputs when the process runs in a container.
-        /// </summary>
-        /// <remarks>
-        /// This property does not participate in cache fingerprinting,
-        /// This is set when <see cref="Options.NeedsToRunInContainer"/> is specified, otherwise is invalid
-        /// </remarks>
-        [PipCaching(FingerprintingRole = FingerprintingRole.None)]
-        public AbsolutePath UniqueRedirectedDirectoryRoot { get; }
-
-        /// <summary>
-        /// File path of which the source shange affected inputs are written into.
-        /// </summary>
-        [PipCaching(FingerprintingRole = FingerprintingRole.None)]
-        public FileArtifact ChangeAffectedInputListWrittenFilePath { get; }
-
-        /// <summary>
-        /// If valid, points to the response (that is also referenced by <see cref="Arguments" />).
-        /// </summary>
-        [PipCaching(FingerprintingRole = FingerprintingRole.None)]
-        public FileArtifact ResponseFile { get; }
-
-        /// <summary>
-        /// If valid, has the contents that should be written to <see cref="ResponseFile"/> before the process is executed
-        /// </summary>
-        [PipCaching(FingerprintingRole = FingerprintingRole.None)]
-        public PipData ResponseFileData { get; }
-
-        /// <summary>
-        /// The tool to execute.
-        /// </summary>
-        [PipCaching(FingerprintingRole = FingerprintingRole.Content)]
-        public FileArtifact Executable { get; }
-
-        /// <summary>
-        /// The description of the tool associated with the pip, or StringId.Invalid if the pip doesn't map to a tool.
-        /// </summary>
-        [PipCaching(FingerprintingRole = FingerprintingRole.None)]
-        public readonly StringId ToolDescription;
-
-        /// <summary>
-        /// The working directory of the process.
-        /// </summary>
-        [PipCaching(FingerprintingRole = FingerprintingRole.Semantic)]
-        public AbsolutePath WorkingDirectory { get; }
-
-        /// <summary>
-        /// The Arguments to the process.
-        /// </summary>
-        [PipCaching(FingerprintingRole = FingerprintingRole.Semantic)]
-        public PipData Arguments { get; }
-
-        /// <summary>
-        /// The environment variables.
-        /// </summary>
-        [SuppressMessage("Microsoft.Performance", "CA1819:PropertiesShouldNotReturnArrays")]
-        [PipCaching(FingerprintingRole = FingerprintingRole.Semantic)]
-        public ReadOnlyArray<EnvironmentVariable> EnvironmentVariables { get; }
-
-        /// <summary>
-        /// An interval value that indicates after which time a tool will start issuing warnings that it is running longer than
-        /// anticipated.
-        /// </summary>
-        [PipCaching(FingerprintingRole = FingerprintingRole.Semantic)]
-        public TimeSpan? WarningTimeout { get; }
-
-        /// <summary>
-        /// A hard timeout after which the Process will be marked as failing due to timeout and terminated.
-        /// </summary>
-        [PipCaching(FingerprintingRole = FingerprintingRole.Semantic)]
-        public TimeSpan? Timeout { get; }
-
-        /// <summary>
-        /// File dependencies. Each member of the array is distinct.
-        /// </summary>
-        /// <remarks>
-        /// <code>Dependencies</code> and
-        /// <code>Outputs</code>
-        /// together must mention all file artifacts referenced by other properties of this Pip.
-        /// </remarks>
-        [SuppressMessage("Microsoft.Performance", "CA1819:PropertiesShouldNotReturnArrays")]
-        [PipCaching(FingerprintingRole = FingerprintingRole.Content)]
-        public ReadOnlyArray<FileArtifact> Dependencies { get; }
-
-        /// <summary>
-        /// Directory dependencies. Each member of the array is distinct.
-        /// </summary>
-        [SuppressMessage("Microsoft.Performance", "CA1819:PropertiesShouldNotReturnArrays")]
-        [PipCaching(FingerprintingRole = FingerprintingRole.Content)]
-        public ReadOnlyArray<DirectoryArtifact> DirectoryDependencies { get; private set; }
-
-        /// <summary>
-        /// Order-only dependencies.
-        /// </summary>
-        /// <remarks>
-        /// Order dependencies should not contribute to fingerprinting. As the name implies,
-        /// order dependencies only affect the order of process executions. Order dependencies
-        /// do not affect the outputs of a process execution, i.e., the outputs are only affected
-        /// by files or dependencies that the process consumes, as well as the command-line argument.
-        /// So cache look-up should not depend on the order dependencies.
-        /// </remarks>
-        [SuppressMessage("Microsoft.Performance", "CA1819:PropertiesShouldNotReturnArrays")]
-        [PipCaching(FingerprintingRole = FingerprintingRole.None)]
-        public ReadOnlyArray<PipId> OrderDependencies { get; }
-
-        /// <summary>
-        /// External file dependencies
-        /// </summary>
-        /// <remarks>
-        /// These are file dependencies that are not tracked by the scheduler,
-        /// but which must still be declared to make the Detour-based file access watcher happy.
-        /// </remarks>
-        [SuppressMessage("Microsoft.Performance", "CA1819:PropertiesShouldNotReturnArrays")]
-        [PipCaching(FingerprintingRole = FingerprintingRole.Semantic)]
-        public ReadOnlyArray<AbsolutePath> UntrackedPaths { get; }
-
-        /// <summary>
-        /// External file dependencies
-        /// </summary>
-        /// <remarks>
-        /// These are entire subdirectory dependencies that are not tracked by the scheduler,
-        /// but which must still be declared to make the Detour-based file access watcher happy.
-        /// </remarks>
-        [SuppressMessage("Microsoft.Performance", "CA1819:PropertiesShouldNotReturnArrays")]
-        [PipCaching(FingerprintingRole = FingerprintingRole.Semantic)]
-        public ReadOnlyArray<AbsolutePath> UntrackedScopes { get; }
-
-        /// <summary>
-        /// Optional list of exit codes that represent success. If <code>null</code>, only 0 represents success.
-        /// </summary>
-        [SuppressMessage("Microsoft.Performance", "CA1819:PropertiesShouldNotReturnArrays")]
-        [PipCaching(FingerprintingRole = FingerprintingRole.Semantic)]
-        public ReadOnlyArray<int> SuccessExitCodes { get; }
-
-        /// <summary>
-        /// Optional list of exit codes that makes BuildXL retry the process.
-        /// </summary>
-        [SuppressMessage("Microsoft.Performance", "CA1819:PropertiesShouldNotReturnArrays")]
-        [PipCaching(FingerprintingRole = FingerprintingRole.None)]
-        public ReadOnlyArray<int> RetryExitCodes { get; }
-
-        /// <summary>
-        /// Optional regular expression to detect warnings in console error / output.
-        /// </summary>
-        [PipCaching(FingerprintingRole = FingerprintingRole.Semantic)]
-        public RegexDescriptor WarningRegex { get; }
-
-        /// <summary>
-        /// Optional regular expression to detect errors in console error / output.
-        /// </summary>
-        [PipCaching(FingerprintingRole = FingerprintingRole.Semantic)]
-        public RegexDescriptor ErrorRegex { get; }
-
-        /// <summary>
-        /// When false (or not set): process output is scanned for error messages line by line;
-        /// 'errorRegex' is applied to each line and if ANY match is found the ENTIRE line is reported.
-        /// 
-        /// When true: process output is scanned in chunks of up to 1000 lines; 'errorRegex' is applied to
-        /// each chunk and only the matches are reported.Furthermore, if 'errorRegex' contains a capture
-        /// group named "ErrorMessage", the value of that group is reported; otherwise, the value of the
-        /// entire match is reported.
-        /// 
-        ///   NOTE: because this scanning is done against chunks of text (instead of the entire process output),
-        ///         false negatives are possible if an error message spans across multiple chunks.  The scanning
-        ///         is done in chunks because attempting to construct a single string from the entire process
-        ///         output can easily lead to OutOfMemory exception.
-        /// </summary>
-        /// <remarks>
-        /// Regarding fingerprinting: <see cref="ErrorRegex"/> is currently a part of the process fingerprint, 
-        /// even though it cannot affect the outcome (success vs failure) of the process.  This is kind of
-        /// strange and should probably be changed in the future.  In that vain, <see cref="EnableMultiLineErrorScanning"/>
-        /// is decided to not be included in the process fingerprint.
-        /// </remarks>
-        [PipCaching(FingerprintingRole = FingerprintingRole.None)]
-        public bool EnableMultiLineErrorScanning { get; }
-
-        /// <summary>
-        /// File outputs. Each member of the array is distinct.
-        /// </summary>
-        /// <remarks>
-        /// <code>Dependencies</code> and <code>Outputs</code>
-        /// together must mention all file artifacts referenced by other properties of this Pip.
-        /// Every output artifact contains an <see cref="FileExistence"/> attribute associated with it.
-        /// </remarks>
-        [SuppressMessage("Microsoft.Performance", "CA1819:PropertiesShouldNotReturnArrays")]
-        [PipCaching(FingerprintingRole = FingerprintingRole.Semantic)]
-        public ReadOnlyArray<FileArtifactWithAttributes> FileOutputs { get; }
-
-        /// <summary>
-        /// Directory outputs. Each member of the array is distinct.
-        /// </summary>
-        [SuppressMessage("Microsoft.Performance", "CA1819:PropertiesShouldNotReturnArrays")]
-        [PipCaching(FingerprintingRole = FingerprintingRole.Semantic)]
-        public ReadOnlyArray<DirectoryArtifact> DirectoryOutputs { get; }
-
-        /// <summary>
-        /// Information about how many semaphore units this pip needs to acquire.
-        /// </summary>
-        [SuppressMessage("Microsoft.Performance", "CA1819:PropertiesShouldNotReturnArrays")]
-        [PipCaching(FingerprintingRole = FingerprintingRole.None)]
-        public ReadOnlyArray<ProcessSemaphoreInfo> Semaphores { get; }
-
-        /// <summary>
-        /// The temp directory, if access is allowed.
-        /// </summary>
-        [PipCaching(FingerprintingRole = FingerprintingRole.None)]
-        public AbsolutePath TempDirectory { get; }
-
-        /// <summary>
-        /// Additional temp directories, but none of them are set to TEMP or TMP.
-        /// </summary>
-        [SuppressMessage("Microsoft.Performance", "CA1819:PropertiesShouldNotReturnArrays")]
-        [PipCaching(FingerprintingRole = FingerprintingRole.None)]
-        public ReadOnlyArray<AbsolutePath> AdditionalTempDirectories { get; }
-
-        /// <summary>
-        /// Indicates whether this is a shutdown process for a service.
-        /// </summary>
-        [PipCaching(FingerprintingRole = FingerprintingRole.None)]
-        public ServiceInfo ServiceInfo { get; }
-
-        /// <summary>
-        /// The # of process slots this process requires when limiting concurrency of process pips.
-        /// The total weight of all proceses running concurrently must be less than or equal to the number of available process slots.
-        /// The # of available process slots is typically a function of the number of cores on the machine, but can also be limited by runtime resource exhaustion or be set per-build by configuration.
-        /// Valid input range for the weight is [min Int32, max Int32] though all values will be effectively coerced to fit within [1, # of process slots]
-        /// If a given weight is greater than or equal to # of available process slots, the process will run alone.
-        /// </summary>
-        [PipCaching(FingerprintingRole = FingerprintingRole.None)]
-        public int Weight { get; }
-
-        /// <summary>
-        /// Priority hint for scheduling a process pip.
-        /// Higher priorities will be scheduled before lower priorities.
-        /// Minimum value is 0, max is 99
-        /// </summary>
-        [PipCaching(FingerprintingRole = FingerprintingRole.None)]
-        public int Priority { get; }
-
-        /// <summary>
-        /// A helper flag to indicate if the Test for execution retries is executing.
-        /// </summary>
-        public bool TestRetries { get; }
-
-        /// <summary>
-        /// Whether this Process is a start or shutdown pip for a service
-        /// </summary>
-        [Pure]
-        public bool IsStartOrShutdownKind => ServiceInfo != null && ServiceInfo.IsStartOrShutdownKind;
-
-        /// <summary>
-        /// File/directory output paths that are preserved if <see cref="AllowPreserveOutputs"/> is enabled. 
-        /// </summary>
-        /// <remarks>
-        /// If the list is empty, all file and directory outputs are preserved. If the list is not empty,
-        /// only given paths are preserved and the rest is deleted.
-        /// </remarks>
-        [SuppressMessage("Microsoft.Performance", "CA1819:PropertiesShouldNotReturnArrays")]
-        [PipCaching(FingerprintingRole = FingerprintingRole.Semantic)]
-        public ReadOnlyArray<AbsolutePath> PreserveOutputWhitelist { get; }
-
-        /// <summary>
-        /// Class constructor
-        /// </summary>
-        public Process(
-            FileArtifact executable,
-            AbsolutePath workingDirectory,
-            PipData arguments,
-            FileArtifact responseFile,
-            PipData responseFileData,
-            ReadOnlyArray<EnvironmentVariable> environmentVariables,
-            StandardInput standardInput,
-            FileArtifact standardOutput,
-            FileArtifact standardError,
-            AbsolutePath standardDirectory,
-            TimeSpan? warningTimeout,
-            TimeSpan? timeout,
-            ReadOnlyArray<FileArtifact> dependencies,
-            ReadOnlyArray<FileArtifactWithAttributes> outputs,
-            ReadOnlyArray<DirectoryArtifact> directoryDependencies,
-            ReadOnlyArray<DirectoryArtifact> directoryOutputs,
-            ReadOnlyArray<PipId> orderDependencies,
-            ReadOnlyArray<AbsolutePath> untrackedPaths,
-            ReadOnlyArray<AbsolutePath> untrackedScopes,
-            ReadOnlyArray<StringId> tags,
-            ReadOnlyArray<int> successExitCodes,
-            ReadOnlyArray<ProcessSemaphoreInfo> semaphores,
-            PipProvenance provenance,
-            StringId toolDescription,
-            ReadOnlyArray<AbsolutePath> additionalTempDirectories,
-            RegexDescriptor warningRegex = default,
-            RegexDescriptor errorRegex = default,
-            bool enableMultiLineErrorScanning = false,
-            AbsolutePath uniqueOutputDirectory = default,
-            AbsolutePath uniqueRedirectedDirectoryRoot = default,
-            AbsolutePath tempDirectory = default,
-            Options options = default,
-            bool testRetries = false,
-            ServiceInfo serviceInfo = null,
-            ReadOnlyArray<int>? retryExitCodes = null,
-            ReadOnlyArray<PathAtom>? allowedSurvivingChildProcessNames = null,
-            TimeSpan? nestedProcessTerminationTimeout = null,
-            AbsentPathProbeInUndeclaredOpaquesMode absentPathProbeMode = AbsentPathProbeInUndeclaredOpaquesMode.Unsafe,
-            DoubleWritePolicy doubleWritePolicy = DoubleWritePolicy.DoubleWritesAreErrors,
-            ContainerIsolationLevel containerIsolationLevel = ContainerIsolationLevel.None,
-            int? weight = null,
-            int? priority = null,
-            ReadOnlyArray<AbsolutePath>? preserveOutputWhitelist = null,
-            FileArtifact changeAffectedInputListWrittenFilePath = default)
-        {
-            Contract.Requires(executable.IsValid);
-            Contract.Requires(workingDirectory.IsValid);
-            Contract.Requires(arguments.IsValid);
-            Contract.RequiresForAll(environmentVariables, environmentVariable => environmentVariable.Name.IsValid);
-            Contract.RequiresForAll(environmentVariables, environmentVariable => environmentVariable.Value.IsValid ^ environmentVariable.IsPassThrough);
-            Contract.Requires(dependencies.IsValid);
-            Contract.RequiresForAll(dependencies, dependency => dependency.IsValid);
-            Contract.Requires(directoryDependencies.IsValid);
-            Contract.RequiresForAll(directoryDependencies, directoryDependency => directoryDependency.IsValid);
-            Contract.Requires(outputs.IsValid);
-            Contract.RequiresForAll(outputs, output => output.IsValid);
-            Contract.Requires(directoryOutputs.IsValid);
-            Contract.RequiresForAll(outputs, output => !output.IsSourceFile);
-            Contract.RequiresForAll(directoryOutputs, directoryOutput => directoryOutput.IsValid);
-            Contract.Requires(orderDependencies.IsValid);
-            Contract.RequiresForAll(orderDependencies, dependency => dependency != PipId.Invalid);
-            Contract.Requires(untrackedPaths.IsValid);
-            Contract.RequiresForAll(untrackedPaths, path => path.IsValid);
-            Contract.Requires(untrackedScopes.IsValid);
-            Contract.RequiresForAll(untrackedScopes, scope => scope.IsValid);
-            Contract.Requires(!timeout.HasValue || timeout.Value <= MaxTimeout);
-            Contract.Requires(standardDirectory.IsValid || (standardOutput.IsValid && standardError.IsValid));
-            Contract.Requires(provenance != null);
-            Contract.Requires(additionalTempDirectories.IsValid);
-            Contract.RequiresForAll(additionalTempDirectories, path => path.IsValid);
-            Contract.Requires(tags.IsValid);
-            // If the process needs to run in a container, the redirected directory has to be set
-            Contract.Requires((options & Options.NeedsToRunInContainer) == Options.None || uniqueRedirectedDirectoryRoot.IsValid);
-
-#if DEBUG   // a little too expensive for release builds
-            Contract.Requires(Contract.Exists(dependencies, d => d == executable), "The executable must be declared as a dependency");
-            Contract.Requires(
-                !standardInput.IsFile || Contract.Exists(dependencies, d => d == standardInput.File),
-                "If provided, the standard-input artifact must be declared as a dependency");
-            Contract.Requires(
-                !standardOutput.IsValid || Contract.Exists(outputs, o => o.ToFileArtifact() == standardOutput),
-                "If provided, the standard-error artifact must be declared as an expected output");
-            Contract.Requires(
-                !standardError.IsValid || Contract.Exists(outputs, o => o.ToFileArtifact() == standardError),
-                "If provided, the standard-error artifact must be declared as an expected output");
-            Contract.Requires(
-                !responseFile.IsValid ^ responseFileData.IsValid,
-                "If provided, the response-file artifact must have a corresponding ResponseFileData");
-
-            Contract.Requires(outputs.Length == outputs.Distinct().Count());
-            Contract.Requires(directoryOutputs.Length == directoryOutputs.Distinct().Count());
-            Contract.Requires(dependencies.Length == dependencies.Distinct().Count());
-            Contract.Requires(directoryDependencies.Length == directoryDependencies.Distinct().Count());
-            Contract.Requires(untrackedPaths.Length == untrackedPaths.Distinct().Count());
-            Contract.Requires(untrackedScopes.Length == untrackedScopes.Distinct().Count());
-            Contract.Requires(additionalTempDirectories.Length == additionalTempDirectories.Distinct().Count());
-            Contract.RequiresForAll(semaphores, s => s.IsValid);
-            Contract.Requires(semaphores.Length == semaphores.Distinct().Count());
-#endif
-
-            Provenance = provenance;
-            Tags = tags;
-            Executable = executable;
-            ToolDescription = toolDescription;
-            WorkingDirectory = workingDirectory;
-            Arguments = arguments;
-            ResponseFile = responseFile;
-            ResponseFileData = responseFileData;
-            StandardOutput = standardOutput;
-            StandardError = standardError;
-            StandardInput = standardInput;
-            StandardDirectory = standardDirectory;
-            WarningTimeout = warningTimeout;
-            Timeout = timeout;
-
-            // We allow any IEnumerable for these fields, but perform a copy up-front. 
-            // See the remarks of RemoveDuplicateFileArtifacts for why it is used on the input / output lists.
-            Dependencies = dependencies;
-            DirectoryDependencies = directoryDependencies;
-            FileOutputs = outputs;
-            DirectoryOutputs = directoryOutputs;
-            OrderDependencies = orderDependencies;
-            UntrackedPaths = untrackedPaths;
-            UntrackedScopes = untrackedScopes;
-            EnvironmentVariables = environmentVariables;
-            SuccessExitCodes = successExitCodes;
-            RetryExitCodes = retryExitCodes ?? ReadOnlyArray<int>.Empty;
-            WarningRegex = warningRegex;
-            ErrorRegex = errorRegex;
-            EnableMultiLineErrorScanning = enableMultiLineErrorScanning;
-            UniqueOutputDirectory = uniqueOutputDirectory;
-            UniqueRedirectedDirectoryRoot = uniqueRedirectedDirectoryRoot;
-            Semaphores = semaphores;
-            TempDirectory = tempDirectory;
-            TestRetries = testRetries;
-            ServiceInfo = serviceInfo;
-            AdditionalTempDirectories = additionalTempDirectories;
-            AllowedSurvivingChildProcessNames = allowedSurvivingChildProcessNames ?? ReadOnlyArray<PathAtom>.Empty;
-            NestedProcessTerminationTimeout = nestedProcessTerminationTimeout;
-            ProcessAbsentPathProbeInUndeclaredOpaquesMode = absentPathProbeMode;
-            DoubleWritePolicy = doubleWritePolicy;
-            ContainerIsolationLevel = containerIsolationLevel;
-            Weight = weight.HasValue && weight.Value >= MinWeight ? weight.Value : MinWeight;
-            Priority = priority.HasValue && priority.Value >= MinPriority ? (priority <= MaxPriority ? priority.Value : MaxPriority) : MinPriority;
-            PreserveOutputWhitelist = preserveOutputWhitelist ?? ReadOnlyArray<AbsolutePath>.Empty;
-            ChangeAffectedInputListWrittenFilePath = changeAffectedInputListWrittenFilePath;
-
-            if (PreserveOutputWhitelist.Length != 0)
-            {
-                options |= Options.HasPreserveOutputWhitelist;
-            }
-
-            ProcessOptions = options;
-        }
-
-        /// <summary>
-        /// Clone and override select properties.
-        /// </summary>
-        public Process Override(
-            FileArtifact? executable = null,
-            AbsolutePath? workingDirectory = null,
-            PipData? arguments = null,
-            FileArtifact? responseFile = null,
-            PipData? responseFileData = null,
-            ReadOnlyArray<EnvironmentVariable>? environmentVariables = null,
-            StandardInput? standardInput = null,
-            FileArtifact? standardOutput = null,
-            FileArtifact? standardError = null,
-            AbsolutePath? standardDirectory = null,
-            TimeSpan? warningTimeout = null,
-            TimeSpan? timeout = null,
-            ReadOnlyArray<FileArtifact>? dependencies = null,
-            ReadOnlyArray<FileArtifactWithAttributes>? fileOutputs = null,
-            ReadOnlyArray<DirectoryArtifact>? directoryDependencies = null,
-            ReadOnlyArray<DirectoryArtifact>? directoryOutputs = null,
-            ReadOnlyArray<PipId>? orderDependencies = null,
-            ReadOnlyArray<AbsolutePath>? untrackedPaths = null,
-            ReadOnlyArray<AbsolutePath>? untrackedScopes = null,
-            ReadOnlyArray<StringId>? tags = null,
-            ReadOnlyArray<int>? successExitCodes = null,
-            ReadOnlyArray<ProcessSemaphoreInfo>? semaphores = null,
-            PipProvenance provenance = null,
-            StringId? toolDescription = null,
-            ReadOnlyArray<AbsolutePath>? additionalTempDirectories = null,
-            RegexDescriptor? warningRegex = null,
-            RegexDescriptor? errorRegex = null,
-            AbsolutePath? uniqueOutputDirectory = null,
-            AbsolutePath? redirectedDirectoryRoot = null,
-            AbsolutePath? tempDirectory = null,
-            Options? options = null,
-            bool? testRetries = null,
-            ServiceInfo serviceInfo = null,
-            ReadOnlyArray<int>? retryExitCodes = null,
-            ReadOnlyArray<PathAtom>? allowedSurvivingChildProcessNames = null,
-            TimeSpan? nestedProcessTerminationTimeout = null,
-            AbsentPathProbeInUndeclaredOpaquesMode absentPathProbeMode = AbsentPathProbeInUndeclaredOpaquesMode.Unsafe,
-            DoubleWritePolicy doubleWritePolicy = DoubleWritePolicy.DoubleWritesAreErrors,
-            ContainerIsolationLevel containerIsolationLevel = ContainerIsolationLevel.None,
-            int? weight = null,
-            int? priority = null,
-            ReadOnlyArray<AbsolutePath>? preserveOutputWhitelist = null,
-<<<<<<< HEAD
-            bool? enableMultiLineErrorScanning = null)
-=======
-            FileArtifact? changeAffectedInputListWrittenFilePath = default)
->>>>>>> fb36200f
-        {
-            return new Process(
-                executable ?? Executable,
-                workingDirectory ?? WorkingDirectory,
-                arguments ?? Arguments,
-                responseFile ?? ResponseFile,
-                responseFileData ?? ResponseFileData,
-                environmentVariables ?? EnvironmentVariables,
-                standardInput ?? StandardInput,
-                standardOutput ?? StandardOutput,
-                standardError ?? StandardError,
-                standardDirectory ?? StandardDirectory,
-                warningTimeout ?? WarningTimeout,
-                timeout ?? Timeout,
-                dependencies ?? Dependencies,
-                fileOutputs ?? FileOutputs,
-                directoryDependencies ?? DirectoryDependencies,
-                directoryOutputs ?? DirectoryOutputs,
-                orderDependencies ?? OrderDependencies,
-                untrackedPaths ?? UntrackedPaths,
-                untrackedScopes ?? UntrackedScopes,
-                tags ?? Tags,
-                successExitCodes ?? SuccessExitCodes,
-                semaphores ?? Semaphores,
-                provenance ?? Provenance,
-                toolDescription ?? ToolDescription,
-                additionalTempDirectories ?? AdditionalTempDirectories,
-                warningRegex ?? WarningRegex,
-                errorRegex ?? ErrorRegex,
-                enableMultiLineErrorScanning ?? EnableMultiLineErrorScanning,
-                uniqueOutputDirectory ?? UniqueOutputDirectory,
-                redirectedDirectoryRoot ?? UniqueRedirectedDirectoryRoot,
-                tempDirectory ?? TempDirectory,
-                options ?? ProcessOptions,
-                testRetries ?? TestRetries,
-                serviceInfo ?? ServiceInfo,
-                retryExitCodes ?? RetryExitCodes,
-                allowedSurvivingChildProcessNames,
-                nestedProcessTerminationTimeout,
-                absentPathProbeMode,
-                doubleWritePolicy,
-                containerIsolationLevel,
-                weight,
-                priority,
-                preserveOutputWhitelist ?? PreserveOutputWhitelist,
-                changeAffectedInputListWrittenFilePath ?? ChangeAffectedInputListWrittenFilePath);
-        }
-
-        /// <inheritdoc />
-        public override ReadOnlyArray<StringId> Tags { get; }
-
-        /// <inheritdoc />
-        public override PipProvenance Provenance { get; }
-
-        /// <inheritdoc />
-        public override PipType PipType => PipType.Process;
-
-        /// <summary>
-        /// Whether to ignore nested processes when considering dependencies
-        /// </summary>
-        [PipCaching(FingerprintingRole = FingerprintingRole.Semantic)]
-        public bool HasUntrackedChildProcesses => (ProcessOptions & Options.HasUntrackedChildProcesses) != 0;
-
-        /// <summary>
-        /// Indicates whether the tool produces path independent outputs (i.e., tool outputs contain full paths).
-        /// </summary>
-        [PipCaching(FingerprintingRole = FingerprintingRole.None)]
-        public bool ProducesPathIndependentOutputs => (ProcessOptions & Options.ProducesPathIndependentOutputs) != 0;
-
-        /// <summary>
-        /// Indicates if the outputs of this process must be left writable (the build engine may not defensively make them readonly).
-        /// This prevents hardlinking of these outputs into the build cache, even if otherwise enabled.
-        /// </summary>
-        [PipCaching(FingerprintingRole = FingerprintingRole.None)]
-        public bool OutputsMustRemainWritable => (ProcessOptions & Options.OutputsMustRemainWritable) != 0;
-
-        /// <summary>
-        /// Whether this process requires admin privilege
-        /// </summary>
-        [PipCaching(FingerprintingRole = FingerprintingRole.Semantic)]
-        public bool RequiresAdmin => (ProcessOptions & Options.RequiresAdmin) != 0;
-
-        /// <summary>
-        /// Indicates the process may run without deleting prior outputs from a previous run.
-        /// </summary>
-        public bool AllowPreserveOutputs => (ProcessOptions & Options.AllowPreserveOutputs) != 0;
-
-        /// <summary>
-        /// Indicates the process run for tool that has incremental build capability.
-        /// </summary>
-        public bool IncrementalTool => (ProcessOptions & Options.IncrementalTool) == Options.IncrementalTool;
-
-        /// <summary>
-        /// Indicates whether this is a light process.
-        /// </summary>
-        public bool IsLight => (ProcessOptions & Options.IsLight) != 0;
-
-        /// <summary>
-        /// Indicates whether this is a service process.
-        /// </summary>
-        public bool IsService => ServiceInfo != null && ServiceInfo.Kind == ServicePipKind.Service;
-
-        /// <summary>
-        /// <see cref="Options.AllowUndeclaredSourceReads"/>
-        /// </summary>
-        [PipCaching(FingerprintingRole = FingerprintingRole.Semantic)]
-        public bool AllowUndeclaredSourceReads => (ProcessOptions & Options.AllowUndeclaredSourceReads) != 0;
-
-        /// <summary>
-        /// <see cref="Options.NeedsToRunInContainer"/>
-        /// </summary>
-        [PipCaching(FingerprintingRole = FingerprintingRole.Semantic)]
-        public bool NeedsToRunInContainer => (ProcessOptions & Options.NeedsToRunInContainer) != 0;
-
-        /// <summary>
-        /// Shortcut; <see cref="ServiceInfo.ShutdownPipId"/>.
-        /// </summary>
-        public PipId ShutdownProcessPipId => ServiceInfo?.ShutdownPipId ?? PipId.Invalid;
-
-        /// <summary>
-        /// Shortcut; <see cref="ServiceInfo.ServicePipDependencies"/>.
-        /// </summary>
-        public ReadOnlyArray<PipId> ServicePipDependencies => ServiceInfo?.ServicePipDependencies ?? ReadOnlyArray<PipId>.Empty;
-
-        /// <summary>
-        /// Returns the name of the tool
-        /// </summary>
-        public PathAtom GetToolName(PathTable pathTable) => Executable.Path.GetName(pathTable);
-
-        /// <summary>
-        /// The process names, e.g. "mspdbsrv.exe", allowed to be cleaned up by a process pip sandbox job object
-        /// without throwing a build error DX0041.
-        /// </summary>
-        public ReadOnlyArray<PathAtom> AllowedSurvivingChildProcessNames { get; }
-
-        /// <summary>
-        /// Wall clock time limit to wait for nested processes to exit after main process has terminated.
-        /// Default value is 30 seconds (SandboxedProcessInfo.DefaultNestedProcessTerminationTimeout).
-        /// </summary>
-        public TimeSpan? NestedProcessTerminationTimeout { get; }
-
-        /// <summary>
-        /// Indicates whether this pip is configured to always miss
-        /// </summary>
-        public bool DisableCacheLookup => (ProcessOptions & Options.DisableCacheLookup) != 0;
-
-        /// <summary>
-        /// What policy to apply when merging redirected outputs back
-        /// </summary>
-        /// <remarks>
-        /// Only makes sense when <see cref="NeedsToRunInContainer"/> is true
-        /// </remarks>
-        [PipCaching(FingerprintingRole = FingerprintingRole.Semantic)]
-        public DoubleWritePolicy DoubleWritePolicy { get; }
-
-        /// <summary>
-        /// How much of this process (in terms of inputs and outputs) should be isolated in the container
-        /// </summary>
-        /// <remarks>
-        /// Only makes sense when <see cref="NeedsToRunInContainer"/> is true
-        /// </remarks>
-        [PipCaching(FingerprintingRole = FingerprintingRole.Semantic)]
-        public ContainerIsolationLevel ContainerIsolationLevel { get; }
-
-        internal void UnsafeUpdateDirectoryDependencies(ReadOnlyArray<DirectoryArtifact> newDirectoryDependencies)
-        {
-            DirectoryDependencies = newDirectoryDependencies;
-        }
-
-        #region PipUniqueOutputHash
-
-        /// <summary>
-        /// Caches the unique output hash computed by <see cref="TryComputePipUniqueOutputHash(PathTable, out long, PathExpander)"/>.
-        /// </summary>
-        private long? m_cachedUniqueOutputHash;
-
-        /// <summary>
-        /// The delimiter for different inputs to the unique output hash computed by <see cref="TryComputePipUniqueOutputHash(PathTable, out long, PathExpander)"/>.
-        /// </summary>
-        private const char UniqueOutputHashDelimiter = ':';
-
-        /// <summary>
-        /// Attempts to create a unique string identifier for a pip based off the pip's declared outputs. 
-        /// All outputs in BuildXL are unique to one pip (except for shared opaque directories),
-        /// so the first output declared can be used to identify a pip across builds.
-        /// </summary>
-        /// <returns>
-        /// True, if a hash can be computed based off a pip's declared outputs that would reliably and uniquely identify the pip across pips;
-        /// otherwise, false.
-        /// </returns>
-        public bool TryComputePipUniqueOutputHash(PathTable pathTable, out long pipUniqueOutputHash, PathExpander pathExpander = null)
-        {
-            // All pips must have produce at least one output
-            Contract.Assert(FileOutputs.Length + DirectoryOutputs.Length > 0);
-
-            if (m_cachedUniqueOutputHash.HasValue)
-            {
-                pipUniqueOutputHash = m_cachedUniqueOutputHash.Value;
-                return true;
-            }
-
-            pipUniqueOutputHash = -1;
-
-            AbsolutePath outputPath;
-            int rewriteCount = -1;  
-            // Arbitrarily use file outputs before directory outputs
-            if (FileOutputs.IsValid && FileOutputs.Length > 0)
-            {
-                var output = FileOutputs[0];
-                outputPath = output.Path;
-                rewriteCount = output.RewriteCount;
-            }
-            else
-            {
-                var output = DirectoryOutputs[0];
-
-                // There can only be one pip producer for a directory output (opaque directory) with the exception of
-                // shared opaque directories.
-                // There is no good way to differentiate two pips whose only declared output is the same shared opaque directory,
-                // so this function should conservatively bail out for shared opaques.
-                if (output.IsSharedOpaque)
-                {
-                    return false;
-                }
-
-                outputPath = DirectoryOutputs[0].Path;
-            }
-
-            var pathString = pathExpander == null ? outputPath.ToString(pathTable) : pathExpander.ExpandPath(pathTable, outputPath);
-            // A file can have more than one pip producer, so the rewrite count must also be included in the hash
-            pipUniqueOutputHash = HashCodeHelper.GetOrdinalIgnoreCaseHashCode64(pathString + UniqueOutputHashDelimiter + rewriteCount.ToString());
-
-            m_cachedUniqueOutputHash = pipUniqueOutputHash;
-            return true;
-        }
-       
-        #endregion PipUniqueOutputHash
-
-        #region Serialization
-        internal static Process InternalDeserialize(PipReader reader)
-        {
-            return new Process(
-                executable: reader.ReadFileArtifact(),
-                workingDirectory: reader.ReadAbsolutePath(),
-                arguments: reader.ReadPipData(),
-                responseFile: reader.ReadFileArtifact(),
-                responseFileData: reader.ReadPipData(),
-                environmentVariables: reader.ReadReadOnlyArray(reader1 => ((PipReader)reader1).ReadEnvironmentVariable()),
-                standardInput: StandardInput.InternalDeserialize(reader),
-                standardOutput: reader.ReadFileArtifact(),
-                standardError: reader.ReadFileArtifact(),
-                standardDirectory: reader.ReadAbsolutePath(),
-                warningTimeout: reader.ReadNullableStruct(reader1 => reader1.ReadTimeSpan()),
-                timeout: reader.ReadNullableStruct(reader1 => reader1.ReadTimeSpan()),
-                dependencies: reader.ReadReadOnlyArray(reader1 => reader1.ReadFileArtifact()),
-                outputs: reader.ReadReadOnlyArray(reader1 => reader1.ReadFileArtifactWithAttributes()),
-                directoryDependencies: reader.ReadReadOnlyArray(reader1 => reader1.ReadDirectoryArtifact()),
-                directoryOutputs: reader.ReadReadOnlyArray(reader1 => reader1.ReadDirectoryArtifact()),
-                orderDependencies: reader.ReadReadOnlyArray(reader1 => ((PipReader)reader1).ReadPipId()),
-                untrackedPaths: reader.ReadReadOnlyArray(reader1 => reader1.ReadAbsolutePath()),
-                untrackedScopes: reader.ReadReadOnlyArray(reader1 => reader1.ReadAbsolutePath()),
-                tags: reader.ReadReadOnlyArray(reader1 => reader1.ReadStringId()),
-                successExitCodes: reader.ReadReadOnlyArray(reader1 => reader1.ReadInt32()),
-                semaphores: reader.ReadReadOnlyArray(reader1 => ((PipReader)reader1).ReadProcessSemaphoreInfo()),
-                provenance: reader.ReadPipProvenance(),
-                toolDescription: reader.ReadStringId(),
-                additionalTempDirectories: reader.ReadReadOnlyArray(reader1 => reader1.ReadAbsolutePath()),
-                warningRegex: reader.ReadRegexDescriptor(),
-                errorRegex: reader.ReadRegexDescriptor(),
-                enableMultiLineErrorScanning: reader.ReadBoolean(),
-                uniqueOutputDirectory: reader.ReadAbsolutePath(),
-                uniqueRedirectedDirectoryRoot: reader.ReadAbsolutePath(),
-                tempDirectory: reader.ReadAbsolutePath(),
-                options: (Options)reader.ReadInt32(),
-                serviceInfo: reader.ReadNullable(reader1 => ServiceInfo.InternalDeserialize(reader1)),
-                retryExitCodes: reader.ReadReadOnlyArray(r => r.ReadInt32()),
-                allowedSurvivingChildProcessNames: reader.ReadReadOnlyArray(reader1 => reader1.ReadPathAtom()),
-                nestedProcessTerminationTimeout: reader.ReadNullableStruct(reader1 => reader1.ReadTimeSpan()),
-                absentPathProbeMode: (AbsentPathProbeInUndeclaredOpaquesMode)reader.ReadByte(),
-                doubleWritePolicy: (DoubleWritePolicy)reader.ReadByte(),
-                containerIsolationLevel: (ContainerIsolationLevel)reader.ReadByte(),
-                weight: reader.ReadInt32Compact(),
-                priority: reader.ReadInt32Compact(),
-                preserveOutputWhitelist: reader.ReadReadOnlyArray(r => r.ReadAbsolutePath()),
-                changeAffectedInputListWrittenFilePath: reader.ReadFileArtifact()
-                );
-        }
-
-        /// <inheritdoc />
-        internal override void InternalSerialize(PipWriter writer)
-        {
-            writer.Write(Executable);
-            writer.Write(WorkingDirectory);
-            writer.Write(Arguments);
-            writer.Write(ResponseFile);
-            writer.Write(ResponseFileData);
-            writer.Write(EnvironmentVariables, (w, v) => ((PipWriter)w).Write(v));
-            StandardInput.InternalSerialize(writer);
-            writer.Write(StandardOutput);
-            writer.Write(StandardError);
-            writer.Write(StandardDirectory);
-            writer.Write(WarningTimeout, (w, value) => w.Write(value));
-            writer.Write(Timeout, (w, value) => w.Write(value));
-            writer.Write(Dependencies, (w, v) => w.Write(v));
-            writer.Write(FileOutputs, (w, v) => w.Write(v));
-            writer.Write(DirectoryDependencies, (w, v) => w.Write(v));
-            writer.Write(DirectoryOutputs, (w, v) => w.Write(v));
-            writer.Write(OrderDependencies, (w, v) => ((PipWriter)w).Write(v));
-            writer.Write(UntrackedPaths, (w, v) => w.Write(v));
-            writer.Write(UntrackedScopes, (w, v) => w.Write(v));
-            writer.Write(Tags, (w, v) => w.Write(v));
-            writer.Write(SuccessExitCodes, (w, v) => w.Write(v));
-            writer.Write(Semaphores, (w, v) => ((PipWriter)w).Write(v));
-            writer.Write(Provenance);
-            writer.Write(ToolDescription);
-            writer.Write(AdditionalTempDirectories, (w, v) => w.Write(v));
-            writer.Write(WarningRegex);
-            writer.Write(ErrorRegex);
-            writer.Write(EnableMultiLineErrorScanning);
-            writer.Write(UniqueOutputDirectory);
-            writer.Write(UniqueRedirectedDirectoryRoot);
-            writer.Write(TempDirectory);
-            writer.Write((int)ProcessOptions);
-            writer.Write(ServiceInfo, ServiceInfo.InternalSerialize);
-            writer.Write(RetryExitCodes, (w, v) => w.Write(v));
-            writer.Write(AllowedSurvivingChildProcessNames, (w, v) => w.Write(v));
-            writer.Write(NestedProcessTerminationTimeout, (w, t) => w.Write(t));
-            writer.Write((byte)ProcessAbsentPathProbeInUndeclaredOpaquesMode);
-            writer.Write((byte)DoubleWritePolicy);
-            writer.Write((byte)ContainerIsolationLevel);
-            writer.WriteCompact(Weight);
-            writer.WriteCompact(Priority);
-            writer.Write(PreserveOutputWhitelist, (w, v) => w.Write(v));
-            writer.Write(ChangeAffectedInputListWrittenFilePath);
-        }
-        #endregion
-    }
-}
+// Copyright (c) Microsoft. All rights reserved.
+// Licensed under the MIT license. See LICENSE file in the project root for full license information.
+
+using System;
+using System.Diagnostics.CodeAnalysis;
+using System.Diagnostics.ContractsLight;
+using System.Linq;
+using BuildXL.Utilities;
+using BuildXL.Utilities.Collections;
+using BuildXL.Utilities.Configuration;
+
+namespace BuildXL.Pips.Operations
+{
+    /// <summary>
+    /// Specification of a Process invocation
+    /// </summary>
+    public sealed partial class Process : Pip
+    {
+        /// <summary>
+        /// Minimum process weight
+        /// </summary>
+        public const int MinWeight = 1;
+
+        /// <summary>
+        /// Minimum priority.  These pips go last.
+        /// </summary>
+        public const int MinPriority = 0;
+
+        /// <summary>
+        /// Maximum priority.  These pips go first.
+        /// </summary>
+        public const int MaxPriority = 127;
+
+        /// <summary>
+        /// Maximum allowed timeout
+        /// </summary>
+        public static readonly TimeSpan MaxTimeout = int.MaxValue.MillisecondsToTimeSpan();
+
+        /// <summary>
+        /// Process options.
+        /// </summary>
+        public readonly Options ProcessOptions;
+
+        /// <summary>
+        /// Mode for absent path probes under opaque directories.
+        /// </summary>
+        [PipCaching(FingerprintingRole = FingerprintingRole.Semantic)]
+        public readonly AbsentPathProbeInUndeclaredOpaquesMode ProcessAbsentPathProbeInUndeclaredOpaquesMode;
+
+        /// <summary>
+        /// If valid, load standard input from that file
+        /// </summary>
+        [PipCaching(FingerprintingRole = FingerprintingRole.Content)]
+        public FileArtifact StandardInputFile => StandardInput.File;
+
+        /// <summary>
+        /// If valid, use the data as the standard input.
+        /// </summary>
+        [PipCaching(FingerprintingRole = FingerprintingRole.Semantic)]
+        public PipData StandardInputData => StandardInput.Data;
+
+        /// <summary>
+        /// If valid, a standard input is present.
+        /// </summary>
+        public StandardInput StandardInput { get; }
+
+        /// <summary>
+        /// If valid, store standard output in that file
+        /// </summary>
+        [PipCaching(FingerprintingRole = FingerprintingRole.Semantic)]
+        public FileArtifact StandardOutput { get; }
+
+        /// <summary>
+        /// If valid, store standard error in that file
+        /// </summary>
+        [PipCaching(FingerprintingRole = FingerprintingRole.Semantic)]
+        public FileArtifact StandardError { get; }
+
+        /// <summary>
+        /// Location where standard output / error may be written to.
+        /// Must be valid if any of <see cref="StandardOutput" />, <see cref="StandardError" /> properties are not valid.
+        /// </summary>
+        /// <remarks>
+        /// This property does not participate in cache fingerprinting,
+        /// as it doesn't lead to any output that in turn could be consumed by any other tool.
+        /// The directory and any files placed in that directory will only be consumed by log events.
+        /// </remarks>
+        [PipCaching(FingerprintingRole = FingerprintingRole.None)]
+        public AbsolutePath StandardDirectory { get; }
+
+        /// <summary>
+        /// Directory unique to this pip under which outputs may be written.
+        /// </summary>
+        /// <remarks>
+        /// This property does not participate in cache fingerprinting,
+        /// If set, this corresponds to the unique output directory as provided by a pip builder.
+        /// </remarks>
+        [PipCaching(FingerprintingRole = FingerprintingRole.None)]
+        public AbsolutePath UniqueOutputDirectory { get; }
+
+        /// <summary>
+        /// Directory unique to this pip under which redirected directories can be created. Used to virtualize
+        /// inputs and outputs when the process runs in a container.
+        /// </summary>
+        /// <remarks>
+        /// This property does not participate in cache fingerprinting,
+        /// This is set when <see cref="Options.NeedsToRunInContainer"/> is specified, otherwise is invalid
+        /// </remarks>
+        [PipCaching(FingerprintingRole = FingerprintingRole.None)]
+        public AbsolutePath UniqueRedirectedDirectoryRoot { get; }
+
+        /// <summary>
+        /// File path of which the source shange affected inputs are written into.
+        /// </summary>
+        [PipCaching(FingerprintingRole = FingerprintingRole.None)]
+        public FileArtifact ChangeAffectedInputListWrittenFilePath { get; }
+
+        /// <summary>
+        /// If valid, points to the response (that is also referenced by <see cref="Arguments" />).
+        /// </summary>
+        [PipCaching(FingerprintingRole = FingerprintingRole.None)]
+        public FileArtifact ResponseFile { get; }
+
+        /// <summary>
+        /// If valid, has the contents that should be written to <see cref="ResponseFile"/> before the process is executed
+        /// </summary>
+        [PipCaching(FingerprintingRole = FingerprintingRole.None)]
+        public PipData ResponseFileData { get; }
+
+        /// <summary>
+        /// The tool to execute.
+        /// </summary>
+        [PipCaching(FingerprintingRole = FingerprintingRole.Content)]
+        public FileArtifact Executable { get; }
+
+        /// <summary>
+        /// The description of the tool associated with the pip, or StringId.Invalid if the pip doesn't map to a tool.
+        /// </summary>
+        [PipCaching(FingerprintingRole = FingerprintingRole.None)]
+        public readonly StringId ToolDescription;
+
+        /// <summary>
+        /// The working directory of the process.
+        /// </summary>
+        [PipCaching(FingerprintingRole = FingerprintingRole.Semantic)]
+        public AbsolutePath WorkingDirectory { get; }
+
+        /// <summary>
+        /// The Arguments to the process.
+        /// </summary>
+        [PipCaching(FingerprintingRole = FingerprintingRole.Semantic)]
+        public PipData Arguments { get; }
+
+        /// <summary>
+        /// The environment variables.
+        /// </summary>
+        [SuppressMessage("Microsoft.Performance", "CA1819:PropertiesShouldNotReturnArrays")]
+        [PipCaching(FingerprintingRole = FingerprintingRole.Semantic)]
+        public ReadOnlyArray<EnvironmentVariable> EnvironmentVariables { get; }
+
+        /// <summary>
+        /// An interval value that indicates after which time a tool will start issuing warnings that it is running longer than
+        /// anticipated.
+        /// </summary>
+        [PipCaching(FingerprintingRole = FingerprintingRole.Semantic)]
+        public TimeSpan? WarningTimeout { get; }
+
+        /// <summary>
+        /// A hard timeout after which the Process will be marked as failing due to timeout and terminated.
+        /// </summary>
+        [PipCaching(FingerprintingRole = FingerprintingRole.Semantic)]
+        public TimeSpan? Timeout { get; }
+
+        /// <summary>
+        /// File dependencies. Each member of the array is distinct.
+        /// </summary>
+        /// <remarks>
+        /// <code>Dependencies</code> and
+        /// <code>Outputs</code>
+        /// together must mention all file artifacts referenced by other properties of this Pip.
+        /// </remarks>
+        [SuppressMessage("Microsoft.Performance", "CA1819:PropertiesShouldNotReturnArrays")]
+        [PipCaching(FingerprintingRole = FingerprintingRole.Content)]
+        public ReadOnlyArray<FileArtifact> Dependencies { get; }
+
+        /// <summary>
+        /// Directory dependencies. Each member of the array is distinct.
+        /// </summary>
+        [SuppressMessage("Microsoft.Performance", "CA1819:PropertiesShouldNotReturnArrays")]
+        [PipCaching(FingerprintingRole = FingerprintingRole.Content)]
+        public ReadOnlyArray<DirectoryArtifact> DirectoryDependencies { get; private set; }
+
+        /// <summary>
+        /// Order-only dependencies.
+        /// </summary>
+        /// <remarks>
+        /// Order dependencies should not contribute to fingerprinting. As the name implies,
+        /// order dependencies only affect the order of process executions. Order dependencies
+        /// do not affect the outputs of a process execution, i.e., the outputs are only affected
+        /// by files or dependencies that the process consumes, as well as the command-line argument.
+        /// So cache look-up should not depend on the order dependencies.
+        /// </remarks>
+        [SuppressMessage("Microsoft.Performance", "CA1819:PropertiesShouldNotReturnArrays")]
+        [PipCaching(FingerprintingRole = FingerprintingRole.None)]
+        public ReadOnlyArray<PipId> OrderDependencies { get; }
+
+        /// <summary>
+        /// External file dependencies
+        /// </summary>
+        /// <remarks>
+        /// These are file dependencies that are not tracked by the scheduler,
+        /// but which must still be declared to make the Detour-based file access watcher happy.
+        /// </remarks>
+        [SuppressMessage("Microsoft.Performance", "CA1819:PropertiesShouldNotReturnArrays")]
+        [PipCaching(FingerprintingRole = FingerprintingRole.Semantic)]
+        public ReadOnlyArray<AbsolutePath> UntrackedPaths { get; }
+
+        /// <summary>
+        /// External file dependencies
+        /// </summary>
+        /// <remarks>
+        /// These are entire subdirectory dependencies that are not tracked by the scheduler,
+        /// but which must still be declared to make the Detour-based file access watcher happy.
+        /// </remarks>
+        [SuppressMessage("Microsoft.Performance", "CA1819:PropertiesShouldNotReturnArrays")]
+        [PipCaching(FingerprintingRole = FingerprintingRole.Semantic)]
+        public ReadOnlyArray<AbsolutePath> UntrackedScopes { get; }
+
+        /// <summary>
+        /// Optional list of exit codes that represent success. If <code>null</code>, only 0 represents success.
+        /// </summary>
+        [SuppressMessage("Microsoft.Performance", "CA1819:PropertiesShouldNotReturnArrays")]
+        [PipCaching(FingerprintingRole = FingerprintingRole.Semantic)]
+        public ReadOnlyArray<int> SuccessExitCodes { get; }
+
+        /// <summary>
+        /// Optional list of exit codes that makes BuildXL retry the process.
+        /// </summary>
+        [SuppressMessage("Microsoft.Performance", "CA1819:PropertiesShouldNotReturnArrays")]
+        [PipCaching(FingerprintingRole = FingerprintingRole.None)]
+        public ReadOnlyArray<int> RetryExitCodes { get; }
+
+        /// <summary>
+        /// Optional regular expression to detect warnings in console error / output.
+        /// </summary>
+        [PipCaching(FingerprintingRole = FingerprintingRole.Semantic)]
+        public RegexDescriptor WarningRegex { get; }
+
+        /// <summary>
+        /// Optional regular expression to detect errors in console error / output.
+        /// </summary>
+        [PipCaching(FingerprintingRole = FingerprintingRole.Semantic)]
+        public RegexDescriptor ErrorRegex { get; }
+
+        /// <summary>
+        /// When false (or not set): process output is scanned for error messages line by line;
+        /// 'errorRegex' is applied to each line and if ANY match is found the ENTIRE line is reported.
+        /// 
+        /// When true: process output is scanned in chunks of up to 1000 lines; 'errorRegex' is applied to
+        /// each chunk and only the matches are reported.Furthermore, if 'errorRegex' contains a capture
+        /// group named "ErrorMessage", the value of that group is reported; otherwise, the value of the
+        /// entire match is reported.
+        /// 
+        ///   NOTE: because this scanning is done against chunks of text (instead of the entire process output),
+        ///         false negatives are possible if an error message spans across multiple chunks.  The scanning
+        ///         is done in chunks because attempting to construct a single string from the entire process
+        ///         output can easily lead to OutOfMemory exception.
+        /// </summary>
+        /// <remarks>
+        /// Regarding fingerprinting: <see cref="ErrorRegex"/> is currently a part of the process fingerprint, 
+        /// even though it cannot affect the outcome (success vs failure) of the process.  This is kind of
+        /// strange and should probably be changed in the future.  In that vain, <see cref="EnableMultiLineErrorScanning"/>
+        /// is decided to not be included in the process fingerprint.
+        /// </remarks>
+        [PipCaching(FingerprintingRole = FingerprintingRole.None)]
+        public bool EnableMultiLineErrorScanning { get; }
+
+        /// <summary>
+        /// File outputs. Each member of the array is distinct.
+        /// </summary>
+        /// <remarks>
+        /// <code>Dependencies</code> and <code>Outputs</code>
+        /// together must mention all file artifacts referenced by other properties of this Pip.
+        /// Every output artifact contains an <see cref="FileExistence"/> attribute associated with it.
+        /// </remarks>
+        [SuppressMessage("Microsoft.Performance", "CA1819:PropertiesShouldNotReturnArrays")]
+        [PipCaching(FingerprintingRole = FingerprintingRole.Semantic)]
+        public ReadOnlyArray<FileArtifactWithAttributes> FileOutputs { get; }
+
+        /// <summary>
+        /// Directory outputs. Each member of the array is distinct.
+        /// </summary>
+        [SuppressMessage("Microsoft.Performance", "CA1819:PropertiesShouldNotReturnArrays")]
+        [PipCaching(FingerprintingRole = FingerprintingRole.Semantic)]
+        public ReadOnlyArray<DirectoryArtifact> DirectoryOutputs { get; }
+
+        /// <summary>
+        /// Information about how many semaphore units this pip needs to acquire.
+        /// </summary>
+        [SuppressMessage("Microsoft.Performance", "CA1819:PropertiesShouldNotReturnArrays")]
+        [PipCaching(FingerprintingRole = FingerprintingRole.None)]
+        public ReadOnlyArray<ProcessSemaphoreInfo> Semaphores { get; }
+
+        /// <summary>
+        /// The temp directory, if access is allowed.
+        /// </summary>
+        [PipCaching(FingerprintingRole = FingerprintingRole.None)]
+        public AbsolutePath TempDirectory { get; }
+
+        /// <summary>
+        /// Additional temp directories, but none of them are set to TEMP or TMP.
+        /// </summary>
+        [SuppressMessage("Microsoft.Performance", "CA1819:PropertiesShouldNotReturnArrays")]
+        [PipCaching(FingerprintingRole = FingerprintingRole.None)]
+        public ReadOnlyArray<AbsolutePath> AdditionalTempDirectories { get; }
+
+        /// <summary>
+        /// Indicates whether this is a shutdown process for a service.
+        /// </summary>
+        [PipCaching(FingerprintingRole = FingerprintingRole.None)]
+        public ServiceInfo ServiceInfo { get; }
+
+        /// <summary>
+        /// The # of process slots this process requires when limiting concurrency of process pips.
+        /// The total weight of all proceses running concurrently must be less than or equal to the number of available process slots.
+        /// The # of available process slots is typically a function of the number of cores on the machine, but can also be limited by runtime resource exhaustion or be set per-build by configuration.
+        /// Valid input range for the weight is [min Int32, max Int32] though all values will be effectively coerced to fit within [1, # of process slots]
+        /// If a given weight is greater than or equal to # of available process slots, the process will run alone.
+        /// </summary>
+        [PipCaching(FingerprintingRole = FingerprintingRole.None)]
+        public int Weight { get; }
+
+        /// <summary>
+        /// Priority hint for scheduling a process pip.
+        /// Higher priorities will be scheduled before lower priorities.
+        /// Minimum value is 0, max is 99
+        /// </summary>
+        [PipCaching(FingerprintingRole = FingerprintingRole.None)]
+        public int Priority { get; }
+
+        /// <summary>
+        /// A helper flag to indicate if the Test for execution retries is executing.
+        /// </summary>
+        public bool TestRetries { get; }
+
+        /// <summary>
+        /// Whether this Process is a start or shutdown pip for a service
+        /// </summary>
+        [Pure]
+        public bool IsStartOrShutdownKind => ServiceInfo != null && ServiceInfo.IsStartOrShutdownKind;
+
+        /// <summary>
+        /// File/directory output paths that are preserved if <see cref="AllowPreserveOutputs"/> is enabled. 
+        /// </summary>
+        /// <remarks>
+        /// If the list is empty, all file and directory outputs are preserved. If the list is not empty,
+        /// only given paths are preserved and the rest is deleted.
+        /// </remarks>
+        [SuppressMessage("Microsoft.Performance", "CA1819:PropertiesShouldNotReturnArrays")]
+        [PipCaching(FingerprintingRole = FingerprintingRole.Semantic)]
+        public ReadOnlyArray<AbsolutePath> PreserveOutputWhitelist { get; }
+
+        /// <summary>
+        /// Class constructor
+        /// </summary>
+        public Process(
+            FileArtifact executable,
+            AbsolutePath workingDirectory,
+            PipData arguments,
+            FileArtifact responseFile,
+            PipData responseFileData,
+            ReadOnlyArray<EnvironmentVariable> environmentVariables,
+            StandardInput standardInput,
+            FileArtifact standardOutput,
+            FileArtifact standardError,
+            AbsolutePath standardDirectory,
+            TimeSpan? warningTimeout,
+            TimeSpan? timeout,
+            ReadOnlyArray<FileArtifact> dependencies,
+            ReadOnlyArray<FileArtifactWithAttributes> outputs,
+            ReadOnlyArray<DirectoryArtifact> directoryDependencies,
+            ReadOnlyArray<DirectoryArtifact> directoryOutputs,
+            ReadOnlyArray<PipId> orderDependencies,
+            ReadOnlyArray<AbsolutePath> untrackedPaths,
+            ReadOnlyArray<AbsolutePath> untrackedScopes,
+            ReadOnlyArray<StringId> tags,
+            ReadOnlyArray<int> successExitCodes,
+            ReadOnlyArray<ProcessSemaphoreInfo> semaphores,
+            PipProvenance provenance,
+            StringId toolDescription,
+            ReadOnlyArray<AbsolutePath> additionalTempDirectories,
+            RegexDescriptor warningRegex = default,
+            RegexDescriptor errorRegex = default,
+            bool enableMultiLineErrorScanning = false,
+            AbsolutePath uniqueOutputDirectory = default,
+            AbsolutePath uniqueRedirectedDirectoryRoot = default,
+            AbsolutePath tempDirectory = default,
+            Options options = default,
+            bool testRetries = false,
+            ServiceInfo serviceInfo = null,
+            ReadOnlyArray<int>? retryExitCodes = null,
+            ReadOnlyArray<PathAtom>? allowedSurvivingChildProcessNames = null,
+            TimeSpan? nestedProcessTerminationTimeout = null,
+            AbsentPathProbeInUndeclaredOpaquesMode absentPathProbeMode = AbsentPathProbeInUndeclaredOpaquesMode.Unsafe,
+            DoubleWritePolicy doubleWritePolicy = DoubleWritePolicy.DoubleWritesAreErrors,
+            ContainerIsolationLevel containerIsolationLevel = ContainerIsolationLevel.None,
+            int? weight = null,
+            int? priority = null,
+            ReadOnlyArray<AbsolutePath>? preserveOutputWhitelist = null,
+            FileArtifact changeAffectedInputListWrittenFilePath = default)
+        {
+            Contract.Requires(executable.IsValid);
+            Contract.Requires(workingDirectory.IsValid);
+            Contract.Requires(arguments.IsValid);
+            Contract.RequiresForAll(environmentVariables, environmentVariable => environmentVariable.Name.IsValid);
+            Contract.RequiresForAll(environmentVariables, environmentVariable => environmentVariable.Value.IsValid ^ environmentVariable.IsPassThrough);
+            Contract.Requires(dependencies.IsValid);
+            Contract.RequiresForAll(dependencies, dependency => dependency.IsValid);
+            Contract.Requires(directoryDependencies.IsValid);
+            Contract.RequiresForAll(directoryDependencies, directoryDependency => directoryDependency.IsValid);
+            Contract.Requires(outputs.IsValid);
+            Contract.RequiresForAll(outputs, output => output.IsValid);
+            Contract.Requires(directoryOutputs.IsValid);
+            Contract.RequiresForAll(outputs, output => !output.IsSourceFile);
+            Contract.RequiresForAll(directoryOutputs, directoryOutput => directoryOutput.IsValid);
+            Contract.Requires(orderDependencies.IsValid);
+            Contract.RequiresForAll(orderDependencies, dependency => dependency != PipId.Invalid);
+            Contract.Requires(untrackedPaths.IsValid);
+            Contract.RequiresForAll(untrackedPaths, path => path.IsValid);
+            Contract.Requires(untrackedScopes.IsValid);
+            Contract.RequiresForAll(untrackedScopes, scope => scope.IsValid);
+            Contract.Requires(!timeout.HasValue || timeout.Value <= MaxTimeout);
+            Contract.Requires(standardDirectory.IsValid || (standardOutput.IsValid && standardError.IsValid));
+            Contract.Requires(provenance != null);
+            Contract.Requires(additionalTempDirectories.IsValid);
+            Contract.RequiresForAll(additionalTempDirectories, path => path.IsValid);
+            Contract.Requires(tags.IsValid);
+            // If the process needs to run in a container, the redirected directory has to be set
+            Contract.Requires((options & Options.NeedsToRunInContainer) == Options.None || uniqueRedirectedDirectoryRoot.IsValid);
+
+#if DEBUG   // a little too expensive for release builds
+            Contract.Requires(Contract.Exists(dependencies, d => d == executable), "The executable must be declared as a dependency");
+            Contract.Requires(
+                !standardInput.IsFile || Contract.Exists(dependencies, d => d == standardInput.File),
+                "If provided, the standard-input artifact must be declared as a dependency");
+            Contract.Requires(
+                !standardOutput.IsValid || Contract.Exists(outputs, o => o.ToFileArtifact() == standardOutput),
+                "If provided, the standard-error artifact must be declared as an expected output");
+            Contract.Requires(
+                !standardError.IsValid || Contract.Exists(outputs, o => o.ToFileArtifact() == standardError),
+                "If provided, the standard-error artifact must be declared as an expected output");
+            Contract.Requires(
+                !responseFile.IsValid ^ responseFileData.IsValid,
+                "If provided, the response-file artifact must have a corresponding ResponseFileData");
+
+            Contract.Requires(outputs.Length == outputs.Distinct().Count());
+            Contract.Requires(directoryOutputs.Length == directoryOutputs.Distinct().Count());
+            Contract.Requires(dependencies.Length == dependencies.Distinct().Count());
+            Contract.Requires(directoryDependencies.Length == directoryDependencies.Distinct().Count());
+            Contract.Requires(untrackedPaths.Length == untrackedPaths.Distinct().Count());
+            Contract.Requires(untrackedScopes.Length == untrackedScopes.Distinct().Count());
+            Contract.Requires(additionalTempDirectories.Length == additionalTempDirectories.Distinct().Count());
+            Contract.RequiresForAll(semaphores, s => s.IsValid);
+            Contract.Requires(semaphores.Length == semaphores.Distinct().Count());
+#endif
+
+            Provenance = provenance;
+            Tags = tags;
+            Executable = executable;
+            ToolDescription = toolDescription;
+            WorkingDirectory = workingDirectory;
+            Arguments = arguments;
+            ResponseFile = responseFile;
+            ResponseFileData = responseFileData;
+            StandardOutput = standardOutput;
+            StandardError = standardError;
+            StandardInput = standardInput;
+            StandardDirectory = standardDirectory;
+            WarningTimeout = warningTimeout;
+            Timeout = timeout;
+
+            // We allow any IEnumerable for these fields, but perform a copy up-front. 
+            // See the remarks of RemoveDuplicateFileArtifacts for why it is used on the input / output lists.
+            Dependencies = dependencies;
+            DirectoryDependencies = directoryDependencies;
+            FileOutputs = outputs;
+            DirectoryOutputs = directoryOutputs;
+            OrderDependencies = orderDependencies;
+            UntrackedPaths = untrackedPaths;
+            UntrackedScopes = untrackedScopes;
+            EnvironmentVariables = environmentVariables;
+            SuccessExitCodes = successExitCodes;
+            RetryExitCodes = retryExitCodes ?? ReadOnlyArray<int>.Empty;
+            WarningRegex = warningRegex;
+            ErrorRegex = errorRegex;
+            EnableMultiLineErrorScanning = enableMultiLineErrorScanning;
+            UniqueOutputDirectory = uniqueOutputDirectory;
+            UniqueRedirectedDirectoryRoot = uniqueRedirectedDirectoryRoot;
+            Semaphores = semaphores;
+            TempDirectory = tempDirectory;
+            TestRetries = testRetries;
+            ServiceInfo = serviceInfo;
+            AdditionalTempDirectories = additionalTempDirectories;
+            AllowedSurvivingChildProcessNames = allowedSurvivingChildProcessNames ?? ReadOnlyArray<PathAtom>.Empty;
+            NestedProcessTerminationTimeout = nestedProcessTerminationTimeout;
+            ProcessAbsentPathProbeInUndeclaredOpaquesMode = absentPathProbeMode;
+            DoubleWritePolicy = doubleWritePolicy;
+            ContainerIsolationLevel = containerIsolationLevel;
+            Weight = weight.HasValue && weight.Value >= MinWeight ? weight.Value : MinWeight;
+            Priority = priority.HasValue && priority.Value >= MinPriority ? (priority <= MaxPriority ? priority.Value : MaxPriority) : MinPriority;
+            PreserveOutputWhitelist = preserveOutputWhitelist ?? ReadOnlyArray<AbsolutePath>.Empty;
+            ChangeAffectedInputListWrittenFilePath = changeAffectedInputListWrittenFilePath;
+
+            if (PreserveOutputWhitelist.Length != 0)
+            {
+                options |= Options.HasPreserveOutputWhitelist;
+            }
+
+            ProcessOptions = options;
+        }
+
+        /// <summary>
+        /// Clone and override select properties.
+        /// </summary>
+        public Process Override(
+            FileArtifact? executable = null,
+            AbsolutePath? workingDirectory = null,
+            PipData? arguments = null,
+            FileArtifact? responseFile = null,
+            PipData? responseFileData = null,
+            ReadOnlyArray<EnvironmentVariable>? environmentVariables = null,
+            StandardInput? standardInput = null,
+            FileArtifact? standardOutput = null,
+            FileArtifact? standardError = null,
+            AbsolutePath? standardDirectory = null,
+            TimeSpan? warningTimeout = null,
+            TimeSpan? timeout = null,
+            ReadOnlyArray<FileArtifact>? dependencies = null,
+            ReadOnlyArray<FileArtifactWithAttributes>? fileOutputs = null,
+            ReadOnlyArray<DirectoryArtifact>? directoryDependencies = null,
+            ReadOnlyArray<DirectoryArtifact>? directoryOutputs = null,
+            ReadOnlyArray<PipId>? orderDependencies = null,
+            ReadOnlyArray<AbsolutePath>? untrackedPaths = null,
+            ReadOnlyArray<AbsolutePath>? untrackedScopes = null,
+            ReadOnlyArray<StringId>? tags = null,
+            ReadOnlyArray<int>? successExitCodes = null,
+            ReadOnlyArray<ProcessSemaphoreInfo>? semaphores = null,
+            PipProvenance provenance = null,
+            StringId? toolDescription = null,
+            ReadOnlyArray<AbsolutePath>? additionalTempDirectories = null,
+            RegexDescriptor? warningRegex = null,
+            RegexDescriptor? errorRegex = null,
+            bool? enableMultiLineErrorScanning = null,
+            AbsolutePath? uniqueOutputDirectory = null,
+            AbsolutePath? redirectedDirectoryRoot = null,
+            AbsolutePath? tempDirectory = null,
+            Options? options = null,
+            bool? testRetries = null,
+            ServiceInfo serviceInfo = null,
+            ReadOnlyArray<int>? retryExitCodes = null,
+            ReadOnlyArray<PathAtom>? allowedSurvivingChildProcessNames = null,
+            TimeSpan? nestedProcessTerminationTimeout = null,
+            AbsentPathProbeInUndeclaredOpaquesMode absentPathProbeMode = AbsentPathProbeInUndeclaredOpaquesMode.Unsafe,
+            DoubleWritePolicy doubleWritePolicy = DoubleWritePolicy.DoubleWritesAreErrors,
+            ContainerIsolationLevel containerIsolationLevel = ContainerIsolationLevel.None,
+            int? weight = null,
+            int? priority = null,
+            ReadOnlyArray<AbsolutePath>? preserveOutputWhitelist = null,
+            FileArtifact? changeAffectedInputListWrittenFilePath = default)
+        {
+            return new Process(
+                executable ?? Executable,
+                workingDirectory ?? WorkingDirectory,
+                arguments ?? Arguments,
+                responseFile ?? ResponseFile,
+                responseFileData ?? ResponseFileData,
+                environmentVariables ?? EnvironmentVariables,
+                standardInput ?? StandardInput,
+                standardOutput ?? StandardOutput,
+                standardError ?? StandardError,
+                standardDirectory ?? StandardDirectory,
+                warningTimeout ?? WarningTimeout,
+                timeout ?? Timeout,
+                dependencies ?? Dependencies,
+                fileOutputs ?? FileOutputs,
+                directoryDependencies ?? DirectoryDependencies,
+                directoryOutputs ?? DirectoryOutputs,
+                orderDependencies ?? OrderDependencies,
+                untrackedPaths ?? UntrackedPaths,
+                untrackedScopes ?? UntrackedScopes,
+                tags ?? Tags,
+                successExitCodes ?? SuccessExitCodes,
+                semaphores ?? Semaphores,
+                provenance ?? Provenance,
+                toolDescription ?? ToolDescription,
+                additionalTempDirectories ?? AdditionalTempDirectories,
+                warningRegex ?? WarningRegex,
+                errorRegex ?? ErrorRegex,
+                enableMultiLineErrorScanning ?? EnableMultiLineErrorScanning,
+                uniqueOutputDirectory ?? UniqueOutputDirectory,
+                redirectedDirectoryRoot ?? UniqueRedirectedDirectoryRoot,
+                tempDirectory ?? TempDirectory,
+                options ?? ProcessOptions,
+                testRetries ?? TestRetries,
+                serviceInfo ?? ServiceInfo,
+                retryExitCodes ?? RetryExitCodes,
+                allowedSurvivingChildProcessNames,
+                nestedProcessTerminationTimeout,
+                absentPathProbeMode,
+                doubleWritePolicy,
+                containerIsolationLevel,
+                weight,
+                priority,
+                preserveOutputWhitelist ?? PreserveOutputWhitelist,
+                changeAffectedInputListWrittenFilePath ?? ChangeAffectedInputListWrittenFilePath);
+        }
+
+        /// <inheritdoc />
+        public override ReadOnlyArray<StringId> Tags { get; }
+
+        /// <inheritdoc />
+        public override PipProvenance Provenance { get; }
+
+        /// <inheritdoc />
+        public override PipType PipType => PipType.Process;
+
+        /// <summary>
+        /// Whether to ignore nested processes when considering dependencies
+        /// </summary>
+        [PipCaching(FingerprintingRole = FingerprintingRole.Semantic)]
+        public bool HasUntrackedChildProcesses => (ProcessOptions & Options.HasUntrackedChildProcesses) != 0;
+
+        /// <summary>
+        /// Indicates whether the tool produces path independent outputs (i.e., tool outputs contain full paths).
+        /// </summary>
+        [PipCaching(FingerprintingRole = FingerprintingRole.None)]
+        public bool ProducesPathIndependentOutputs => (ProcessOptions & Options.ProducesPathIndependentOutputs) != 0;
+
+        /// <summary>
+        /// Indicates if the outputs of this process must be left writable (the build engine may not defensively make them readonly).
+        /// This prevents hardlinking of these outputs into the build cache, even if otherwise enabled.
+        /// </summary>
+        [PipCaching(FingerprintingRole = FingerprintingRole.None)]
+        public bool OutputsMustRemainWritable => (ProcessOptions & Options.OutputsMustRemainWritable) != 0;
+
+        /// <summary>
+        /// Whether this process requires admin privilege
+        /// </summary>
+        [PipCaching(FingerprintingRole = FingerprintingRole.Semantic)]
+        public bool RequiresAdmin => (ProcessOptions & Options.RequiresAdmin) != 0;
+
+        /// <summary>
+        /// Indicates the process may run without deleting prior outputs from a previous run.
+        /// </summary>
+        public bool AllowPreserveOutputs => (ProcessOptions & Options.AllowPreserveOutputs) != 0;
+
+        /// <summary>
+        /// Indicates the process run for tool that has incremental build capability.
+        /// </summary>
+        public bool IncrementalTool => (ProcessOptions & Options.IncrementalTool) == Options.IncrementalTool;
+
+        /// <summary>
+        /// Indicates whether this is a light process.
+        /// </summary>
+        public bool IsLight => (ProcessOptions & Options.IsLight) != 0;
+
+        /// <summary>
+        /// Indicates whether this is a service process.
+        /// </summary>
+        public bool IsService => ServiceInfo != null && ServiceInfo.Kind == ServicePipKind.Service;
+
+        /// <summary>
+        /// <see cref="Options.AllowUndeclaredSourceReads"/>
+        /// </summary>
+        [PipCaching(FingerprintingRole = FingerprintingRole.Semantic)]
+        public bool AllowUndeclaredSourceReads => (ProcessOptions & Options.AllowUndeclaredSourceReads) != 0;
+
+        /// <summary>
+        /// <see cref="Options.NeedsToRunInContainer"/>
+        /// </summary>
+        [PipCaching(FingerprintingRole = FingerprintingRole.Semantic)]
+        public bool NeedsToRunInContainer => (ProcessOptions & Options.NeedsToRunInContainer) != 0;
+
+        /// <summary>
+        /// Shortcut; <see cref="ServiceInfo.ShutdownPipId"/>.
+        /// </summary>
+        public PipId ShutdownProcessPipId => ServiceInfo?.ShutdownPipId ?? PipId.Invalid;
+
+        /// <summary>
+        /// Shortcut; <see cref="ServiceInfo.ServicePipDependencies"/>.
+        /// </summary>
+        public ReadOnlyArray<PipId> ServicePipDependencies => ServiceInfo?.ServicePipDependencies ?? ReadOnlyArray<PipId>.Empty;
+
+        /// <summary>
+        /// Returns the name of the tool
+        /// </summary>
+        public PathAtom GetToolName(PathTable pathTable) => Executable.Path.GetName(pathTable);
+
+        /// <summary>
+        /// The process names, e.g. "mspdbsrv.exe", allowed to be cleaned up by a process pip sandbox job object
+        /// without throwing a build error DX0041.
+        /// </summary>
+        public ReadOnlyArray<PathAtom> AllowedSurvivingChildProcessNames { get; }
+
+        /// <summary>
+        /// Wall clock time limit to wait for nested processes to exit after main process has terminated.
+        /// Default value is 30 seconds (SandboxedProcessInfo.DefaultNestedProcessTerminationTimeout).
+        /// </summary>
+        public TimeSpan? NestedProcessTerminationTimeout { get; }
+
+        /// <summary>
+        /// Indicates whether this pip is configured to always miss
+        /// </summary>
+        public bool DisableCacheLookup => (ProcessOptions & Options.DisableCacheLookup) != 0;
+
+        /// <summary>
+        /// What policy to apply when merging redirected outputs back
+        /// </summary>
+        /// <remarks>
+        /// Only makes sense when <see cref="NeedsToRunInContainer"/> is true
+        /// </remarks>
+        [PipCaching(FingerprintingRole = FingerprintingRole.Semantic)]
+        public DoubleWritePolicy DoubleWritePolicy { get; }
+
+        /// <summary>
+        /// How much of this process (in terms of inputs and outputs) should be isolated in the container
+        /// </summary>
+        /// <remarks>
+        /// Only makes sense when <see cref="NeedsToRunInContainer"/> is true
+        /// </remarks>
+        [PipCaching(FingerprintingRole = FingerprintingRole.Semantic)]
+        public ContainerIsolationLevel ContainerIsolationLevel { get; }
+
+        internal void UnsafeUpdateDirectoryDependencies(ReadOnlyArray<DirectoryArtifact> newDirectoryDependencies)
+        {
+            DirectoryDependencies = newDirectoryDependencies;
+        }
+
+        #region PipUniqueOutputHash
+
+        /// <summary>
+        /// Caches the unique output hash computed by <see cref="TryComputePipUniqueOutputHash(PathTable, out long, PathExpander)"/>.
+        /// </summary>
+        private long? m_cachedUniqueOutputHash;
+
+        /// <summary>
+        /// The delimiter for different inputs to the unique output hash computed by <see cref="TryComputePipUniqueOutputHash(PathTable, out long, PathExpander)"/>.
+        /// </summary>
+        private const char UniqueOutputHashDelimiter = ':';
+
+        /// <summary>
+        /// Attempts to create a unique string identifier for a pip based off the pip's declared outputs. 
+        /// All outputs in BuildXL are unique to one pip (except for shared opaque directories),
+        /// so the first output declared can be used to identify a pip across builds.
+        /// </summary>
+        /// <returns>
+        /// True, if a hash can be computed based off a pip's declared outputs that would reliably and uniquely identify the pip across pips;
+        /// otherwise, false.
+        /// </returns>
+        public bool TryComputePipUniqueOutputHash(PathTable pathTable, out long pipUniqueOutputHash, PathExpander pathExpander = null)
+        {
+            // All pips must have produce at least one output
+            Contract.Assert(FileOutputs.Length + DirectoryOutputs.Length > 0);
+
+            if (m_cachedUniqueOutputHash.HasValue)
+            {
+                pipUniqueOutputHash = m_cachedUniqueOutputHash.Value;
+                return true;
+            }
+
+            pipUniqueOutputHash = -1;
+
+            AbsolutePath outputPath;
+            int rewriteCount = -1;  
+            // Arbitrarily use file outputs before directory outputs
+            if (FileOutputs.IsValid && FileOutputs.Length > 0)
+            {
+                var output = FileOutputs[0];
+                outputPath = output.Path;
+                rewriteCount = output.RewriteCount;
+            }
+            else
+            {
+                var output = DirectoryOutputs[0];
+
+                // There can only be one pip producer for a directory output (opaque directory) with the exception of
+                // shared opaque directories.
+                // There is no good way to differentiate two pips whose only declared output is the same shared opaque directory,
+                // so this function should conservatively bail out for shared opaques.
+                if (output.IsSharedOpaque)
+                {
+                    return false;
+                }
+
+                outputPath = DirectoryOutputs[0].Path;
+            }
+
+            var pathString = pathExpander == null ? outputPath.ToString(pathTable) : pathExpander.ExpandPath(pathTable, outputPath);
+            // A file can have more than one pip producer, so the rewrite count must also be included in the hash
+            pipUniqueOutputHash = HashCodeHelper.GetOrdinalIgnoreCaseHashCode64(pathString + UniqueOutputHashDelimiter + rewriteCount.ToString());
+
+            m_cachedUniqueOutputHash = pipUniqueOutputHash;
+            return true;
+        }
+       
+        #endregion PipUniqueOutputHash
+
+        #region Serialization
+        internal static Process InternalDeserialize(PipReader reader)
+        {
+            return new Process(
+                executable: reader.ReadFileArtifact(),
+                workingDirectory: reader.ReadAbsolutePath(),
+                arguments: reader.ReadPipData(),
+                responseFile: reader.ReadFileArtifact(),
+                responseFileData: reader.ReadPipData(),
+                environmentVariables: reader.ReadReadOnlyArray(reader1 => ((PipReader)reader1).ReadEnvironmentVariable()),
+                standardInput: StandardInput.InternalDeserialize(reader),
+                standardOutput: reader.ReadFileArtifact(),
+                standardError: reader.ReadFileArtifact(),
+                standardDirectory: reader.ReadAbsolutePath(),
+                warningTimeout: reader.ReadNullableStruct(reader1 => reader1.ReadTimeSpan()),
+                timeout: reader.ReadNullableStruct(reader1 => reader1.ReadTimeSpan()),
+                dependencies: reader.ReadReadOnlyArray(reader1 => reader1.ReadFileArtifact()),
+                outputs: reader.ReadReadOnlyArray(reader1 => reader1.ReadFileArtifactWithAttributes()),
+                directoryDependencies: reader.ReadReadOnlyArray(reader1 => reader1.ReadDirectoryArtifact()),
+                directoryOutputs: reader.ReadReadOnlyArray(reader1 => reader1.ReadDirectoryArtifact()),
+                orderDependencies: reader.ReadReadOnlyArray(reader1 => ((PipReader)reader1).ReadPipId()),
+                untrackedPaths: reader.ReadReadOnlyArray(reader1 => reader1.ReadAbsolutePath()),
+                untrackedScopes: reader.ReadReadOnlyArray(reader1 => reader1.ReadAbsolutePath()),
+                tags: reader.ReadReadOnlyArray(reader1 => reader1.ReadStringId()),
+                successExitCodes: reader.ReadReadOnlyArray(reader1 => reader1.ReadInt32()),
+                semaphores: reader.ReadReadOnlyArray(reader1 => ((PipReader)reader1).ReadProcessSemaphoreInfo()),
+                provenance: reader.ReadPipProvenance(),
+                toolDescription: reader.ReadStringId(),
+                additionalTempDirectories: reader.ReadReadOnlyArray(reader1 => reader1.ReadAbsolutePath()),
+                warningRegex: reader.ReadRegexDescriptor(),
+                errorRegex: reader.ReadRegexDescriptor(),
+                enableMultiLineErrorScanning: reader.ReadBoolean(),
+                uniqueOutputDirectory: reader.ReadAbsolutePath(),
+                uniqueRedirectedDirectoryRoot: reader.ReadAbsolutePath(),
+                tempDirectory: reader.ReadAbsolutePath(),
+                options: (Options)reader.ReadInt32(),
+                serviceInfo: reader.ReadNullable(reader1 => ServiceInfo.InternalDeserialize(reader1)),
+                retryExitCodes: reader.ReadReadOnlyArray(r => r.ReadInt32()),
+                allowedSurvivingChildProcessNames: reader.ReadReadOnlyArray(reader1 => reader1.ReadPathAtom()),
+                nestedProcessTerminationTimeout: reader.ReadNullableStruct(reader1 => reader1.ReadTimeSpan()),
+                absentPathProbeMode: (AbsentPathProbeInUndeclaredOpaquesMode)reader.ReadByte(),
+                doubleWritePolicy: (DoubleWritePolicy)reader.ReadByte(),
+                containerIsolationLevel: (ContainerIsolationLevel)reader.ReadByte(),
+                weight: reader.ReadInt32Compact(),
+                priority: reader.ReadInt32Compact(),
+                preserveOutputWhitelist: reader.ReadReadOnlyArray(r => r.ReadAbsolutePath()),
+                changeAffectedInputListWrittenFilePath: reader.ReadFileArtifact()
+                );
+        }
+
+        /// <inheritdoc />
+        internal override void InternalSerialize(PipWriter writer)
+        {
+            writer.Write(Executable);
+            writer.Write(WorkingDirectory);
+            writer.Write(Arguments);
+            writer.Write(ResponseFile);
+            writer.Write(ResponseFileData);
+            writer.Write(EnvironmentVariables, (w, v) => ((PipWriter)w).Write(v));
+            StandardInput.InternalSerialize(writer);
+            writer.Write(StandardOutput);
+            writer.Write(StandardError);
+            writer.Write(StandardDirectory);
+            writer.Write(WarningTimeout, (w, value) => w.Write(value));
+            writer.Write(Timeout, (w, value) => w.Write(value));
+            writer.Write(Dependencies, (w, v) => w.Write(v));
+            writer.Write(FileOutputs, (w, v) => w.Write(v));
+            writer.Write(DirectoryDependencies, (w, v) => w.Write(v));
+            writer.Write(DirectoryOutputs, (w, v) => w.Write(v));
+            writer.Write(OrderDependencies, (w, v) => ((PipWriter)w).Write(v));
+            writer.Write(UntrackedPaths, (w, v) => w.Write(v));
+            writer.Write(UntrackedScopes, (w, v) => w.Write(v));
+            writer.Write(Tags, (w, v) => w.Write(v));
+            writer.Write(SuccessExitCodes, (w, v) => w.Write(v));
+            writer.Write(Semaphores, (w, v) => ((PipWriter)w).Write(v));
+            writer.Write(Provenance);
+            writer.Write(ToolDescription);
+            writer.Write(AdditionalTempDirectories, (w, v) => w.Write(v));
+            writer.Write(WarningRegex);
+            writer.Write(ErrorRegex);
+            writer.Write(EnableMultiLineErrorScanning);
+            writer.Write(UniqueOutputDirectory);
+            writer.Write(UniqueRedirectedDirectoryRoot);
+            writer.Write(TempDirectory);
+            writer.Write((int)ProcessOptions);
+            writer.Write(ServiceInfo, ServiceInfo.InternalSerialize);
+            writer.Write(RetryExitCodes, (w, v) => w.Write(v));
+            writer.Write(AllowedSurvivingChildProcessNames, (w, v) => w.Write(v));
+            writer.Write(NestedProcessTerminationTimeout, (w, t) => w.Write(t));
+            writer.Write((byte)ProcessAbsentPathProbeInUndeclaredOpaquesMode);
+            writer.Write((byte)DoubleWritePolicy);
+            writer.Write((byte)ContainerIsolationLevel);
+            writer.WriteCompact(Weight);
+            writer.WriteCompact(Priority);
+            writer.Write(PreserveOutputWhitelist, (w, v) => w.Write(v));
+            writer.Write(ChangeAffectedInputListWrittenFilePath);
+        }
+        #endregion
+    }
+}