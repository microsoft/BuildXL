// Copyright (c) Microsoft. All rights reserved.
// Licensed under the MIT license. See LICENSE file in the project root for full license information.

using System.Diagnostics.ContractsLight;

namespace BuildXL.Utilities.Configuration.Mutable
{
    /// <nodoc />
    public sealed class SandboxConfiguration : ISandboxConfiguration
    {
        private IUnsafeSandboxConfiguration m_unsafeSandboxConfig;

        /// <nodoc />
        public SandboxConfiguration()
        {
            m_unsafeSandboxConfig = new UnsafeSandboxConfiguration();

            FailUnexpectedFileAccesses = true;
            DefaultTimeout = 10 * 60 * 1000;
            DefaultWarningTimeout = (int)(.85 * DefaultTimeout);
            TimeoutMultiplier = 1;
            WarningTimeoutMultiplier = 1;
            OutputReportingMode = OutputReportingMode.TruncatedOutputOnError;
            FileSystemMode = FileSystemMode.Unset;
            ForceReadOnlyForRequestedReadWrite = false;
            FlushPageCacheToFileSystemOnStoringOutputsToCache = true;
            NormalizeReadTimestamps = true;
            UseLargeNtClosePreallocatedList = false;
            UseExtraThreadToDrainNtClose = true;
            MaskUntrackedAccesses = true;
            LogProcessDetouringStatus = false;
            HardExitOnErrorInDetours = true;
            CheckDetoursMessageCount = true;
            AllowInternalDetoursErrorNotificationFile = true;
            EnforceAccessPoliciesOnDirectoryCreation = false;
            KextMeasureProcessCpuTimes = false;             // measuring CPU times amounts to wrapping processes in /usr/bin/time, so let's not do that by default
            KextReportQueueSizeMb = 0;                      // let the sandbox kernel extension apply defaults
            KextEnableReportBatching = true;                // use lock-free queue for batching access reports
            KextThrottleCpuUsageBlockThresholdPercent = 0;  // no throttling by default
            KextThrottleCpuUsageWakeupThresholdPercent = 0; // no throttling by default
            KextThrottleMinAvailableRamMB = 0;              // no throttling by default
            ContainerConfiguration = new SandboxContainerConfiguration();
            AdminRequiredProcessExecutionMode = AdminRequiredProcessExecutionMode.Internal;
            RedirectedTempFolderRootForVmExecution = AbsolutePath.Invalid;
<<<<<<< HEAD
            RetryOnAzureWatsonExitCode = false;
=======
            EnsureTempDirectoriesExistenceBeforePipExecution = false;
>>>>>>> 42049880
        }

        /// <nodoc />
        public SandboxConfiguration(ISandboxConfiguration template, PathRemapper pathRemapper)
        {
            Contract.Assume(template != null);
            m_unsafeSandboxConfig = new UnsafeSandboxConfiguration(template.UnsafeSandboxConfiguration);

            DebugInstantPipOutputs = template.DebugInstantPipOutputs;
            BreakOnUnexpectedFileAccess = template.BreakOnUnexpectedFileAccess;
            FileAccessIgnoreCodeCoverage = template.FileAccessIgnoreCodeCoverage;
            FailUnexpectedFileAccesses = template.FailUnexpectedFileAccesses;
            DefaultTimeout = template.DefaultTimeout;
            DefaultWarningTimeout = template.DefaultWarningTimeout;
            TimeoutMultiplier = template.TimeoutMultiplier;
            WarningTimeoutMultiplier = template.WarningTimeoutMultiplier;
            TimeoutDumpDirectory = pathRemapper.Remap(template.TimeoutDumpDirectory);
            LogObservedFileAccesses = template.LogObservedFileAccesses;
            LogProcesses = template.LogProcesses;
            LogProcessData = template.LogProcessData;
            LogFileAccessTables = template.LogFileAccessTables;
            OutputReportingMode = template.OutputReportingMode;
            FileSystemMode = template.FileSystemMode;
            ForceReadOnlyForRequestedReadWrite = template.ForceReadOnlyForRequestedReadWrite;
            FlushPageCacheToFileSystemOnStoringOutputsToCache = template.FlushPageCacheToFileSystemOnStoringOutputsToCache;
            NormalizeReadTimestamps = template.NormalizeReadTimestamps;
            UseLargeNtClosePreallocatedList = template.UseLargeNtClosePreallocatedList;
            UseExtraThreadToDrainNtClose = template.UseExtraThreadToDrainNtClose;
            MaskUntrackedAccesses = template.MaskUntrackedAccesses;
            LogProcessDetouringStatus = template.LogProcessDetouringStatus;
            HardExitOnErrorInDetours = template.HardExitOnErrorInDetours;
            CheckDetoursMessageCount = template.CheckDetoursMessageCount;
            AllowInternalDetoursErrorNotificationFile = template.AllowInternalDetoursErrorNotificationFile;
            EnforceAccessPoliciesOnDirectoryCreation = template.EnforceAccessPoliciesOnDirectoryCreation;
            KextMeasureProcessCpuTimes = template.KextMeasureProcessCpuTimes;
            KextReportQueueSizeMb = template.KextReportQueueSizeMb;
            KextEnableReportBatching = template.KextEnableReportBatching;
            KextThrottleCpuUsageBlockThresholdPercent = template.KextThrottleCpuUsageBlockThresholdPercent;
            KextThrottleCpuUsageWakeupThresholdPercent = template.KextThrottleCpuUsageWakeupThresholdPercent;
            KextThrottleMinAvailableRamMB = template.KextThrottleMinAvailableRamMB;
            ContainerConfiguration = new SandboxContainerConfiguration(template.ContainerConfiguration);
            AdminRequiredProcessExecutionMode = template.AdminRequiredProcessExecutionMode;
            RedirectedTempFolderRootForVmExecution = pathRemapper.Remap(template.RedirectedTempFolderRootForVmExecution);
<<<<<<< HEAD
            RetryOnAzureWatsonExitCode = template.RetryOnAzureWatsonExitCode;
=======
            EnsureTempDirectoriesExistenceBeforePipExecution = template.EnsureTempDirectoriesExistenceBeforePipExecution;
>>>>>>> 42049880
        }

        /// <inheritdoc />
        public IUnsafeSandboxConfiguration UnsafeSandboxConfiguration
        {
            get
            {
                return m_unsafeSandboxConfig;
            }

            set
            {
                m_unsafeSandboxConfig = value;
            }
        }

        /// <nodoc />
        public UnsafeSandboxConfiguration UnsafeSandboxConfigurationMutable
        {
            get
            {
                return (UnsafeSandboxConfiguration)m_unsafeSandboxConfig;
            }

            set
            {
                m_unsafeSandboxConfig = value;
            }
        }

        /// <inheritdoc />
        public bool DebugInstantPipOutputs { get; set; }

        /// <inheritdoc />
        public bool BreakOnUnexpectedFileAccess { get; set; }

        /// <inheritdoc />
        public bool FileAccessIgnoreCodeCoverage { get; set; }

        /// <inheritdoc />
        public bool FailUnexpectedFileAccesses { get; set; }

        /// <inheritdoc />
        public bool EnforceAccessPoliciesOnDirectoryCreation { get; set; }

        /// <inheritdoc />
        public bool ForceReadOnlyForRequestedReadWrite { get; set; }

        /// <inheritdoc />
        public bool FlushPageCacheToFileSystemOnStoringOutputsToCache { get; set; }

        /// <inheritdoc />
        public int DefaultTimeout { get; set; }

        /// <inheritdoc />
        public int DefaultWarningTimeout { get; set; }

        /// <inheritdoc />
        public int TimeoutMultiplier { get; set; }

        /// <inheritdoc />
        public int WarningTimeoutMultiplier { get; set; }

        /// <inheritdoc />
        public AbsolutePath TimeoutDumpDirectory { get; set; }

        /// <inheritdoc />
        public bool LogObservedFileAccesses { get; set; }

        /// <inheritdoc />
        public bool LogProcesses { get; set; }

        /// <inheritdoc />
        public bool LogProcessData { get; set; }

        /// <inheritdoc />
        public bool LogFileAccessTables { get; set; }

        /// <inheritdoc />
        public OutputReportingMode OutputReportingMode { get; set; }

        /// <inheritdoc />
        public FileSystemMode FileSystemMode { get; set; }

        /// <inheritdoc />
        public bool NormalizeReadTimestamps { get; set; }

        /// <inheritdoc />
        public bool UseLargeNtClosePreallocatedList { get; set; }

        /// <inheritdoc />
        public bool UseExtraThreadToDrainNtClose { get; set; }

        /// <inheritdoc />
        public bool MaskUntrackedAccesses { get; set; }

        /// <inheritdoc />
        public bool HardExitOnErrorInDetours { get; set; }

        /// <inheritdoc />
        public bool CheckDetoursMessageCount { get; set; }

        /// <inheritdoc />
        public bool LogProcessDetouringStatus { get; set; }

        /// <inheritdoc />
        public bool AllowInternalDetoursErrorNotificationFile { get; set; }

        /// <inheritdoc />
        public bool KextMeasureProcessCpuTimes { get; set; }

        /// <inheritdoc />
        public uint KextReportQueueSizeMb { get; set; }

        /// <inheritdoc />
        public bool KextEnableReportBatching { get; set; }

        /// <inheritdoc />
        public uint KextThrottleCpuUsageBlockThresholdPercent { get; set;  }

        /// <inheritdoc />
        public uint KextThrottleCpuUsageWakeupThresholdPercent { get; set; }

        /// <inheritdoc />
        public uint KextThrottleMinAvailableRamMB { get; set; }

        /// <inheritdoc />
        public SandboxContainerConfiguration ContainerConfiguration { get; set; }

        /// <inheritdoc/>
        ISandboxContainerConfiguration ISandboxConfiguration.ContainerConfiguration => ContainerConfiguration;

        /// <inheritdoc />
        public AdminRequiredProcessExecutionMode AdminRequiredProcessExecutionMode { get; set; }

        /// <inheritdoc />
        public AbsolutePath RedirectedTempFolderRootForVmExecution { get; set; }

        /// <inheritdoc />
<<<<<<< HEAD
        public bool RetryOnAzureWatsonExitCode { get; set; }
=======
        public bool EnsureTempDirectoriesExistenceBeforePipExecution { get; set; }
>>>>>>> 42049880
    }
}
<|MERGE_RESOLUTION|>--- conflicted
+++ resolved
@@ -1,243 +1,236 @@
-// Copyright (c) Microsoft. All rights reserved.
-// Licensed under the MIT license. See LICENSE file in the project root for full license information.
-
-using System.Diagnostics.ContractsLight;
-
-namespace BuildXL.Utilities.Configuration.Mutable
-{
-    /// <nodoc />
-    public sealed class SandboxConfiguration : ISandboxConfiguration
-    {
-        private IUnsafeSandboxConfiguration m_unsafeSandboxConfig;
-
-        /// <nodoc />
-        public SandboxConfiguration()
-        {
-            m_unsafeSandboxConfig = new UnsafeSandboxConfiguration();
-
-            FailUnexpectedFileAccesses = true;
-            DefaultTimeout = 10 * 60 * 1000;
-            DefaultWarningTimeout = (int)(.85 * DefaultTimeout);
-            TimeoutMultiplier = 1;
-            WarningTimeoutMultiplier = 1;
-            OutputReportingMode = OutputReportingMode.TruncatedOutputOnError;
-            FileSystemMode = FileSystemMode.Unset;
-            ForceReadOnlyForRequestedReadWrite = false;
-            FlushPageCacheToFileSystemOnStoringOutputsToCache = true;
-            NormalizeReadTimestamps = true;
-            UseLargeNtClosePreallocatedList = false;
-            UseExtraThreadToDrainNtClose = true;
-            MaskUntrackedAccesses = true;
-            LogProcessDetouringStatus = false;
-            HardExitOnErrorInDetours = true;
-            CheckDetoursMessageCount = true;
-            AllowInternalDetoursErrorNotificationFile = true;
-            EnforceAccessPoliciesOnDirectoryCreation = false;
-            KextMeasureProcessCpuTimes = false;             // measuring CPU times amounts to wrapping processes in /usr/bin/time, so let's not do that by default
-            KextReportQueueSizeMb = 0;                      // let the sandbox kernel extension apply defaults
-            KextEnableReportBatching = true;                // use lock-free queue for batching access reports
-            KextThrottleCpuUsageBlockThresholdPercent = 0;  // no throttling by default
-            KextThrottleCpuUsageWakeupThresholdPercent = 0; // no throttling by default
-            KextThrottleMinAvailableRamMB = 0;              // no throttling by default
-            ContainerConfiguration = new SandboxContainerConfiguration();
-            AdminRequiredProcessExecutionMode = AdminRequiredProcessExecutionMode.Internal;
-            RedirectedTempFolderRootForVmExecution = AbsolutePath.Invalid;
-<<<<<<< HEAD
-            RetryOnAzureWatsonExitCode = false;
-=======
-            EnsureTempDirectoriesExistenceBeforePipExecution = false;
->>>>>>> 42049880
-        }
-
-        /// <nodoc />
-        public SandboxConfiguration(ISandboxConfiguration template, PathRemapper pathRemapper)
-        {
-            Contract.Assume(template != null);
-            m_unsafeSandboxConfig = new UnsafeSandboxConfiguration(template.UnsafeSandboxConfiguration);
-
-            DebugInstantPipOutputs = template.DebugInstantPipOutputs;
-            BreakOnUnexpectedFileAccess = template.BreakOnUnexpectedFileAccess;
-            FileAccessIgnoreCodeCoverage = template.FileAccessIgnoreCodeCoverage;
-            FailUnexpectedFileAccesses = template.FailUnexpectedFileAccesses;
-            DefaultTimeout = template.DefaultTimeout;
-            DefaultWarningTimeout = template.DefaultWarningTimeout;
-            TimeoutMultiplier = template.TimeoutMultiplier;
-            WarningTimeoutMultiplier = template.WarningTimeoutMultiplier;
-            TimeoutDumpDirectory = pathRemapper.Remap(template.TimeoutDumpDirectory);
-            LogObservedFileAccesses = template.LogObservedFileAccesses;
-            LogProcesses = template.LogProcesses;
-            LogProcessData = template.LogProcessData;
-            LogFileAccessTables = template.LogFileAccessTables;
-            OutputReportingMode = template.OutputReportingMode;
-            FileSystemMode = template.FileSystemMode;
-            ForceReadOnlyForRequestedReadWrite = template.ForceReadOnlyForRequestedReadWrite;
-            FlushPageCacheToFileSystemOnStoringOutputsToCache = template.FlushPageCacheToFileSystemOnStoringOutputsToCache;
-            NormalizeReadTimestamps = template.NormalizeReadTimestamps;
-            UseLargeNtClosePreallocatedList = template.UseLargeNtClosePreallocatedList;
-            UseExtraThreadToDrainNtClose = template.UseExtraThreadToDrainNtClose;
-            MaskUntrackedAccesses = template.MaskUntrackedAccesses;
-            LogProcessDetouringStatus = template.LogProcessDetouringStatus;
-            HardExitOnErrorInDetours = template.HardExitOnErrorInDetours;
-            CheckDetoursMessageCount = template.CheckDetoursMessageCount;
-            AllowInternalDetoursErrorNotificationFile = template.AllowInternalDetoursErrorNotificationFile;
-            EnforceAccessPoliciesOnDirectoryCreation = template.EnforceAccessPoliciesOnDirectoryCreation;
-            KextMeasureProcessCpuTimes = template.KextMeasureProcessCpuTimes;
-            KextReportQueueSizeMb = template.KextReportQueueSizeMb;
-            KextEnableReportBatching = template.KextEnableReportBatching;
-            KextThrottleCpuUsageBlockThresholdPercent = template.KextThrottleCpuUsageBlockThresholdPercent;
-            KextThrottleCpuUsageWakeupThresholdPercent = template.KextThrottleCpuUsageWakeupThresholdPercent;
-            KextThrottleMinAvailableRamMB = template.KextThrottleMinAvailableRamMB;
-            ContainerConfiguration = new SandboxContainerConfiguration(template.ContainerConfiguration);
-            AdminRequiredProcessExecutionMode = template.AdminRequiredProcessExecutionMode;
-            RedirectedTempFolderRootForVmExecution = pathRemapper.Remap(template.RedirectedTempFolderRootForVmExecution);
-<<<<<<< HEAD
-            RetryOnAzureWatsonExitCode = template.RetryOnAzureWatsonExitCode;
-=======
-            EnsureTempDirectoriesExistenceBeforePipExecution = template.EnsureTempDirectoriesExistenceBeforePipExecution;
->>>>>>> 42049880
-        }
-
-        /// <inheritdoc />
-        public IUnsafeSandboxConfiguration UnsafeSandboxConfiguration
-        {
-            get
-            {
-                return m_unsafeSandboxConfig;
-            }
-
-            set
-            {
-                m_unsafeSandboxConfig = value;
-            }
-        }
-
-        /// <nodoc />
-        public UnsafeSandboxConfiguration UnsafeSandboxConfigurationMutable
-        {
-            get
-            {
-                return (UnsafeSandboxConfiguration)m_unsafeSandboxConfig;
-            }
-
-            set
-            {
-                m_unsafeSandboxConfig = value;
-            }
-        }
-
-        /// <inheritdoc />
-        public bool DebugInstantPipOutputs { get; set; }
-
-        /// <inheritdoc />
-        public bool BreakOnUnexpectedFileAccess { get; set; }
-
-        /// <inheritdoc />
-        public bool FileAccessIgnoreCodeCoverage { get; set; }
-
-        /// <inheritdoc />
-        public bool FailUnexpectedFileAccesses { get; set; }
-
-        /// <inheritdoc />
-        public bool EnforceAccessPoliciesOnDirectoryCreation { get; set; }
-
-        /// <inheritdoc />
-        public bool ForceReadOnlyForRequestedReadWrite { get; set; }
-
-        /// <inheritdoc />
-        public bool FlushPageCacheToFileSystemOnStoringOutputsToCache { get; set; }
-
-        /// <inheritdoc />
-        public int DefaultTimeout { get; set; }
-
-        /// <inheritdoc />
-        public int DefaultWarningTimeout { get; set; }
-
-        /// <inheritdoc />
-        public int TimeoutMultiplier { get; set; }
-
-        /// <inheritdoc />
-        public int WarningTimeoutMultiplier { get; set; }
-
-        /// <inheritdoc />
-        public AbsolutePath TimeoutDumpDirectory { get; set; }
-
-        /// <inheritdoc />
-        public bool LogObservedFileAccesses { get; set; }
-
-        /// <inheritdoc />
-        public bool LogProcesses { get; set; }
-
-        /// <inheritdoc />
-        public bool LogProcessData { get; set; }
-
-        /// <inheritdoc />
-        public bool LogFileAccessTables { get; set; }
-
-        /// <inheritdoc />
-        public OutputReportingMode OutputReportingMode { get; set; }
-
-        /// <inheritdoc />
-        public FileSystemMode FileSystemMode { get; set; }
-
-        /// <inheritdoc />
-        public bool NormalizeReadTimestamps { get; set; }
-
-        /// <inheritdoc />
-        public bool UseLargeNtClosePreallocatedList { get; set; }
-
-        /// <inheritdoc />
-        public bool UseExtraThreadToDrainNtClose { get; set; }
-
-        /// <inheritdoc />
-        public bool MaskUntrackedAccesses { get; set; }
-
-        /// <inheritdoc />
-        public bool HardExitOnErrorInDetours { get; set; }
-
-        /// <inheritdoc />
-        public bool CheckDetoursMessageCount { get; set; }
-
-        /// <inheritdoc />
-        public bool LogProcessDetouringStatus { get; set; }
-
-        /// <inheritdoc />
-        public bool AllowInternalDetoursErrorNotificationFile { get; set; }
-
-        /// <inheritdoc />
-        public bool KextMeasureProcessCpuTimes { get; set; }
-
-        /// <inheritdoc />
-        public uint KextReportQueueSizeMb { get; set; }
-
-        /// <inheritdoc />
-        public bool KextEnableReportBatching { get; set; }
-
-        /// <inheritdoc />
-        public uint KextThrottleCpuUsageBlockThresholdPercent { get; set;  }
-
-        /// <inheritdoc />
-        public uint KextThrottleCpuUsageWakeupThresholdPercent { get; set; }
-
-        /// <inheritdoc />
-        public uint KextThrottleMinAvailableRamMB { get; set; }
-
-        /// <inheritdoc />
-        public SandboxContainerConfiguration ContainerConfiguration { get; set; }
-
-        /// <inheritdoc/>
-        ISandboxContainerConfiguration ISandboxConfiguration.ContainerConfiguration => ContainerConfiguration;
-
-        /// <inheritdoc />
-        public AdminRequiredProcessExecutionMode AdminRequiredProcessExecutionMode { get; set; }
-
-        /// <inheritdoc />
-        public AbsolutePath RedirectedTempFolderRootForVmExecution { get; set; }
-
-        /// <inheritdoc />
-<<<<<<< HEAD
-        public bool RetryOnAzureWatsonExitCode { get; set; }
-=======
-        public bool EnsureTempDirectoriesExistenceBeforePipExecution { get; set; }
->>>>>>> 42049880
-    }
-}
+// Copyright (c) Microsoft. All rights reserved.
+// Licensed under the MIT license. See LICENSE file in the project root for full license information.
+
+using System.Diagnostics.ContractsLight;
+
+namespace BuildXL.Utilities.Configuration.Mutable
+{
+    /// <nodoc />
+    public sealed class SandboxConfiguration : ISandboxConfiguration
+    {
+        private IUnsafeSandboxConfiguration m_unsafeSandboxConfig;
+
+        /// <nodoc />
+        public SandboxConfiguration()
+        {
+            m_unsafeSandboxConfig = new UnsafeSandboxConfiguration();
+
+            FailUnexpectedFileAccesses = true;
+            DefaultTimeout = 10 * 60 * 1000;
+            DefaultWarningTimeout = (int)(.85 * DefaultTimeout);
+            TimeoutMultiplier = 1;
+            WarningTimeoutMultiplier = 1;
+            OutputReportingMode = OutputReportingMode.TruncatedOutputOnError;
+            FileSystemMode = FileSystemMode.Unset;
+            ForceReadOnlyForRequestedReadWrite = false;
+            FlushPageCacheToFileSystemOnStoringOutputsToCache = true;
+            NormalizeReadTimestamps = true;
+            UseLargeNtClosePreallocatedList = false;
+            UseExtraThreadToDrainNtClose = true;
+            MaskUntrackedAccesses = true;
+            LogProcessDetouringStatus = false;
+            HardExitOnErrorInDetours = true;
+            CheckDetoursMessageCount = true;
+            AllowInternalDetoursErrorNotificationFile = true;
+            EnforceAccessPoliciesOnDirectoryCreation = false;
+            KextMeasureProcessCpuTimes = false;             // measuring CPU times amounts to wrapping processes in /usr/bin/time, so let's not do that by default
+            KextReportQueueSizeMb = 0;                      // let the sandbox kernel extension apply defaults
+            KextEnableReportBatching = true;                // use lock-free queue for batching access reports
+            KextThrottleCpuUsageBlockThresholdPercent = 0;  // no throttling by default
+            KextThrottleCpuUsageWakeupThresholdPercent = 0; // no throttling by default
+            KextThrottleMinAvailableRamMB = 0;              // no throttling by default
+            ContainerConfiguration = new SandboxContainerConfiguration();
+            AdminRequiredProcessExecutionMode = AdminRequiredProcessExecutionMode.Internal;
+            RedirectedTempFolderRootForVmExecution = AbsolutePath.Invalid;
+            RetryOnAzureWatsonExitCode = false;
+            EnsureTempDirectoriesExistenceBeforePipExecution = false;
+        }
+
+        /// <nodoc />
+        public SandboxConfiguration(ISandboxConfiguration template, PathRemapper pathRemapper)
+        {
+            Contract.Assume(template != null);
+            m_unsafeSandboxConfig = new UnsafeSandboxConfiguration(template.UnsafeSandboxConfiguration);
+
+            DebugInstantPipOutputs = template.DebugInstantPipOutputs;
+            BreakOnUnexpectedFileAccess = template.BreakOnUnexpectedFileAccess;
+            FileAccessIgnoreCodeCoverage = template.FileAccessIgnoreCodeCoverage;
+            FailUnexpectedFileAccesses = template.FailUnexpectedFileAccesses;
+            DefaultTimeout = template.DefaultTimeout;
+            DefaultWarningTimeout = template.DefaultWarningTimeout;
+            TimeoutMultiplier = template.TimeoutMultiplier;
+            WarningTimeoutMultiplier = template.WarningTimeoutMultiplier;
+            TimeoutDumpDirectory = pathRemapper.Remap(template.TimeoutDumpDirectory);
+            LogObservedFileAccesses = template.LogObservedFileAccesses;
+            LogProcesses = template.LogProcesses;
+            LogProcessData = template.LogProcessData;
+            LogFileAccessTables = template.LogFileAccessTables;
+            OutputReportingMode = template.OutputReportingMode;
+            FileSystemMode = template.FileSystemMode;
+            ForceReadOnlyForRequestedReadWrite = template.ForceReadOnlyForRequestedReadWrite;
+            FlushPageCacheToFileSystemOnStoringOutputsToCache = template.FlushPageCacheToFileSystemOnStoringOutputsToCache;
+            NormalizeReadTimestamps = template.NormalizeReadTimestamps;
+            UseLargeNtClosePreallocatedList = template.UseLargeNtClosePreallocatedList;
+            UseExtraThreadToDrainNtClose = template.UseExtraThreadToDrainNtClose;
+            MaskUntrackedAccesses = template.MaskUntrackedAccesses;
+            LogProcessDetouringStatus = template.LogProcessDetouringStatus;
+            HardExitOnErrorInDetours = template.HardExitOnErrorInDetours;
+            CheckDetoursMessageCount = template.CheckDetoursMessageCount;
+            AllowInternalDetoursErrorNotificationFile = template.AllowInternalDetoursErrorNotificationFile;
+            EnforceAccessPoliciesOnDirectoryCreation = template.EnforceAccessPoliciesOnDirectoryCreation;
+            KextMeasureProcessCpuTimes = template.KextMeasureProcessCpuTimes;
+            KextReportQueueSizeMb = template.KextReportQueueSizeMb;
+            KextEnableReportBatching = template.KextEnableReportBatching;
+            KextThrottleCpuUsageBlockThresholdPercent = template.KextThrottleCpuUsageBlockThresholdPercent;
+            KextThrottleCpuUsageWakeupThresholdPercent = template.KextThrottleCpuUsageWakeupThresholdPercent;
+            KextThrottleMinAvailableRamMB = template.KextThrottleMinAvailableRamMB;
+            ContainerConfiguration = new SandboxContainerConfiguration(template.ContainerConfiguration);
+            AdminRequiredProcessExecutionMode = template.AdminRequiredProcessExecutionMode;
+            RedirectedTempFolderRootForVmExecution = pathRemapper.Remap(template.RedirectedTempFolderRootForVmExecution);
+            RetryOnAzureWatsonExitCode = template.RetryOnAzureWatsonExitCode;
+            EnsureTempDirectoriesExistenceBeforePipExecution = template.EnsureTempDirectoriesExistenceBeforePipExecution;
+        }
+
+        /// <inheritdoc />
+        public IUnsafeSandboxConfiguration UnsafeSandboxConfiguration
+        {
+            get
+            {
+                return m_unsafeSandboxConfig;
+            }
+
+            set
+            {
+                m_unsafeSandboxConfig = value;
+            }
+        }
+
+        /// <nodoc />
+        public UnsafeSandboxConfiguration UnsafeSandboxConfigurationMutable
+        {
+            get
+            {
+                return (UnsafeSandboxConfiguration)m_unsafeSandboxConfig;
+            }
+
+            set
+            {
+                m_unsafeSandboxConfig = value;
+            }
+        }
+
+        /// <inheritdoc />
+        public bool DebugInstantPipOutputs { get; set; }
+
+        /// <inheritdoc />
+        public bool BreakOnUnexpectedFileAccess { get; set; }
+
+        /// <inheritdoc />
+        public bool FileAccessIgnoreCodeCoverage { get; set; }
+
+        /// <inheritdoc />
+        public bool FailUnexpectedFileAccesses { get; set; }
+
+        /// <inheritdoc />
+        public bool EnforceAccessPoliciesOnDirectoryCreation { get; set; }
+
+        /// <inheritdoc />
+        public bool ForceReadOnlyForRequestedReadWrite { get; set; }
+
+        /// <inheritdoc />
+        public bool FlushPageCacheToFileSystemOnStoringOutputsToCache { get; set; }
+
+        /// <inheritdoc />
+        public int DefaultTimeout { get; set; }
+
+        /// <inheritdoc />
+        public int DefaultWarningTimeout { get; set; }
+
+        /// <inheritdoc />
+        public int TimeoutMultiplier { get; set; }
+
+        /// <inheritdoc />
+        public int WarningTimeoutMultiplier { get; set; }
+
+        /// <inheritdoc />
+        public AbsolutePath TimeoutDumpDirectory { get; set; }
+
+        /// <inheritdoc />
+        public bool LogObservedFileAccesses { get; set; }
+
+        /// <inheritdoc />
+        public bool LogProcesses { get; set; }
+
+        /// <inheritdoc />
+        public bool LogProcessData { get; set; }
+
+        /// <inheritdoc />
+        public bool LogFileAccessTables { get; set; }
+
+        /// <inheritdoc />
+        public OutputReportingMode OutputReportingMode { get; set; }
+
+        /// <inheritdoc />
+        public FileSystemMode FileSystemMode { get; set; }
+
+        /// <inheritdoc />
+        public bool NormalizeReadTimestamps { get; set; }
+
+        /// <inheritdoc />
+        public bool UseLargeNtClosePreallocatedList { get; set; }
+
+        /// <inheritdoc />
+        public bool UseExtraThreadToDrainNtClose { get; set; }
+
+        /// <inheritdoc />
+        public bool MaskUntrackedAccesses { get; set; }
+
+        /// <inheritdoc />
+        public bool HardExitOnErrorInDetours { get; set; }
+
+        /// <inheritdoc />
+        public bool CheckDetoursMessageCount { get; set; }
+
+        /// <inheritdoc />
+        public bool LogProcessDetouringStatus { get; set; }
+
+        /// <inheritdoc />
+        public bool AllowInternalDetoursErrorNotificationFile { get; set; }
+
+        /// <inheritdoc />
+        public bool KextMeasureProcessCpuTimes { get; set; }
+
+        /// <inheritdoc />
+        public uint KextReportQueueSizeMb { get; set; }
+
+        /// <inheritdoc />
+        public bool KextEnableReportBatching { get; set; }
+
+        /// <inheritdoc />
+        public uint KextThrottleCpuUsageBlockThresholdPercent { get; set;  }
+
+        /// <inheritdoc />
+        public uint KextThrottleCpuUsageWakeupThresholdPercent { get; set; }
+
+        /// <inheritdoc />
+        public uint KextThrottleMinAvailableRamMB { get; set; }
+
+        /// <inheritdoc />
+        public SandboxContainerConfiguration ContainerConfiguration { get; set; }
+
+        /// <inheritdoc/>
+        ISandboxContainerConfiguration ISandboxConfiguration.ContainerConfiguration => ContainerConfiguration;
+
+        /// <inheritdoc />
+        public AdminRequiredProcessExecutionMode AdminRequiredProcessExecutionMode { get; set; }
+
+        /// <inheritdoc />
+        public AbsolutePath RedirectedTempFolderRootForVmExecution { get; set; }
+
+        /// <inheritdoc />
+        public bool RetryOnAzureWatsonExitCode { get; set; }
+
+        /// <inheritdoc />
+        public bool EnsureTempDirectoriesExistenceBeforePipExecution { get; set; }
+    }
+}