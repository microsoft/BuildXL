--- conflicted
+++ resolved
@@ -1,900 +1,828 @@
-﻿// Copyright (c) Microsoft. All rights reserved.
-// Licensed under the MIT license. See LICENSE file in the project root for full license information.
-
-using System;
-using System.Collections.Generic;
-using System.Diagnostics;
-using System.Diagnostics.ContractsLight;
-using System.IO;
-using System.Linq;
-using System.Text;
-using System.Threading;
-using System.Threading.Tasks;
-using BuildXL.Engine.Cache.KeyValueStores;
-using BuildXL.Pips;
-<<<<<<< HEAD
-=======
-using BuildXL.Scheduler.Graph;
->>>>>>> 5042f710
-using BuildXL.Scheduler.Tracing;
-using BuildXL.ToolSupport;
-using BuildXL.Utilities;
-using BuildXL.Utilities.Collections;
-using BuildXL.Utilities.ParallelAlgorithms;
-using BuildXL.Xldb;
-using BuildXL.Xldb.Proto;
-using Google.Protobuf;
-using PipType = BuildXL.Pips.Operations.PipType;
-
-namespace BuildXL.Execution.Analyzer
-{
-    internal partial class Args
-    {
-        public Analyzer InitializeXLGToDBAnalyzer()
-        {
-            string outputDirPath = null;
-            bool removeDirPath = false;
-            foreach (var opt in AnalyzerOptions)
-            {
-                if (opt.Name.Equals("outputDir", StringComparison.OrdinalIgnoreCase) ||
-                   opt.Name.Equals("o", StringComparison.OrdinalIgnoreCase))
-                {
-                    outputDirPath = ParseSingletonPathOption(opt, outputDirPath);
-                }
-                else if (opt.Name.Equals("removeDir", StringComparison.OrdinalIgnoreCase) ||
-                   opt.Name.Equals("r", StringComparison.OrdinalIgnoreCase))
-                {
-                    removeDirPath = true;
-                }
-                else
-                {
-                    throw Error("Unknown option for event stats analysis: {0}", opt.Name);
-                }
-            }
-
-            if (string.IsNullOrEmpty(outputDirPath))
-            {
-                throw Error("/outputDir parameter is required");
-            }
-
-            if (Directory.Exists(outputDirPath) && Directory.EnumerateFileSystemEntries(outputDirPath).Any())
-            {
-                if (removeDirPath)
-                {
-                    Console.WriteLine("Deleting directory since the 'removeDir' flag was set");
-                    Directory.Delete(outputDirPath, true);
-                }
-                else
-                {
-                    throw Error("Directory provided exists, is non-empty, and removeDir flag was not passed in. Aborting analyzer.");
-                }
-            }
-
-            return new XLGToDBAnalyzer(GetAnalysisInput())
-            {
-                OutputDirPath = outputDirPath,
-            };
-        }
-
-        /// <summary>
-        /// Write the help message when the analyzer is invoked with the /help flag
-        /// </summary>
-        private static void WriteXLGToDBHelp(HelpWriter writer)
-        {
-            writer.WriteBanner("XLG to DB \"Analyzer\"");
-            writer.WriteModeOption(nameof(AnalysisMode.XlgToDb), "Dumps event data from the xlg into a database.");
-            writer.WriteOption("outputDir", "Required. The new directory to write out the RocksDB database", shortName: "o");
-            writer.WriteOption("removeDir", "Optional. Boolean if you wish to delete the 'output' directory if it already exists. Defaults to false if left unset", shortName: "r");
-        }
-    }
-
-    /// <summary>
-    /// Analyzer that dumps xlg and graph data into RocksDB
-    /// </summary>
-    internal sealed class XLGToDBAnalyzer : Analyzer
-    {
-        private XLGToDBAnalyzerInner m_inner;
-        private ActionBlockSlim<Action> m_actionBlock;
-        public string OutputDirPath
-        {
-            set => m_inner.OutputDirPath = value;
-        }
-
-        public XLGToDBAnalyzer(AnalysisInput input)
-            : base(input)
-        {
-            m_inner = new XLGToDBAnalyzerInner(input);
-            m_actionBlock = new ActionBlockSlim<Action>(Environment.ProcessorCount, action => action());
-        }
-
-        /// <inheritdoc/>
-        public override bool CanHandleEvent(Scheduler.Tracing.ExecutionEventId eventId, uint workerId, long timestamp, int eventPayloadSize)
-        {
-            return m_inner.CanHandleEvent(eventId, workerId, timestamp, eventPayloadSize);
-        }
-
-        /// <inheritdoc/>
-        protected override void ReportUnhandledEvent<TEventData>(TEventData data)
-        {
-            var workerId = CurrentEventWorkerId;
-            m_actionBlock.Post(() =>
-            {
-                m_inner.ProcessEvent(data, workerId);
-            });
-        }
-
-        /// <inheritdoc/>
-        public override void Prepare()
-        {
-            m_inner.Prepare();
-        }
-
-        /// <inheritdoc/>
-        public override int Analyze()
-        {
-            m_actionBlock.Complete();
-            m_actionBlock.CompletionAsync().GetAwaiter().GetResult();
-            return m_inner.Analyze();
-        }
-
-        /// <inheritdoc/>
-        public override void Dispose()
-        {
-            m_inner.Dispose();
-        }
-    }
-
-
-    /// <summary>
-    /// Inner wrapper analyzer that works with the action blocks spawned from the outer main analyzer
-    /// </summary>
-    internal sealed class XLGToDBAnalyzerInner : Analyzer
-    {
-        private const int s_eventOutputBatchLogSize = 100000;
-        private const int s_pipOutputBatchLogSize = 10000;
-
-        /// <summary>
-        /// Output directory path
-        /// </summary>
-        public string OutputDirPath;
-
-        /// <summary>
-        /// Store WorkerID.Value to pass into protobuf object to identify this event
-        /// </summary>
-        public ThreadLocal<uint> WorkerID = new ThreadLocal<uint>();
-
-        private bool m_accessorSucceeded;
-        private KeyValueStoreAccessor m_accessor;
-        private Stopwatch m_stopWatch;
-        private int m_eventCount;
-        private int m_eventSequenceNumber;
-        private Dictionary<Scheduler.Tracing.ExecutionEventId, EventCountByTypeValue> m_eventCountByType = new Dictionary<Scheduler.Tracing.ExecutionEventId, EventCountByTypeValue>();
-        private string[] m_additionalColumns = { XldbDataStore.EventColumnFamilyName, XldbDataStore.PipColumnFamilyName, XldbDataStore.StaticGraphColumnFamilyName };
-
-        private ConcurrentBigMap<Utilities.FileArtifact, HashSet<uint>> m_fileConsumerMap = new ConcurrentBigMap<Utilities.FileArtifact, HashSet<uint>>();
-        private ConcurrentBigMap<Utilities.FileArtifact, uint> m_dynamicFileProducerMap = new ConcurrentBigMap<Utilities.FileArtifact, uint>();
-        private ConcurrentBigMap<Utilities.DirectoryArtifact, HashSet<uint>> m_directoryConsumerMap = new ConcurrentBigMap<Utilities.DirectoryArtifact, HashSet<uint>>();
-
-        public XLGToDBAnalyzerInner(AnalysisInput input) : base(input)
-        {
-            m_stopWatch = new Stopwatch();
-            m_stopWatch.Start();
-        }
-
-        internal void ProcessEvent<TEventData>(TEventData data, uint workerId) where TEventData : struct, IExecutionLogEventData<TEventData>
-        {
-            var eventCount = Interlocked.Increment(ref m_eventCount);
-
-            if (eventCount % s_eventOutputBatchLogSize == 0)
-            {
-                Console.WriteLine($"Processed {eventCount} events so far. {m_stopWatch.ElapsedMilliseconds / 1000.0} seconds have elapsed.");
-            }
-
-            WorkerID.Value = workerId;
-            data.Metadata.LogToTarget(data, this);
-        }
-
-        /// <inheritdoc/>
-        public override void Prepare()
-        {
-            var accessor = KeyValueStoreAccessor.Open(storeDirectory: OutputDirPath, additionalColumns: m_additionalColumns, openBulkLoad: false);
-
-            if (accessor.Succeeded)
-            {
-                m_accessor = accessor.Result;
-                m_accessorSucceeded = true;
-            }
-            else
-            {
-                Console.Error.WriteLine("Could not access RocksDB datastore. Exiting analyzer.");
-            }
-
-            m_eventCount = 0;
-            m_eventSequenceNumber = 1;
-        }
-
-        /// <inheritdoc/>
-        public override int Analyze()
-        {
-            Console.WriteLine($"Total number of events ingested = {m_eventCount}");
-            Console.WriteLine($"Total time for event ingestion: {m_stopWatch.ElapsedMilliseconds / 1000.0} seconds");
-            var ec = new EventCount
-            {
-                Value = (uint)m_eventCount
-            };
-
-            // Hold only one lock while inserting all of these keys into the DB
-            var maybeInserted = m_accessor.Use(database =>
-                {
-                    foreach (var kvp in m_eventCountByType)
-                    {
-                        var eventCountByTypeQuery = new EventCountByTypeKey
-                        {
-                            EventTypeID = (Xldb.Proto.ExecutionEventId)(kvp.Key + 1)
-                        };
-
-                        database.Put(eventCountByTypeQuery.ToByteArray(), kvp.Value.ToByteArray());
-                    }
-                });
-
-            if (!maybeInserted.Succeeded)
-            {
-                Console.WriteLine("Failed to insert event metadata into RocksDb. Exiting analyzer now ...");
-                maybeInserted.Failure.Throw();
-            }
-
-            WriteToDb(Encoding.ASCII.GetBytes(XldbDataStore.EventCountKey), ec.ToByteArray());
-
-            Console.WriteLine("\nEvent data ingested into RocksDB. Starting to ingest static graph data ...\n");
-
-            IngestAllPips();
-            Console.WriteLine($"\nAll pips ingested ... total time is: {m_stopWatch.ElapsedMilliseconds / 1000.0} seconds");
-
-            Console.WriteLine("\nStarting to ingest PipGraph metadata");
-            var xldbPipGraph = CachedGraph.PipGraph.ToPipGraph(PathTable, CachedGraph.PipTable);
-
-            var cachedGraphKey = new CachedGraphKey
-            {
-                PipGraph = true
-            };
-
-            WriteToDb(cachedGraphKey.ToByteArray(), xldbPipGraph.ToByteArray(), XldbDataStore.StaticGraphColumnFamilyName);
-            Console.WriteLine($"\nPipGraph metadata ingested ... total time is: {m_stopWatch.ElapsedMilliseconds / 1000.0} seconds");
-
-            Console.WriteLine("\nStarting to ingest file and directory consumer/producer information.");
-
-            IngestProducerConsumerInformation();
-            Console.WriteLine($"\nConsumer/producer information ingested ... total time is: {m_stopWatch.ElapsedMilliseconds / 1000.0} seconds");
-
-            return 0;
-        }
-
-        /// <inheritdoc/>
-        public override void Dispose()
-        {
-            Console.Write("Done writing all data ... compacting DB now.");
-            m_accessor.Dispose();
-            Console.WriteLine($"\nDone compacting and exiting analyzer ... total time is: {m_stopWatch.ElapsedMilliseconds / 1000.0} seconds");
-        }
-
-        /// <inheritdoc/>
-        public override bool CanHandleEvent(Scheduler.Tracing.ExecutionEventId eventId, uint workerId, long timestamp, int eventPayloadSize)
-        {
-            if (m_eventCountByType.TryGetValue(eventId, out var eventCountVal))
-            {
-                eventCountVal.WorkerToCountMap.TryGetValue(workerId, out var count);
-                count++;
-
-                eventCountVal.WorkerToCountMap[workerId] = count;
-<<<<<<< HEAD
-                eventCountVal.WorkerToPayloadMap[workerId] = payload;
-=======
->>>>>>> 5042f710
-            }
-            else
-            {
-                eventCountVal = new EventCountByTypeValue();
-                eventCountVal.WorkerToCountMap.Add(workerId, 1);
-                m_eventCountByType.Add(eventId, eventCountVal);
-            }
-
-            // Excluding Observed Inputs because we capture the same information instead in ProcessFingerprintComputation Event
-            return (m_accessorSucceeded && eventId != Scheduler.Tracing.ExecutionEventId.ObservedInputs);
-        }
-
-        /// <summary>
-        /// Override event to capture its data and store it in the protobuf 
-        /// </summary>
-        public override void FileArtifactContentDecided(FileArtifactContentDecidedEventData data)
-        {
-            var value = data.ToFileArtifactContentDecidedEvent(WorkerID.Value, PathTable);
-            var key = new EventKey
-            {
-                EventTypeID = Xldb.Proto.ExecutionEventId.FileArtifactContentDecided,
-<<<<<<< HEAD
-                FileArtifactContentDecidedKey = data.FileArtifact.Path.ToString(PathTable, PathFormat.Windows),
-=======
-                FileArtifactContentDecidedKey = AbsolutePathToXldbString(data.FileArtifact.Path),
->>>>>>> 5042f710
-                FileRewriteCount = data.FileArtifact.RewriteCount
-            };
-
-            WriteToDb(key.ToByteArray(), value.ToByteArray(), XldbDataStore.EventColumnFamilyName);
-        }
-
-        /// <summary>
-        /// Override event to capture its data and store it in the protobuf 
-        /// </summary>
-        public override void WorkerList(WorkerListEventData data)
-        {
-            var value = data.ToWorkerListEvent(WorkerID.Value);
-            var key = new EventKey
-            {
-                EventTypeID = Xldb.Proto.ExecutionEventId.WorkerList,
-            };
-
-            WriteToDb(key.ToByteArray(), value.ToByteArray(), XldbDataStore.EventColumnFamilyName);
-        }
-
-        /// <summary>
-        /// Override event to capture its data and store it in the protobuf 
-        /// </summary>
-        public override void PipExecutionPerformance(PipExecutionPerformanceEventData data)
-        {
-            var value = data.ToPipExecutionPerformanceEvent();
-            var key = new EventKey
-            {
-                EventTypeID = Xldb.Proto.ExecutionEventId.PipExecutionPerformance,
-                PipId = data.PipId.Value
-            };
-
-            WriteToDb(key.ToByteArray(), value.ToByteArray(), XldbDataStore.EventColumnFamilyName);
-        }
-
-        /// <summary>
-        /// Override event to capture its data and store it in the protobuf 
-        /// </summary>
-        public override void DirectoryMembershipHashed(DirectoryMembershipHashedEventData data)
-        {
-            var value = data.ToDirectoryMembershipHashedEvent(WorkerID.Value, PathTable);
-            var key = new EventKey
-            {
-                EventTypeID = Xldb.Proto.ExecutionEventId.DirectoryMembershipHashed,
-                PipId = data.PipId.Value,
-<<<<<<< HEAD
-                DirectoryMembershipHashedKey = data.Directory.ToString(PathTable, PathFormat.Windows),
-=======
-                DirectoryMembershipHashedKey = AbsolutePathToXldbString(data.Directory),
->>>>>>> 5042f710
-                EventSequenceNumber = Interlocked.Increment(ref m_eventSequenceNumber)
-            };
-
-            WriteToDb(key.ToByteArray(), value.ToByteArray(), XldbDataStore.EventColumnFamilyName);
-        }
-
-        /// <summary>
-        /// Override event to capture its data and store it in the protobuf 
-        /// </summary>
-        public override void ProcessExecutionMonitoringReported(ProcessExecutionMonitoringReportedEventData data)
-        {
-            var value = data.ToProcessExecutionMonitoringReportedEvent(WorkerID.Value, PathTable);
-            var key = new EventKey
-            {
-                EventTypeID = Xldb.Proto.ExecutionEventId.ProcessExecutionMonitoringReported,
-                PipId = data.PipId.Value
-            };
-
-            WriteToDb(key.ToByteArray(), value.ToByteArray(), XldbDataStore.EventColumnFamilyName);
-        }
-
-        /// <summary>
-        /// Override event to capture its data and store it in the protobuf 
-        /// </summary>
-        public override void ProcessFingerprintComputed(ProcessFingerprintComputationEventData data)
-        {
-            var value = data.ToProcessFingerprintComputationEvent(WorkerID.Value, PathTable);
-            var key = new EventKey
-            {
-                EventTypeID = Xldb.Proto.ExecutionEventId.ProcessFingerprintComputation,
-                PipId = data.PipId.Value,
-                ProcessFingerprintComputationKey = value.Kind,
-            };
-
-            WriteToDb(key.ToByteArray(), value.ToByteArray(), XldbDataStore.EventColumnFamilyName);
-        }
-
-        /// <summary>
-        /// Override event to capture its data and store it in the protobuf 
-        /// </summary>
-        public override void ExtraEventDataReported(ExtraEventData data)
-        {
-            var value = data.ToExtraEventDataReported(WorkerID.Value);
-            // There will be exactly one event of this type that is reported, so nothing special needs to be added to the key
-            var key = new EventKey
-            {
-                EventTypeID = Xldb.Proto.ExecutionEventId.ExtraEventDataReported,
-            };
-
-            WriteToDb(key.ToByteArray(), value.ToByteArray(), XldbDataStore.EventColumnFamilyName);
-        }
-
-        /// <summary>
-        /// Override event to capture its data and store it in the protobuf 
-        /// </summary>
-        public override void DependencyViolationReported(DependencyViolationEventData data)
-        {
-            var value = data.ToDependencyViolationReportedEvent(WorkerID.Value, PathTable);
-            var key = new EventKey
-            {
-                EventTypeID = Xldb.Proto.ExecutionEventId.DependencyViolationReported,
-                ViolatorPipID = data.ViolatorPipId.Value
-            };
-
-            WriteToDb(key.ToByteArray(), value.ToByteArray(), XldbDataStore.EventColumnFamilyName);
-        }
-
-        /// <summary>
-        /// Override event to capture its data and store it in the protobuf 
-        /// </summary>
-        public override void PipExecutionStepPerformanceReported(PipExecutionStepPerformanceEventData data)
-        {
-            var value = data.ToPipExecutionStepPerformanceReportedEvent(WorkerID.Value);
-            var key = new EventKey
-            {
-                EventTypeID = Xldb.Proto.ExecutionEventId.PipExecutionStepPerformanceReported,
-                PipId = data.PipId.Value,
-                PipExecutionStepPerformanceKey = value.Step,
-                EventSequenceNumber = Interlocked.Increment(ref m_eventSequenceNumber)
-            };
-
-            WriteToDb(key.ToByteArray(), value.ToByteArray(), XldbDataStore.EventColumnFamilyName);
-        }
-
-        /// <summary>
-        /// Override event to capture its data and store it in the protobuf 
-        /// </summary>
-        public override void PipCacheMiss(PipCacheMissEventData data)
-        {
-            var value = data.ToPipCacheMissEvent(WorkerID.Value);
-            var key = new EventKey
-            {
-                EventTypeID = Xldb.Proto.ExecutionEventId.PipCacheMiss,
-                PipId = data.PipId.Value
-            };
-
-            WriteToDb(key.ToByteArray(), value.ToByteArray(), XldbDataStore.EventColumnFamilyName);
-        }
-
-        /// <summary>
-        /// Override event to capture its data and store it in the protobuf 
-        /// </summary>
-        public override void StatusReported(StatusEventData data)
-        {
-            var value = data.ToResourceUsageReportedEvent(WorkerID.Value);
-            var key = new EventKey
-            {
-                EventTypeID = Xldb.Proto.ExecutionEventId.ResourceUsageReported,
-                EventSequenceNumber = Interlocked.Increment(ref m_eventSequenceNumber)
-            };
-
-            WriteToDb(key.ToByteArray(), value.ToByteArray(), XldbDataStore.EventColumnFamilyName);
-        }
-
-        /// <summary>
-        /// Override event to capture its data and store it in the protobuf 
-        /// </summary>
-        public override void DominoInvocation(DominoInvocationEventData data)
-        {
-            var value = data.ToBXLInvocationEvent(WorkerID.Value, PathTable);
-            var key = new EventKey
-            {
-                EventTypeID = Xldb.Proto.ExecutionEventId.BxlInvocation,
-            };
-
-            WriteToDb(key.ToByteArray(), value.ToByteArray(), XldbDataStore.EventColumnFamilyName);
-        }
-
-        /// <summary>
-        /// Override event to capture its data and store it in the protobuf 
-        /// </summary>
-        public override void PipExecutionDirectoryOutputs(PipExecutionDirectoryOutputs data)
-        {
-            foreach (var (directoryArtifact, fileArtifactArray) in data.DirectoryOutputs)
-            {
-                var value = new PipExecutionDirectoryOutputsEvent
-                {
-                    WorkerID = WorkerID.Value,
-                    PipID = data.PipId.Value,
-                    DirectoryArtifact = directoryArtifact.ToDirectoryArtifact(PathTable),
-                };
-<<<<<<< HEAD
-
-                value.FileArtifactArray.AddRange(fileArtifactArray.Select(
-                        file => file.ToFileArtifact(PathTable)));
-
-                var key = new EventKey
-                {
-                    EventTypeID = Xldb.Proto.ExecutionEventId.PipExecutionDirectoryOutputs,
-                    PipId = data.PipId.Value,
-                    PipExecutionDirectoryOutputKey = directoryArtifact.Path.ToString(PathTable, PathFormat.Windows)
-                };
-
-                foreach (var file in fileArtifactArray)
-                {
-                    m_dynamicFileProducerMap.Add(file, data.PipId.Value);
-                }
-
-=======
-
-                value.FileArtifactArray.AddRange(fileArtifactArray.Select(
-                        file => file.ToFileArtifact(PathTable)));
-
-                var key = new EventKey
-                {
-                    EventTypeID = Xldb.Proto.ExecutionEventId.PipExecutionDirectoryOutputs,
-                    PipId = data.PipId.Value,
-                    PipExecutionDirectoryOutputKey = AbsolutePathToXldbString(directoryArtifact.Path)
-                };
-
-                foreach (var file in fileArtifactArray)
-                {
-                    m_dynamicFileProducerMap.Add(file, data.PipId.Value);
-                }
-
->>>>>>> 5042f710
-                WriteToDb(key.ToByteArray(), value.ToByteArray(), XldbDataStore.EventColumnFamilyName);
-            }
-        }
-
-        /// <summary>
-        /// Ingest all of the pips to RocksDB
-        /// </summary>
-        private void IngestAllPips()
-        {
-            var totalNumberOfPips = CachedGraph.PipTable.StableKeys.Count;
-            var pipIds = CachedGraph.PipTable.StableKeys;
-            var concurrency = Environment.ProcessorCount / 2;
-            var partitionSize = totalNumberOfPips / concurrency;
-            Console.WriteLine("Ingesting pips now ...");
-
-            Parallel.For(0, concurrency, i =>
-            {
-                // Hold only one lock while inserting all of these keys into the DB
-                var maybeInserted = m_accessor.Use(database =>
-                {
-                    var start = i * partitionSize;
-                    var end = (i + 1) == concurrency ? totalNumberOfPips : (i + 1) * partitionSize;
-                    var pipsIngested = 0;
-                    var pipSemistableMap = new Dictionary<byte[], byte[]>();
-                    var pipIdMap = new Dictionary<byte[], byte[]>();
-
-                    for (int j = start; j < end; j++)
-                    {
-                        var pipId = pipIds[j];
-                        pipsIngested++;
-
-                        if (pipsIngested % s_pipOutputBatchLogSize == 0)
-                        {
-                            Console.Write(".");
-                            database.ApplyBatch(pipSemistableMap, XldbDataStore.PipColumnFamilyName);
-                            database.ApplyBatch(pipIdMap, XldbDataStore.PipColumnFamilyName);
-
-                            pipSemistableMap.Clear();
-                            pipIdMap.Clear();
-                        }
-
-                        var hydratedPip = CachedGraph.PipTable.HydratePip(pipId, Pips.PipQueryContext.PipGraphRetrieveAllPips);
-                        var pipType = hydratedPip.PipType;
-
-                        if (pipType == PipType.Value || pipType == PipType.HashSourceFile || pipType == PipType.SpecFile || pipType == PipType.Module)
-                        {
-                            continue;
-                        }
-
-                        var xldbPip = hydratedPip.ToPip(CachedGraph);
-                        IMessage xldbSpecificPip = xldbPip;
-
-                        if (pipType == PipType.Ipc)
-                        {
-                            var ipcPip = (Pips.Operations.IpcPip)hydratedPip;
-                            xldbSpecificPip = ipcPip.ToIpcPip(PathTable, xldbPip);
-
-                            foreach (var fileArtifact in ipcPip.FileDependencies)
-                            {
-                                AddToFileConsumerMap(fileArtifact, pipId);
-                            }
-
-                            foreach (var directoryArtifact in ipcPip.DirectoryDependencies)
-                            {
-                                AddToDirectoryConsumerMap(directoryArtifact, pipId);
-                            }
-                        }
-                        else if (pipType == PipType.SealDirectory)
-                        {
-                            var sealDirectoryPip = (Pips.Operations.SealDirectory)hydratedPip;
-                            xldbSpecificPip = sealDirectoryPip.ToSealDirectory(PathTable, xldbPip);
-
-<<<<<<< HEAD
-                            foreach (var directoryArtifact in sealDirectoryPip.ComposedDirectories)
-                            {
-                                AddToDirectoryConsumerMap(directoryArtifact, pipId);
-=======
-                            // If it is a shared opaque, then flatten the list of composted directories
-                            if (sealDirectoryPip.Kind == Pips.Operations.SealDirectoryKind.SharedOpaque)
-                            {
-                                var directoryQueue = new Queue<Utilities.DirectoryArtifact>();
-
-                                foreach (var initialDirectory in sealDirectoryPip.ComposedDirectories)
-                                {
-                                    directoryQueue.Enqueue(initialDirectory);
-                                }
-
-                                while (directoryQueue.Count > 0)
-                                {
-                                    var nestedDirectory = directoryQueue.Dequeue();
-                                    var nestedPipId = CachedGraph.PipGraph.GetSealedDirectoryNode(nestedDirectory).ToPipId();
-
-                                    if (CachedGraph.PipTable.IsSealDirectoryComposite(nestedPipId))
-                                    {
-                                        var nestedPip = (Pips.Operations.SealDirectory)CachedGraph.PipGraph.GetSealedDirectoryPip(nestedDirectory, Pips.PipQueryContext.SchedulerExecuteSealDirectoryPip);
-                                        foreach (var pendingDirectory in nestedPip.ComposedDirectories)
-                                        {
-                                            directoryQueue.Enqueue(pendingDirectory);
-                                        }
-                                    }
-                                    else
-                                    {
-                                        Contract.Assert(nestedDirectory.IsOutputDirectory());
-                                        AddToDirectoryConsumerMap(nestedDirectory, pipId);
-                                    }
-                                }
->>>>>>> 5042f710
-                            }
-
-                            foreach (var fileArtifact in sealDirectoryPip.Contents)
-                            {
-                                AddToFileConsumerMap(fileArtifact, pipId);
-                            }
-                        }
-                        else if (pipType == PipType.CopyFile)
-                        {
-                            var copyFilePip = (Pips.Operations.CopyFile)hydratedPip;
-                            xldbSpecificPip = copyFilePip.ToCopyFile(PathTable, xldbPip);
-                            AddToFileConsumerMap(copyFilePip.Source, pipId);
-                        }
-                        else if (pipType == PipType.WriteFile)
-                        {
-                            var writeFilePip = (Pips.Operations.WriteFile)hydratedPip;
-                            xldbSpecificPip = writeFilePip.ToWriteFile(PathTable, xldbPip);
-                        }
-                        else if (pipType == PipType.Process)
-                        {
-                            var processPip = (Pips.Operations.Process)hydratedPip;
-                            xldbSpecificPip = processPip.ToProcessPip(PathTable, xldbPip);
-
-                            AddToFileConsumerMap(processPip.StandardInputFile, pipId);
-                            AddToFileConsumerMap(processPip.Executable, pipId);
-
-                            foreach (var fileArtifact in processPip.Dependencies)
-                            {
-                                AddToFileConsumerMap(fileArtifact, pipId);
-                            }
-
-                            foreach (var directoryArtifact in processPip.DirectoryDependencies)
-                            {
-                                AddToDirectoryConsumerMap(directoryArtifact, pipId);
-                            }
-                        }
-                        else
-                        {
-<<<<<<< HEAD
-                            Contract.Assert(false, "Unknown pip type parsed. Exiting analyzer ...");
-=======
-                            Contract.Assert(false, "Unknown pip type parsed");
->>>>>>> 5042f710
-                        }
-
-                        // If the SemiStableHash != 0, then we want to create the SemistableHash -> PipId indirection.
-                        // Else we do not want that since the key would no longer be unique
-                        if (hydratedPip.SemiStableHash != 0)
-                        {
-                            var pipSemistableHashKey = new PipSemistableHashKey()
-                            {
-                                SemiStableHash = hydratedPip.SemiStableHash,
-                            };
-
-                            var pipIdValue = new PipIdValue()
-                            {
-                                PipId = hydratedPip.PipId.Value,
-                            };
-
-                            pipSemistableMap.Add(pipSemistableHashKey.ToByteArray(), pipIdValue.ToByteArray());
-                        }
-
-<<<<<<< HEAD
-                        var pipIdQuery = new PipIdKey()
-=======
-                        var pipIdKey = new PipIdKey()
->>>>>>> 5042f710
-                        {
-                            PipId = hydratedPip.PipId.Value,
-                            PipType = (Xldb.Proto.PipType)(pipType + 1)
-                        };
-
-<<<<<<< HEAD
-                        pipIdMap.Add(pipIdQuery.ToByteArray(), xldbSpecificPip.ToByteArray());
-=======
-                        pipIdMap.Add(pipIdKey.ToByteArray(), xldbSpecificPip.ToByteArray());
->>>>>>> 5042f710
-                    }
-
-                    database.ApplyBatch(pipSemistableMap, XldbDataStore.PipColumnFamilyName);
-                    database.ApplyBatch(pipIdMap, XldbDataStore.PipColumnFamilyName);
-                });
-
-                if (!maybeInserted.Succeeded)
-                {
-                    Console.WriteLine("Failed to insert pip data into RocksDb. Exiting analyzer now ...");
-                    maybeInserted.Failure.Throw();
-                }
-            });
-        }
-
-        /// <summary>
-        /// Ingest file and directory producer and consumer information to RocksDB
-        /// </summary>
-        private void IngestProducerConsumerInformation()
-        {
-            var parallelOptions = new ParallelOptions();
-            parallelOptions.MaxDegreeOfParallelism = Environment.ProcessorCount;
-
-            Parallel.ForEach(m_fileConsumerMap, parallelOptions, kvp =>
-            {
-                var fileConsumerKey = new FileProducerConsumerKey()
-                {
-                    Type = ProducerConsumerType.Consumer,
-<<<<<<< HEAD
-                    FileArtifact = kvp.Key.Path.ToString(PathTable, PathFormat.Windows),
-=======
-                    FileArtifact = AbsolutePathToXldbString(kvp.Key.Path),
->>>>>>> 5042f710
-                    RewriteCount = kvp.Key.RewriteCount
-                };
-
-                var fileConsumerValue = new FileConsumerValue();
-                fileConsumerValue.PipIds.AddRange(kvp.Value);
-
-                WriteToDb(fileConsumerKey.ToByteArray(), fileConsumerValue.ToByteArray(), XldbDataStore.StaticGraphColumnFamilyName);
-            });
-
-            Parallel.ForEach(m_directoryConsumerMap, parallelOptions, kvp =>
-            {
-                var directoryConsumerKey = new DirectoryProducerConsumerKey()
-                {
-                    Type = ProducerConsumerType.Consumer,
-<<<<<<< HEAD
-                    DirectoryArtifact = kvp.Key.Path.ToString(PathTable, PathFormat.Windows)
-=======
-                    DirectoryArtifact = AbsolutePathToXldbString(kvp.Key.Path)
->>>>>>> 5042f710
-                };
-
-                var directoryConsumerValue = new DirectoryConsumerValue();
-                directoryConsumerValue.PipIds.AddRange(kvp.Value);
-
-                WriteToDb(directoryConsumerKey.ToByteArray(), directoryConsumerValue.ToByteArray(), XldbDataStore.StaticGraphColumnFamilyName);
-            });
-
-            Parallel.ForEach(CachedGraph.PipGraph.AllFilesAndProducers, parallelOptions, kvp =>
-            {
-                var fileProducerKey = new FileProducerConsumerKey()
-                {
-                    Type = ProducerConsumerType.Producer,
-<<<<<<< HEAD
-                    FileArtifact = kvp.Key.Path.ToString(PathTable, PathFormat.Windows),
-=======
-                    FileArtifact = AbsolutePathToXldbString(kvp.Key.Path),
->>>>>>> 5042f710
-                    RewriteCount = kvp.Key.RewriteCount
-                };
-
-                var fileProducerValue = new FileProducerValue()
-                {
-                    PipId = kvp.Value.Value
-                };
-
-                WriteToDb(fileProducerKey.ToByteArray(), fileProducerValue.ToByteArray(), XldbDataStore.StaticGraphColumnFamilyName);
-            });
-
-            Parallel.ForEach(CachedGraph.PipGraph.AllOutputDirectoriesAndProducers, parallelOptions, kvp =>
-            {
-                var directoryProducerKey = new DirectoryProducerConsumerKey()
-                {
-                    Type = ProducerConsumerType.Producer,
-<<<<<<< HEAD
-                    DirectoryArtifact = kvp.Key.Path.ToString(PathTable, PathFormat.Windows)
-=======
-                    DirectoryArtifact = AbsolutePathToXldbString(kvp.Key.Path)
->>>>>>> 5042f710
-                };
-
-                var directoryProducerValue = new DirectoryProducerValue()
-                {
-                    PipId = kvp.Value.Value
-                };
-
-                WriteToDb(directoryProducerKey.ToByteArray(), directoryProducerValue.ToByteArray(), XldbDataStore.StaticGraphColumnFamilyName);
-            });
-
-            Parallel.ForEach(m_dynamicFileProducerMap, parallelOptions, kvp =>
-            {
-                var fileProducerKey = new FileProducerConsumerKey()
-                {
-                    Type = ProducerConsumerType.Producer,
-<<<<<<< HEAD
-                    FileArtifact = kvp.Key.Path.ToString(PathTable, PathFormat.Windows),
-=======
-                    FileArtifact = AbsolutePathToXldbString(kvp.Key.Path),
->>>>>>> 5042f710
-                    RewriteCount = kvp.Key.RewriteCount
-                };
-
-                var fileProducerValue = new FileProducerValue()
-                {
-                    PipId = kvp.Value
-                };
-
-                WriteToDb(fileProducerKey.ToByteArray(), fileProducerValue.ToByteArray(), XldbDataStore.StaticGraphColumnFamilyName);
-            });
-        }
-
-        /// <summary>
-        /// Add file artifacts to the file consumer map
-        /// </summary>
-        private void AddToFileConsumerMap(Utilities.FileArtifact fileArtifact, PipId pipId)
-        {
-            var consumers = m_fileConsumerMap.GetOrAdd(fileArtifact, new HashSet<uint>()).Item.Value;
-            lock (consumers)
-            {
-                consumers.Add(pipId.Value);
-            }
-        }
-
-        /// <summary>
-        /// Add directory artifacts to the directory consumer map 
-        /// </summary>
-        private void AddToDirectoryConsumerMap(Utilities.DirectoryArtifact directoryArtifact, PipId pipId)
-        {
-            var consumers = m_directoryConsumerMap.GetOrAdd(directoryArtifact, new HashSet<uint>()).Item.Value;
-            lock (consumers)
-            {
-                consumers.Add(pipId.Value);
-            }
-        }
-
-        /// <summary>
-        /// Write a key/value pair to the db
-        /// </summary>
-        public void WriteToDb(byte[] key, byte[] value, string columnFamilyName = null)
-        {
-            var maybeInserted = m_accessor.Use(database =>
-            {
-                database.Put(key, value, columnFamilyName);
-            });
-
-            if (!maybeInserted.Succeeded)
-            {
-                Console.WriteLine("Failed to insert event data into RocksDb. Exiting analyzer now ...");
-                maybeInserted.Failure.Throw();
-            }
-        }
-
-        /// <summary>
-        /// Convert an absolute path to a string specifically and only with windows path format (to keep it consistent amongst all databases)
-        /// </summary>
-        private string AbsolutePathToXldbString(Utilities.AbsolutePath path)
-        {
-            return path.ToString(PathTable, PathFormat.Windows);
-        }
-    }
-}
+﻿// Copyright (c) Microsoft. All rights reserved.
+// Licensed under the MIT license. See LICENSE file in the project root for full license information.
+
+using System;
+using System.Collections.Generic;
+using System.Diagnostics;
+using System.Diagnostics.ContractsLight;
+using System.IO;
+using System.Linq;
+using System.Text;
+using System.Threading;
+using System.Threading.Tasks;
+using BuildXL.Engine.Cache.KeyValueStores;
+using BuildXL.Pips;
+using BuildXL.Scheduler.Graph;
+using BuildXL.Scheduler.Tracing;
+using BuildXL.ToolSupport;
+using BuildXL.Utilities;
+using BuildXL.Utilities.Collections;
+using BuildXL.Utilities.ParallelAlgorithms;
+using BuildXL.Xldb;
+using BuildXL.Xldb.Proto;
+using Google.Protobuf;
+using PipType = BuildXL.Pips.Operations.PipType;
+
+namespace BuildXL.Execution.Analyzer
+{
+    internal partial class Args
+    {
+        public Analyzer InitializeXLGToDBAnalyzer()
+        {
+            string outputDirPath = null;
+            bool removeDirPath = false;
+            foreach (var opt in AnalyzerOptions)
+            {
+                if (opt.Name.Equals("outputDir", StringComparison.OrdinalIgnoreCase) ||
+                   opt.Name.Equals("o", StringComparison.OrdinalIgnoreCase))
+                {
+                    outputDirPath = ParseSingletonPathOption(opt, outputDirPath);
+                }
+                else if (opt.Name.Equals("removeDir", StringComparison.OrdinalIgnoreCase) ||
+                   opt.Name.Equals("r", StringComparison.OrdinalIgnoreCase))
+                {
+                    removeDirPath = true;
+                }
+                else
+                {
+                    throw Error("Unknown option for event stats analysis: {0}", opt.Name);
+                }
+            }
+
+            if (string.IsNullOrEmpty(outputDirPath))
+            {
+                throw Error("/outputDir parameter is required");
+            }
+
+            if (Directory.Exists(outputDirPath) && Directory.EnumerateFileSystemEntries(outputDirPath).Any())
+            {
+                if (removeDirPath)
+                {
+                    Console.WriteLine("Deleting directory since the 'removeDir' flag was set");
+                    Directory.Delete(outputDirPath, true);
+                }
+                else
+                {
+                    throw Error("Directory provided exists, is non-empty, and removeDir flag was not passed in. Aborting analyzer.");
+                }
+            }
+
+            return new XLGToDBAnalyzer(GetAnalysisInput())
+            {
+                OutputDirPath = outputDirPath,
+            };
+        }
+
+        /// <summary>
+        /// Write the help message when the analyzer is invoked with the /help flag
+        /// </summary>
+        private static void WriteXLGToDBHelp(HelpWriter writer)
+        {
+            writer.WriteBanner("XLG to DB \"Analyzer\"");
+            writer.WriteModeOption(nameof(AnalysisMode.XlgToDb), "Dumps event data from the xlg into a database.");
+            writer.WriteOption("outputDir", "Required. The new directory to write out the RocksDB database", shortName: "o");
+            writer.WriteOption("removeDir", "Optional. Boolean if you wish to delete the 'output' directory if it already exists. Defaults to false if left unset", shortName: "r");
+        }
+    }
+
+    /// <summary>
+    /// Analyzer that dumps xlg and graph data into RocksDB
+    /// </summary>
+    internal sealed class XLGToDBAnalyzer : Analyzer
+    {
+        private XLGToDBAnalyzerInner m_inner;
+        private ActionBlockSlim<Action> m_actionBlock;
+        public string OutputDirPath
+        {
+            set => m_inner.OutputDirPath = value;
+        }
+
+        public XLGToDBAnalyzer(AnalysisInput input)
+            : base(input)
+        {
+            m_inner = new XLGToDBAnalyzerInner(input);
+            m_actionBlock = new ActionBlockSlim<Action>(Environment.ProcessorCount, action => action());
+        }
+
+        /// <inheritdoc/>
+        public override bool CanHandleEvent(Scheduler.Tracing.ExecutionEventId eventId, uint workerId, long timestamp, int eventPayloadSize)
+        {
+            return m_inner.CanHandleEvent(eventId, workerId, timestamp, eventPayloadSize);
+        }
+
+        /// <inheritdoc/>
+        protected override void ReportUnhandledEvent<TEventData>(TEventData data)
+        {
+            var workerId = CurrentEventWorkerId;
+            m_actionBlock.Post(() =>
+            {
+                m_inner.ProcessEvent(data, workerId);
+            });
+        }
+
+        /// <inheritdoc/>
+        public override void Prepare()
+        {
+            m_inner.Prepare();
+        }
+
+        /// <inheritdoc/>
+        public override int Analyze()
+        {
+            m_actionBlock.Complete();
+            m_actionBlock.CompletionAsync().GetAwaiter().GetResult();
+            return m_inner.Analyze();
+        }
+
+        /// <inheritdoc/>
+        public override void Dispose()
+        {
+            m_inner.Dispose();
+        }
+    }
+
+
+    /// <summary>
+    /// Inner wrapper analyzer that works with the action blocks spawned from the outer main analyzer
+    /// </summary>
+    internal sealed class XLGToDBAnalyzerInner : Analyzer
+    {
+        private const int s_eventOutputBatchLogSize = 100000;
+        private const int s_pipOutputBatchLogSize = 10000;
+
+        /// <summary>
+        /// Output directory path
+        /// </summary>
+        public string OutputDirPath;
+
+        /// <summary>
+        /// Store WorkerID.Value to pass into protobuf object to identify this event
+        /// </summary>
+        public ThreadLocal<uint> WorkerID = new ThreadLocal<uint>();
+
+        private bool m_accessorSucceeded;
+        private KeyValueStoreAccessor m_accessor;
+        private Stopwatch m_stopWatch;
+        private int m_eventCount;
+        private int m_eventSequenceNumber;
+        private Dictionary<Scheduler.Tracing.ExecutionEventId, EventCountByTypeValue> m_eventCountByType = new Dictionary<Scheduler.Tracing.ExecutionEventId, EventCountByTypeValue>();
+        private string[] m_additionalColumns = { XldbDataStore.EventColumnFamilyName, XldbDataStore.PipColumnFamilyName, XldbDataStore.StaticGraphColumnFamilyName };
+
+        private ConcurrentBigMap<Utilities.FileArtifact, HashSet<uint>> m_fileConsumerMap = new ConcurrentBigMap<Utilities.FileArtifact, HashSet<uint>>();
+        private ConcurrentBigMap<Utilities.FileArtifact, uint> m_dynamicFileProducerMap = new ConcurrentBigMap<Utilities.FileArtifact, uint>();
+        private ConcurrentBigMap<Utilities.DirectoryArtifact, HashSet<uint>> m_directoryConsumerMap = new ConcurrentBigMap<Utilities.DirectoryArtifact, HashSet<uint>>();
+
+        public XLGToDBAnalyzerInner(AnalysisInput input) : base(input)
+        {
+            m_stopWatch = new Stopwatch();
+            m_stopWatch.Start();
+        }
+
+        internal void ProcessEvent<TEventData>(TEventData data, uint workerId) where TEventData : struct, IExecutionLogEventData<TEventData>
+        {
+            var eventCount = Interlocked.Increment(ref m_eventCount);
+
+            if (eventCount % s_eventOutputBatchLogSize == 0)
+            {
+                Console.WriteLine($"Processed {eventCount} events so far. {m_stopWatch.ElapsedMilliseconds / 1000.0} seconds have elapsed.");
+            }
+
+            WorkerID.Value = workerId;
+            data.Metadata.LogToTarget(data, this);
+        }
+
+        /// <inheritdoc/>
+        public override void Prepare()
+        {
+            var accessor = KeyValueStoreAccessor.Open(storeDirectory: OutputDirPath, additionalColumns: m_additionalColumns, openBulkLoad: false);
+
+            if (accessor.Succeeded)
+            {
+                m_accessor = accessor.Result;
+                m_accessorSucceeded = true;
+            }
+            else
+            {
+                Console.Error.WriteLine("Could not access RocksDB datastore. Exiting analyzer.");
+            }
+
+            m_eventCount = 0;
+            m_eventSequenceNumber = 1;
+        }
+
+        /// <inheritdoc/>
+        public override int Analyze()
+        {
+            Console.WriteLine($"Total number of events ingested = {m_eventCount}");
+            Console.WriteLine($"Total time for event ingestion: {m_stopWatch.ElapsedMilliseconds / 1000.0} seconds");
+            var ec = new EventCount
+            {
+                Value = (uint)m_eventCount
+            };
+
+            // Hold only one lock while inserting all of these keys into the DB
+            var maybeInserted = m_accessor.Use(database =>
+                {
+                    foreach (var kvp in m_eventCountByType)
+                    {
+                        var eventCountByTypeQuery = new EventCountByTypeKey
+                        {
+                            EventTypeID = (Xldb.Proto.ExecutionEventId)(kvp.Key + 1)
+                        };
+
+                        database.Put(eventCountByTypeQuery.ToByteArray(), kvp.Value.ToByteArray());
+                    }
+                });
+
+            if (!maybeInserted.Succeeded)
+            {
+                Console.WriteLine("Failed to insert event metadata into RocksDb. Exiting analyzer now ...");
+                maybeInserted.Failure.Throw();
+            }
+
+            WriteToDb(Encoding.ASCII.GetBytes(XldbDataStore.EventCountKey), ec.ToByteArray());
+
+            Console.WriteLine("\nEvent data ingested into RocksDB. Starting to ingest static graph data ...\n");
+
+            IngestAllPips();
+            Console.WriteLine($"\nAll pips ingested ... total time is: {m_stopWatch.ElapsedMilliseconds / 1000.0} seconds");
+
+            Console.WriteLine("\nStarting to ingest PipGraph metadata");
+            var xldbPipGraph = CachedGraph.PipGraph.ToPipGraph(PathTable, CachedGraph.PipTable);
+
+            var cachedGraphKey = new CachedGraphKey
+            {
+                PipGraph = true
+            };
+
+            WriteToDb(cachedGraphKey.ToByteArray(), xldbPipGraph.ToByteArray(), XldbDataStore.StaticGraphColumnFamilyName);
+            Console.WriteLine($"\nPipGraph metadata ingested ... total time is: {m_stopWatch.ElapsedMilliseconds / 1000.0} seconds");
+
+            Console.WriteLine("\nStarting to ingest file and directory consumer/producer information.");
+
+            IngestProducerConsumerInformation();
+            Console.WriteLine($"\nConsumer/producer information ingested ... total time is: {m_stopWatch.ElapsedMilliseconds / 1000.0} seconds");
+
+            return 0;
+        }
+
+        /// <inheritdoc/>
+        public override void Dispose()
+        {
+            Console.Write("Done writing all data ... compacting DB now.");
+            m_accessor.Dispose();
+            Console.WriteLine($"\nDone compacting and exiting analyzer ... total time is: {m_stopWatch.ElapsedMilliseconds / 1000.0} seconds");
+        }
+
+        /// <inheritdoc/>
+        public override bool CanHandleEvent(Scheduler.Tracing.ExecutionEventId eventId, uint workerId, long timestamp, int eventPayloadSize)
+        {
+            if (m_eventCountByType.TryGetValue(eventId, out var eventCountVal))
+            {
+                eventCountVal.WorkerToCountMap.TryGetValue(workerId, out var count);
+                count++;
+
+                eventCountVal.WorkerToCountMap[workerId] = count;
+            }
+            else
+            {
+                eventCountVal = new EventCountByTypeValue();
+                eventCountVal.WorkerToCountMap.Add(workerId, 1);
+                m_eventCountByType.Add(eventId, eventCountVal);
+            }
+
+            // Excluding Observed Inputs because we capture the same information instead in ProcessFingerprintComputation Event
+            return (m_accessorSucceeded && eventId != Scheduler.Tracing.ExecutionEventId.ObservedInputs);
+        }
+
+        /// <summary>
+        /// Override event to capture its data and store it in the protobuf 
+        /// </summary>
+        public override void FileArtifactContentDecided(FileArtifactContentDecidedEventData data)
+        {
+            var value = data.ToFileArtifactContentDecidedEvent(WorkerID.Value, PathTable);
+            var key = new EventKey
+            {
+                EventTypeID = Xldb.Proto.ExecutionEventId.FileArtifactContentDecided,
+                FileArtifactContentDecidedKey = AbsolutePathToXldbString(data.FileArtifact.Path),
+                FileRewriteCount = data.FileArtifact.RewriteCount
+            };
+
+            WriteToDb(key.ToByteArray(), value.ToByteArray(), XldbDataStore.EventColumnFamilyName);
+        }
+
+        /// <summary>
+        /// Override event to capture its data and store it in the protobuf 
+        /// </summary>
+        public override void WorkerList(WorkerListEventData data)
+        {
+            var value = data.ToWorkerListEvent(WorkerID.Value);
+            var key = new EventKey
+            {
+                EventTypeID = Xldb.Proto.ExecutionEventId.WorkerList,
+            };
+
+            WriteToDb(key.ToByteArray(), value.ToByteArray(), XldbDataStore.EventColumnFamilyName);
+        }
+
+        /// <summary>
+        /// Override event to capture its data and store it in the protobuf 
+        /// </summary>
+        public override void PipExecutionPerformance(PipExecutionPerformanceEventData data)
+        {
+            var value = data.ToPipExecutionPerformanceEvent();
+            var key = new EventKey
+            {
+                EventTypeID = Xldb.Proto.ExecutionEventId.PipExecutionPerformance,
+                PipId = data.PipId.Value
+            };
+
+            WriteToDb(key.ToByteArray(), value.ToByteArray(), XldbDataStore.EventColumnFamilyName);
+        }
+
+        /// <summary>
+        /// Override event to capture its data and store it in the protobuf 
+        /// </summary>
+        public override void DirectoryMembershipHashed(DirectoryMembershipHashedEventData data)
+        {
+            var value = data.ToDirectoryMembershipHashedEvent(WorkerID.Value, PathTable);
+            var key = new EventKey
+            {
+                EventTypeID = Xldb.Proto.ExecutionEventId.DirectoryMembershipHashed,
+                PipId = data.PipId.Value,
+                DirectoryMembershipHashedKey = AbsolutePathToXldbString(data.Directory),
+                EventSequenceNumber = Interlocked.Increment(ref m_eventSequenceNumber)
+            };
+
+            WriteToDb(key.ToByteArray(), value.ToByteArray(), XldbDataStore.EventColumnFamilyName);
+        }
+
+        /// <summary>
+        /// Override event to capture its data and store it in the protobuf 
+        /// </summary>
+        public override void ProcessExecutionMonitoringReported(ProcessExecutionMonitoringReportedEventData data)
+        {
+            var value = data.ToProcessExecutionMonitoringReportedEvent(WorkerID.Value, PathTable);
+            var key = new EventKey
+            {
+                EventTypeID = Xldb.Proto.ExecutionEventId.ProcessExecutionMonitoringReported,
+                PipId = data.PipId.Value
+            };
+
+            WriteToDb(key.ToByteArray(), value.ToByteArray(), XldbDataStore.EventColumnFamilyName);
+        }
+
+        /// <summary>
+        /// Override event to capture its data and store it in the protobuf 
+        /// </summary>
+        public override void ProcessFingerprintComputed(ProcessFingerprintComputationEventData data)
+        {
+            var value = data.ToProcessFingerprintComputationEvent(WorkerID.Value, PathTable);
+            var key = new EventKey
+            {
+                EventTypeID = Xldb.Proto.ExecutionEventId.ProcessFingerprintComputation,
+                PipId = data.PipId.Value,
+                ProcessFingerprintComputationKey = value.Kind,
+            };
+
+            WriteToDb(key.ToByteArray(), value.ToByteArray(), XldbDataStore.EventColumnFamilyName);
+        }
+
+        /// <summary>
+        /// Override event to capture its data and store it in the protobuf 
+        /// </summary>
+        public override void ExtraEventDataReported(ExtraEventData data)
+        {
+            var value = data.ToExtraEventDataReported(WorkerID.Value);
+            // There will be exactly one event of this type that is reported, so nothing special needs to be added to the key
+            var key = new EventKey
+            {
+                EventTypeID = Xldb.Proto.ExecutionEventId.ExtraEventDataReported,
+            };
+
+            WriteToDb(key.ToByteArray(), value.ToByteArray(), XldbDataStore.EventColumnFamilyName);
+        }
+
+        /// <summary>
+        /// Override event to capture its data and store it in the protobuf 
+        /// </summary>
+        public override void DependencyViolationReported(DependencyViolationEventData data)
+        {
+            var value = data.ToDependencyViolationReportedEvent(WorkerID.Value, PathTable);
+            var key = new EventKey
+            {
+                EventTypeID = Xldb.Proto.ExecutionEventId.DependencyViolationReported,
+                ViolatorPipID = data.ViolatorPipId.Value
+            };
+
+            WriteToDb(key.ToByteArray(), value.ToByteArray(), XldbDataStore.EventColumnFamilyName);
+        }
+
+        /// <summary>
+        /// Override event to capture its data and store it in the protobuf 
+        /// </summary>
+        public override void PipExecutionStepPerformanceReported(PipExecutionStepPerformanceEventData data)
+        {
+            var value = data.ToPipExecutionStepPerformanceReportedEvent(WorkerID.Value);
+            var key = new EventKey
+            {
+                EventTypeID = Xldb.Proto.ExecutionEventId.PipExecutionStepPerformanceReported,
+                PipId = data.PipId.Value,
+                PipExecutionStepPerformanceKey = value.Step,
+                EventSequenceNumber = Interlocked.Increment(ref m_eventSequenceNumber)
+            };
+
+            WriteToDb(key.ToByteArray(), value.ToByteArray(), XldbDataStore.EventColumnFamilyName);
+        }
+
+        /// <summary>
+        /// Override event to capture its data and store it in the protobuf 
+        /// </summary>
+        public override void PipCacheMiss(PipCacheMissEventData data)
+        {
+            var value = data.ToPipCacheMissEvent(WorkerID.Value);
+            var key = new EventKey
+            {
+                EventTypeID = Xldb.Proto.ExecutionEventId.PipCacheMiss,
+                PipId = data.PipId.Value
+            };
+
+            WriteToDb(key.ToByteArray(), value.ToByteArray(), XldbDataStore.EventColumnFamilyName);
+        }
+
+        /// <summary>
+        /// Override event to capture its data and store it in the protobuf 
+        /// </summary>
+        public override void StatusReported(StatusEventData data)
+        {
+            var value = data.ToResourceUsageReportedEvent(WorkerID.Value);
+            var key = new EventKey
+            {
+                EventTypeID = Xldb.Proto.ExecutionEventId.ResourceUsageReported,
+                EventSequenceNumber = Interlocked.Increment(ref m_eventSequenceNumber)
+            };
+
+            WriteToDb(key.ToByteArray(), value.ToByteArray(), XldbDataStore.EventColumnFamilyName);
+        }
+
+        /// <summary>
+        /// Override event to capture its data and store it in the protobuf 
+        /// </summary>
+        public override void DominoInvocation(DominoInvocationEventData data)
+        {
+            var value = data.ToBXLInvocationEvent(WorkerID.Value, PathTable);
+            var key = new EventKey
+            {
+                EventTypeID = Xldb.Proto.ExecutionEventId.BxlInvocation,
+            };
+
+            WriteToDb(key.ToByteArray(), value.ToByteArray(), XldbDataStore.EventColumnFamilyName);
+        }
+
+        /// <summary>
+        /// Override event to capture its data and store it in the protobuf 
+        /// </summary>
+        public override void PipExecutionDirectoryOutputs(PipExecutionDirectoryOutputs data)
+        {
+            foreach (var (directoryArtifact, fileArtifactArray) in data.DirectoryOutputs)
+            {
+                var value = new PipExecutionDirectoryOutputsEvent
+                {
+                    WorkerID = WorkerID.Value,
+                    PipID = data.PipId.Value,
+                    DirectoryArtifact = directoryArtifact.ToDirectoryArtifact(PathTable),
+                };
+
+                value.FileArtifactArray.AddRange(fileArtifactArray.Select(
+                        file => file.ToFileArtifact(PathTable)));
+
+                var key = new EventKey
+                {
+                    EventTypeID = Xldb.Proto.ExecutionEventId.PipExecutionDirectoryOutputs,
+                    PipId = data.PipId.Value,
+                    PipExecutionDirectoryOutputKey = AbsolutePathToXldbString(directoryArtifact.Path)
+                };
+
+                foreach (var file in fileArtifactArray)
+                {
+                    m_dynamicFileProducerMap.Add(file, data.PipId.Value);
+                }
+
+                WriteToDb(key.ToByteArray(), value.ToByteArray(), XldbDataStore.EventColumnFamilyName);
+            }
+        }
+
+        /// <summary>
+        /// Ingest all of the pips to RocksDB
+        /// </summary>
+        private void IngestAllPips()
+        {
+            var totalNumberOfPips = CachedGraph.PipTable.StableKeys.Count;
+            var pipIds = CachedGraph.PipTable.StableKeys;
+            var concurrency = Environment.ProcessorCount / 2;
+            var partitionSize = totalNumberOfPips / concurrency;
+            Console.WriteLine("Ingesting pips now ...");
+
+            Parallel.For(0, concurrency, i =>
+            {
+                // Hold only one lock while inserting all of these keys into the DB
+                var maybeInserted = m_accessor.Use(database =>
+                {
+                    var start = i * partitionSize;
+                    var end = (i + 1) == concurrency ? totalNumberOfPips : (i + 1) * partitionSize;
+                    var pipsIngested = 0;
+                    var pipSemistableMap = new Dictionary<byte[], byte[]>();
+                    var pipIdMap = new Dictionary<byte[], byte[]>();
+
+                    for (int j = start; j < end; j++)
+                    {
+                        var pipId = pipIds[j];
+                        pipsIngested++;
+
+                        if (pipsIngested % s_pipOutputBatchLogSize == 0)
+                        {
+                            Console.Write(".");
+                            database.ApplyBatch(pipSemistableMap, XldbDataStore.PipColumnFamilyName);
+                            database.ApplyBatch(pipIdMap, XldbDataStore.PipColumnFamilyName);
+
+                            pipSemistableMap.Clear();
+                            pipIdMap.Clear();
+                        }
+
+                        var hydratedPip = CachedGraph.PipTable.HydratePip(pipId, Pips.PipQueryContext.PipGraphRetrieveAllPips);
+                        var pipType = hydratedPip.PipType;
+
+                        if (pipType == PipType.Value || pipType == PipType.HashSourceFile || pipType == PipType.SpecFile || pipType == PipType.Module)
+                        {
+                            continue;
+                        }
+
+                        var xldbPip = hydratedPip.ToPip(CachedGraph);
+                        IMessage xldbSpecificPip = xldbPip;
+
+                        if (pipType == PipType.Ipc)
+                        {
+                            var ipcPip = (Pips.Operations.IpcPip)hydratedPip;
+                            xldbSpecificPip = ipcPip.ToIpcPip(PathTable, xldbPip);
+
+                            foreach (var fileArtifact in ipcPip.FileDependencies)
+                            {
+                                AddToFileConsumerMap(fileArtifact, pipId);
+                            }
+
+                            foreach (var directoryArtifact in ipcPip.DirectoryDependencies)
+                            {
+                                AddToDirectoryConsumerMap(directoryArtifact, pipId);
+                            }
+                        }
+                        else if (pipType == PipType.SealDirectory)
+                        {
+                            var sealDirectoryPip = (Pips.Operations.SealDirectory)hydratedPip;
+                            xldbSpecificPip = sealDirectoryPip.ToSealDirectory(PathTable, xldbPip);
+
+                            // If it is a shared opaque, then flatten the list of composted directories
+                            if (sealDirectoryPip.Kind == Pips.Operations.SealDirectoryKind.SharedOpaque)
+                            {
+                                var directoryQueue = new Queue<Utilities.DirectoryArtifact>();
+
+                                foreach (var initialDirectory in sealDirectoryPip.ComposedDirectories)
+                                {
+                                    directoryQueue.Enqueue(initialDirectory);
+                                }
+
+                                while (directoryQueue.Count > 0)
+                                {
+                                    var nestedDirectory = directoryQueue.Dequeue();
+                                    var nestedPipId = CachedGraph.PipGraph.GetSealedDirectoryNode(nestedDirectory).ToPipId();
+
+                                    if (CachedGraph.PipTable.IsSealDirectoryComposite(nestedPipId))
+                                    {
+                                        var nestedPip = (Pips.Operations.SealDirectory)CachedGraph.PipGraph.GetSealedDirectoryPip(nestedDirectory, Pips.PipQueryContext.SchedulerExecuteSealDirectoryPip);
+                                        foreach (var pendingDirectory in nestedPip.ComposedDirectories)
+                                        {
+                                            directoryQueue.Enqueue(pendingDirectory);
+                                        }
+                                    }
+                                    else
+                                    {
+                                        Contract.Assert(nestedDirectory.IsOutputDirectory());
+                                        AddToDirectoryConsumerMap(nestedDirectory, pipId);
+                                    }
+                                }
+                            }
+
+                            foreach (var fileArtifact in sealDirectoryPip.Contents)
+                            {
+                                AddToFileConsumerMap(fileArtifact, pipId);
+                            }
+                        }
+                        else if (pipType == PipType.CopyFile)
+                        {
+                            var copyFilePip = (Pips.Operations.CopyFile)hydratedPip;
+                            xldbSpecificPip = copyFilePip.ToCopyFile(PathTable, xldbPip);
+                            AddToFileConsumerMap(copyFilePip.Source, pipId);
+                        }
+                        else if (pipType == PipType.WriteFile)
+                        {
+                            var writeFilePip = (Pips.Operations.WriteFile)hydratedPip;
+                            xldbSpecificPip = writeFilePip.ToWriteFile(PathTable, xldbPip);
+                        }
+                        else if (pipType == PipType.Process)
+                        {
+                            var processPip = (Pips.Operations.Process)hydratedPip;
+                            xldbSpecificPip = processPip.ToProcessPip(PathTable, xldbPip);
+
+                            AddToFileConsumerMap(processPip.StandardInputFile, pipId);
+                            AddToFileConsumerMap(processPip.Executable, pipId);
+
+                            foreach (var fileArtifact in processPip.Dependencies)
+                            {
+                                AddToFileConsumerMap(fileArtifact, pipId);
+                            }
+
+                            foreach (var directoryArtifact in processPip.DirectoryDependencies)
+                            {
+                                AddToDirectoryConsumerMap(directoryArtifact, pipId);
+                            }
+                        }
+                        else
+                        {
+                            Contract.Assert(false, "Unknown pip type parsed");
+                        }
+
+                        // If the SemiStableHash != 0, then we want to create the SemistableHash -> PipId indirection.
+                        // Else we do not want that since the key would no longer be unique
+                        if (hydratedPip.SemiStableHash != 0)
+                        {
+                            var pipSemistableHashKey = new PipSemistableHashKey()
+                            {
+                                SemiStableHash = hydratedPip.SemiStableHash,
+                            };
+
+                            var pipIdValue = new PipIdValue()
+                            {
+                                PipId = hydratedPip.PipId.Value,
+                            };
+
+                            pipSemistableMap.Add(pipSemistableHashKey.ToByteArray(), pipIdValue.ToByteArray());
+                        }
+
+                        var pipIdKey = new PipIdKey()
+                        {
+                            PipId = hydratedPip.PipId.Value,
+                            PipType = (Xldb.Proto.PipType)(pipType + 1)
+                        };
+
+                        pipIdMap.Add(pipIdKey.ToByteArray(), xldbSpecificPip.ToByteArray());
+                    }
+
+                    database.ApplyBatch(pipSemistableMap, XldbDataStore.PipColumnFamilyName);
+                    database.ApplyBatch(pipIdMap, XldbDataStore.PipColumnFamilyName);
+                });
+
+                if (!maybeInserted.Succeeded)
+                {
+                    Console.WriteLine("Failed to insert pip data into RocksDb. Exiting analyzer now ...");
+                    maybeInserted.Failure.Throw();
+                }
+            });
+        }
+
+        /// <summary>
+        /// Ingest file and directory producer and consumer information to RocksDB
+        /// </summary>
+        private void IngestProducerConsumerInformation()
+        {
+            var parallelOptions = new ParallelOptions();
+            parallelOptions.MaxDegreeOfParallelism = Environment.ProcessorCount;
+
+            Parallel.ForEach(m_fileConsumerMap, parallelOptions, kvp =>
+            {
+                var fileConsumerKey = new FileProducerConsumerKey()
+                {
+                    Type = ProducerConsumerType.Consumer,
+                    FileArtifact = AbsolutePathToXldbString(kvp.Key.Path),
+                    RewriteCount = kvp.Key.RewriteCount
+                };
+
+                var fileConsumerValue = new FileConsumerValue();
+                fileConsumerValue.PipIds.AddRange(kvp.Value);
+
+                WriteToDb(fileConsumerKey.ToByteArray(), fileConsumerValue.ToByteArray(), XldbDataStore.StaticGraphColumnFamilyName);
+            });
+
+            Parallel.ForEach(m_directoryConsumerMap, parallelOptions, kvp =>
+            {
+                var directoryConsumerKey = new DirectoryProducerConsumerKey()
+                {
+                    Type = ProducerConsumerType.Consumer,
+                    DirectoryArtifact = AbsolutePathToXldbString(kvp.Key.Path)
+                };
+
+                var directoryConsumerValue = new DirectoryConsumerValue();
+                directoryConsumerValue.PipIds.AddRange(kvp.Value);
+
+                WriteToDb(directoryConsumerKey.ToByteArray(), directoryConsumerValue.ToByteArray(), XldbDataStore.StaticGraphColumnFamilyName);
+            });
+
+            Parallel.ForEach(CachedGraph.PipGraph.AllFilesAndProducers, parallelOptions, kvp =>
+            {
+                var fileProducerKey = new FileProducerConsumerKey()
+                {
+                    Type = ProducerConsumerType.Producer,
+                    FileArtifact = AbsolutePathToXldbString(kvp.Key.Path),
+                    RewriteCount = kvp.Key.RewriteCount
+                };
+
+                var fileProducerValue = new FileProducerValue()
+                {
+                    PipId = kvp.Value.Value
+                };
+
+                WriteToDb(fileProducerKey.ToByteArray(), fileProducerValue.ToByteArray(), XldbDataStore.StaticGraphColumnFamilyName);
+            });
+
+            Parallel.ForEach(CachedGraph.PipGraph.AllOutputDirectoriesAndProducers, parallelOptions, kvp =>
+            {
+                var directoryProducerKey = new DirectoryProducerConsumerKey()
+                {
+                    Type = ProducerConsumerType.Producer,
+                    DirectoryArtifact = AbsolutePathToXldbString(kvp.Key.Path)
+                };
+
+                var directoryProducerValue = new DirectoryProducerValue()
+                {
+                    PipId = kvp.Value.Value
+                };
+
+                WriteToDb(directoryProducerKey.ToByteArray(), directoryProducerValue.ToByteArray(), XldbDataStore.StaticGraphColumnFamilyName);
+            });
+
+            Parallel.ForEach(m_dynamicFileProducerMap, parallelOptions, kvp =>
+            {
+                var fileProducerKey = new FileProducerConsumerKey()
+                {
+                    Type = ProducerConsumerType.Producer,
+                    FileArtifact = AbsolutePathToXldbString(kvp.Key.Path),
+                    RewriteCount = kvp.Key.RewriteCount
+                };
+
+                var fileProducerValue = new FileProducerValue()
+                {
+                    PipId = kvp.Value
+                };
+
+                WriteToDb(fileProducerKey.ToByteArray(), fileProducerValue.ToByteArray(), XldbDataStore.StaticGraphColumnFamilyName);
+            });
+        }
+
+        /// <summary>
+        /// Add file artifacts to the file consumer map
+        /// </summary>
+        private void AddToFileConsumerMap(Utilities.FileArtifact fileArtifact, PipId pipId)
+        {
+            var consumers = m_fileConsumerMap.GetOrAdd(fileArtifact, new HashSet<uint>()).Item.Value;
+            lock (consumers)
+            {
+                consumers.Add(pipId.Value);
+            }
+        }
+
+        /// <summary>
+        /// Add directory artifacts to the directory consumer map 
+        /// </summary>
+        private void AddToDirectoryConsumerMap(Utilities.DirectoryArtifact directoryArtifact, PipId pipId)
+        {
+            var consumers = m_directoryConsumerMap.GetOrAdd(directoryArtifact, new HashSet<uint>()).Item.Value;
+            lock (consumers)
+            {
+                consumers.Add(pipId.Value);
+            }
+        }
+
+        /// <summary>
+        /// Write a key/value pair to the db
+        /// </summary>
+        public void WriteToDb(byte[] key, byte[] value, string columnFamilyName = null)
+        {
+            var maybeInserted = m_accessor.Use(database =>
+            {
+                database.Put(key, value, columnFamilyName);
+            });
+
+            if (!maybeInserted.Succeeded)
+            {
+                Console.WriteLine("Failed to insert event data into RocksDb. Exiting analyzer now ...");
+                maybeInserted.Failure.Throw();
+            }
+        }
+
+        /// <summary>
+        /// Convert an absolute path to a string specifically and only with windows path format (to keep it consistent amongst all databases)
+        /// </summary>
+        private string AbsolutePathToXldbString(Utilities.AbsolutePath path)
+        {
+            return path.ToString(PathTable, PathFormat.Windows);
+        }
+    }
+}