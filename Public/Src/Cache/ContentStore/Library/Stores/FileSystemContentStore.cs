// Copyright (c) Microsoft. All rights reserved.
// Licensed under the MIT license. See LICENSE file in the project root for full license information.

using System;
using System.Collections.Generic;
using System.Diagnostics.ContractsLight;
using System.Threading;
using System.Threading.Tasks;
using BuildXL.Cache.ContentStore.Hashing;
using BuildXL.Cache.ContentStore.Interfaces.FileSystem;
using BuildXL.Cache.ContentStore.Interfaces.Results;
using BuildXL.Cache.ContentStore.Interfaces.Sessions;
using BuildXL.Cache.ContentStore.Interfaces.Stores;
using BuildXL.Cache.ContentStore.Interfaces.Time;
using BuildXL.Cache.ContentStore.Interfaces.Tracing;
using BuildXL.Cache.ContentStore.Sessions;
using BuildXL.Cache.ContentStore.Synchronization;
using BuildXL.Cache.ContentStore.Tracing;
using BuildXL.Cache.ContentStore.Tracing.Internal;
using BuildXL.Cache.ContentStore.Utils;

namespace BuildXL.Cache.ContentStore.Stores
{
    /// <summary>
    ///     An <see cref="IContentStore"/> implemented over <see cref="FileSystemContentStoreInternal"/>
    /// </summary>
    public class FileSystemContentStore : StartupShutdownBase, IContentStore, IAcquireDirectoryLock, IRepairStore, ILocalContentStore, IStreamStore
    {
        private const string Component = nameof(FileSystemContentStore);

        private readonly DirectoryLock _directoryLock;
        private readonly ContentStoreTracer _tracer = new ContentStoreTracer(nameof(FileSystemContentStore));

        /// <summary>
        ///     Gets the underlying store implementation.
        /// </summary>
        internal readonly FileSystemContentStoreInternal Store;

        /// <summary>
        ///     Removes provided cache content snapshot from the content location store.
        /// </summary>
        private readonly TrimBulkAsync _trimBulkAsync;

        /// <inheritdoc />
        protected override Tracer Tracer => _tracer;

        /// <summary>
        /// Backward-compat constructor.
        /// </summary>
        public FileSystemContentStore(
            IAbsFileSystem fileSystem,
            IClock clock,
            AbsolutePath rootPath,
            ConfigurationModel configurationModel,
            NagleQueue<ContentHash> nagleQueue,
            RefCountdown sensitiveSessionCount,
            DistributedEvictionSettings distributedEvictionSettings,
            bool checkFiles,
            TrimBulkAsync trimBulkAsync)
            : this(
                fileSystem,
                clock,
                rootPath,
                configurationModel,
                nagleQueue,
                distributedEvictionSettings,
                trimBulkAsync,
                settings: new ContentStoreSettings() {CheckFiles = checkFiles})
        {

        }

        /// <summary>
        ///     Initializes a new instance of the <see cref="FileSystemContentStore" /> class.
        /// </summary>
        public FileSystemContentStore(
            IAbsFileSystem fileSystem,
            IClock clock,
            AbsolutePath rootPath,
            ConfigurationModel configurationModel = null,
            NagleQueue<ContentHash> nagleQueue = null,
            DistributedEvictionSettings distributedEvictionSettings = null,
            TrimBulkAsync trimBulkAsync = null,
            ContentStoreSettings settings = null)
        {
            Contract.Requires(fileSystem != null);
            Contract.Requires(clock != null);
            Contract.Requires(rootPath != null);

            int singleInstanceTimeoutSeconds = ContentStoreConfiguration.DefaultSingleInstanceTimeoutSeconds;
            if (configurationModel?.InProcessConfiguration != null)
            {
                // TODO: Stop using the configurationModel's SingleInstanceTimeout (bug 1365340)
                // because FileSystemContentStore doesn't respect the config file's value
                singleInstanceTimeoutSeconds = configurationModel.InProcessConfiguration.SingleInstanceTimeoutSeconds;
            }

            // FileSystemContentStore implicitly uses a null component name for compatibility with older versions' directory locks.
            _directoryLock = new DirectoryLock(rootPath, fileSystem, TimeSpan.FromSeconds(singleInstanceTimeoutSeconds));

            Store = new FileSystemContentStoreInternal(
                fileSystem,
                clock,
                rootPath,
                configurationModel,
                nagleQueue,
                distributedEvictionSettings,
                settings);

            _trimBulkAsync = trimBulkAsync;
        }

        /// <inheritdoc />
        protected override async Task<BoolResult> StartupCoreAsync(OperationContext context)
        {
            BoolResult result;

            var acquireLockResult = await AcquireDirectoryLockAsync(context);
            if (acquireLockResult.Succeeded)
            {
                result = await Store.StartupAsync(context);
            }
            else
            {
                result = acquireLockResult;
            }

            return result;
        }

        /// <inheritdoc />
        public async Task<BoolResult> AcquireDirectoryLockAsync(Context context)
        {
            var aquisitingResult = await _directoryLock.AcquireAsync(context);
            if (aquisitingResult.LockAcquired)
            {
                return BoolResult.Success;
            }

            var errorMessage = aquisitingResult.GetErrorMessage(Component);
            return new BoolResult(errorMessage);
        }

        /// <inheritdoc />
        protected override Task<BoolResult> ShutdownCoreAsync(OperationContext context)
        {
            return Store.ShutdownAsync(context);
        }

        /// <inheritdoc />
        protected override void DisposeCore()
        {
            Store.Dispose();
            _directoryLock.Dispose();
        }

        /// <inheritdoc />
        public virtual CreateSessionResult<IReadOnlyContentSession> CreateReadOnlySession(Context context, string name, ImplicitPin implicitPin)
        {
            return CreateReadOnlySessionCall.Run(_tracer, OperationContext(context), name, () =>
            {
                var session = new ReadOnlyFileSystemContentSession(name, Store, implicitPin);
                return new CreateSessionResult<IReadOnlyContentSession>(session);
            });
        }

        /// <inheritdoc />
        public virtual CreateSessionResult<IContentSession> CreateSession(Context context, string name, ImplicitPin implicitPin)
        {
            return CreateSessionCall.Run(_tracer, OperationContext(context), name, () =>
            {
                var session = new FileSystemContentSession(name, implicitPin, Store);
                return new CreateSessionResult<IContentSession>(session);
            });
        }

        /// <inheritdoc />
        public Task<GetStatsResult> GetStatsAsync(Context context)
        {
            return GetStatsCall<ContentStoreTracer>.RunAsync(_tracer, OperationContext(context), () => Store.GetStatsAsync(context));
        }

        /// <inheritdoc />
        public Task<StructResult<long>> RemoveFromTrackerAsync(Context context)
        {
            return RemoveFromTrackerCall<ContentStoreTracer>.RunAsync(_tracer, OperationContext(context), async () =>
            {
                if (_trimBulkAsync == null)
                {
                    return new StructResult<long>("Repair handling not enabled.");
                }

                var contentHashes = await Store.EnumerateContentHashesAsync();
                return await _trimBulkAsync(context, contentHashes, CancellationToken.None, UrgencyHint.Nominal);
            });
        }

        /// <inheritdoc />
        public Task<IReadOnlyList<ContentInfo>> GetContentInfoAsync(CancellationToken token)
        {
            // TODO: add cancellation support for EnumerateContentInfoAsync
            return Store.EnumerateContentInfoAsync();
        }

        /// <inheritdoc />
        public bool Contains(ContentHash hash)
        {
            return Store.Contains(hash);
        }

        /// <inheritdoc />
        public Task<OpenStreamResult> StreamContentAsync(Context context, ContentHash contentHash)
        {
            return Store.OpenStreamAsync(context, contentHash, pinRequest: null);
        }

        /// <inheritdoc />
        public async Task<FileExistenceResult> CheckFileExistsAsync(Context context, ContentHash contentHash)
        {
            if (await Store.ContainsAsync(context, contentHash, null))
            {
                return new FileExistenceResult();
            }
            else
            {
                return new FileExistenceResult(FileExistenceResult.ResultCode.FileNotFound, $"{contentHash.ToShortString()} wasn't found in the cache");
            }
        }

        /// <inheritdoc />
        public Task<DeleteResult> DeleteAsync(Context context, ContentHash contentHash)
        {
            return Store.DeleteAsync(context, contentHash);
        }
<<<<<<< HEAD
=======

        /// <inheritdoc />
        public void PostInitializationCompleted(Context context, BoolResult result) { }
>>>>>>> 0160c346
    }
}
<|MERGE_RESOLUTION|>--- conflicted
+++ resolved
@@ -1,242 +1,239 @@
-// Copyright (c) Microsoft. All rights reserved.
-// Licensed under the MIT license. See LICENSE file in the project root for full license information.
-
-using System;
-using System.Collections.Generic;
-using System.Diagnostics.ContractsLight;
-using System.Threading;
-using System.Threading.Tasks;
-using BuildXL.Cache.ContentStore.Hashing;
-using BuildXL.Cache.ContentStore.Interfaces.FileSystem;
-using BuildXL.Cache.ContentStore.Interfaces.Results;
-using BuildXL.Cache.ContentStore.Interfaces.Sessions;
-using BuildXL.Cache.ContentStore.Interfaces.Stores;
-using BuildXL.Cache.ContentStore.Interfaces.Time;
-using BuildXL.Cache.ContentStore.Interfaces.Tracing;
-using BuildXL.Cache.ContentStore.Sessions;
-using BuildXL.Cache.ContentStore.Synchronization;
-using BuildXL.Cache.ContentStore.Tracing;
-using BuildXL.Cache.ContentStore.Tracing.Internal;
-using BuildXL.Cache.ContentStore.Utils;
-
-namespace BuildXL.Cache.ContentStore.Stores
-{
-    /// <summary>
-    ///     An <see cref="IContentStore"/> implemented over <see cref="FileSystemContentStoreInternal"/>
-    /// </summary>
-    public class FileSystemContentStore : StartupShutdownBase, IContentStore, IAcquireDirectoryLock, IRepairStore, ILocalContentStore, IStreamStore
-    {
-        private const string Component = nameof(FileSystemContentStore);
-
-        private readonly DirectoryLock _directoryLock;
-        private readonly ContentStoreTracer _tracer = new ContentStoreTracer(nameof(FileSystemContentStore));
-
-        /// <summary>
-        ///     Gets the underlying store implementation.
-        /// </summary>
-        internal readonly FileSystemContentStoreInternal Store;
-
-        /// <summary>
-        ///     Removes provided cache content snapshot from the content location store.
-        /// </summary>
-        private readonly TrimBulkAsync _trimBulkAsync;
-
-        /// <inheritdoc />
-        protected override Tracer Tracer => _tracer;
-
-        /// <summary>
-        /// Backward-compat constructor.
-        /// </summary>
-        public FileSystemContentStore(
-            IAbsFileSystem fileSystem,
-            IClock clock,
-            AbsolutePath rootPath,
-            ConfigurationModel configurationModel,
-            NagleQueue<ContentHash> nagleQueue,
-            RefCountdown sensitiveSessionCount,
-            DistributedEvictionSettings distributedEvictionSettings,
-            bool checkFiles,
-            TrimBulkAsync trimBulkAsync)
-            : this(
-                fileSystem,
-                clock,
-                rootPath,
-                configurationModel,
-                nagleQueue,
-                distributedEvictionSettings,
-                trimBulkAsync,
-                settings: new ContentStoreSettings() {CheckFiles = checkFiles})
-        {
-
-        }
-
-        /// <summary>
-        ///     Initializes a new instance of the <see cref="FileSystemContentStore" /> class.
-        /// </summary>
-        public FileSystemContentStore(
-            IAbsFileSystem fileSystem,
-            IClock clock,
-            AbsolutePath rootPath,
-            ConfigurationModel configurationModel = null,
-            NagleQueue<ContentHash> nagleQueue = null,
-            DistributedEvictionSettings distributedEvictionSettings = null,
-            TrimBulkAsync trimBulkAsync = null,
-            ContentStoreSettings settings = null)
-        {
-            Contract.Requires(fileSystem != null);
-            Contract.Requires(clock != null);
-            Contract.Requires(rootPath != null);
-
-            int singleInstanceTimeoutSeconds = ContentStoreConfiguration.DefaultSingleInstanceTimeoutSeconds;
-            if (configurationModel?.InProcessConfiguration != null)
-            {
-                // TODO: Stop using the configurationModel's SingleInstanceTimeout (bug 1365340)
-                // because FileSystemContentStore doesn't respect the config file's value
-                singleInstanceTimeoutSeconds = configurationModel.InProcessConfiguration.SingleInstanceTimeoutSeconds;
-            }
-
-            // FileSystemContentStore implicitly uses a null component name for compatibility with older versions' directory locks.
-            _directoryLock = new DirectoryLock(rootPath, fileSystem, TimeSpan.FromSeconds(singleInstanceTimeoutSeconds));
-
-            Store = new FileSystemContentStoreInternal(
-                fileSystem,
-                clock,
-                rootPath,
-                configurationModel,
-                nagleQueue,
-                distributedEvictionSettings,
-                settings);
-
-            _trimBulkAsync = trimBulkAsync;
-        }
-
-        /// <inheritdoc />
-        protected override async Task<BoolResult> StartupCoreAsync(OperationContext context)
-        {
-            BoolResult result;
-
-            var acquireLockResult = await AcquireDirectoryLockAsync(context);
-            if (acquireLockResult.Succeeded)
-            {
-                result = await Store.StartupAsync(context);
-            }
-            else
-            {
-                result = acquireLockResult;
-            }
-
-            return result;
-        }
-
-        /// <inheritdoc />
-        public async Task<BoolResult> AcquireDirectoryLockAsync(Context context)
-        {
-            var aquisitingResult = await _directoryLock.AcquireAsync(context);
-            if (aquisitingResult.LockAcquired)
-            {
-                return BoolResult.Success;
-            }
-
-            var errorMessage = aquisitingResult.GetErrorMessage(Component);
-            return new BoolResult(errorMessage);
-        }
-
-        /// <inheritdoc />
-        protected override Task<BoolResult> ShutdownCoreAsync(OperationContext context)
-        {
-            return Store.ShutdownAsync(context);
-        }
-
-        /// <inheritdoc />
-        protected override void DisposeCore()
-        {
-            Store.Dispose();
-            _directoryLock.Dispose();
-        }
-
-        /// <inheritdoc />
-        public virtual CreateSessionResult<IReadOnlyContentSession> CreateReadOnlySession(Context context, string name, ImplicitPin implicitPin)
-        {
-            return CreateReadOnlySessionCall.Run(_tracer, OperationContext(context), name, () =>
-            {
-                var session = new ReadOnlyFileSystemContentSession(name, Store, implicitPin);
-                return new CreateSessionResult<IReadOnlyContentSession>(session);
-            });
-        }
-
-        /// <inheritdoc />
-        public virtual CreateSessionResult<IContentSession> CreateSession(Context context, string name, ImplicitPin implicitPin)
-        {
-            return CreateSessionCall.Run(_tracer, OperationContext(context), name, () =>
-            {
-                var session = new FileSystemContentSession(name, implicitPin, Store);
-                return new CreateSessionResult<IContentSession>(session);
-            });
-        }
-
-        /// <inheritdoc />
-        public Task<GetStatsResult> GetStatsAsync(Context context)
-        {
-            return GetStatsCall<ContentStoreTracer>.RunAsync(_tracer, OperationContext(context), () => Store.GetStatsAsync(context));
-        }
-
-        /// <inheritdoc />
-        public Task<StructResult<long>> RemoveFromTrackerAsync(Context context)
-        {
-            return RemoveFromTrackerCall<ContentStoreTracer>.RunAsync(_tracer, OperationContext(context), async () =>
-            {
-                if (_trimBulkAsync == null)
-                {
-                    return new StructResult<long>("Repair handling not enabled.");
-                }
-
-                var contentHashes = await Store.EnumerateContentHashesAsync();
-                return await _trimBulkAsync(context, contentHashes, CancellationToken.None, UrgencyHint.Nominal);
-            });
-        }
-
-        /// <inheritdoc />
-        public Task<IReadOnlyList<ContentInfo>> GetContentInfoAsync(CancellationToken token)
-        {
-            // TODO: add cancellation support for EnumerateContentInfoAsync
-            return Store.EnumerateContentInfoAsync();
-        }
-
-        /// <inheritdoc />
-        public bool Contains(ContentHash hash)
-        {
-            return Store.Contains(hash);
-        }
-
-        /// <inheritdoc />
-        public Task<OpenStreamResult> StreamContentAsync(Context context, ContentHash contentHash)
-        {
-            return Store.OpenStreamAsync(context, contentHash, pinRequest: null);
-        }
-
-        /// <inheritdoc />
-        public async Task<FileExistenceResult> CheckFileExistsAsync(Context context, ContentHash contentHash)
-        {
-            if (await Store.ContainsAsync(context, contentHash, null))
-            {
-                return new FileExistenceResult();
-            }
-            else
-            {
-                return new FileExistenceResult(FileExistenceResult.ResultCode.FileNotFound, $"{contentHash.ToShortString()} wasn't found in the cache");
-            }
-        }
-
-        /// <inheritdoc />
-        public Task<DeleteResult> DeleteAsync(Context context, ContentHash contentHash)
-        {
-            return Store.DeleteAsync(context, contentHash);
-        }
-<<<<<<< HEAD
-=======
-
-        /// <inheritdoc />
-        public void PostInitializationCompleted(Context context, BoolResult result) { }
->>>>>>> 0160c346
-    }
-}
+// Copyright (c) Microsoft. All rights reserved.
+// Licensed under the MIT license. See LICENSE file in the project root for full license information.
+
+using System;
+using System.Collections.Generic;
+using System.Diagnostics.ContractsLight;
+using System.Threading;
+using System.Threading.Tasks;
+using BuildXL.Cache.ContentStore.Hashing;
+using BuildXL.Cache.ContentStore.Interfaces.FileSystem;
+using BuildXL.Cache.ContentStore.Interfaces.Results;
+using BuildXL.Cache.ContentStore.Interfaces.Sessions;
+using BuildXL.Cache.ContentStore.Interfaces.Stores;
+using BuildXL.Cache.ContentStore.Interfaces.Time;
+using BuildXL.Cache.ContentStore.Interfaces.Tracing;
+using BuildXL.Cache.ContentStore.Sessions;
+using BuildXL.Cache.ContentStore.Synchronization;
+using BuildXL.Cache.ContentStore.Tracing;
+using BuildXL.Cache.ContentStore.Tracing.Internal;
+using BuildXL.Cache.ContentStore.Utils;
+
+namespace BuildXL.Cache.ContentStore.Stores
+{
+    /// <summary>
+    ///     An <see cref="IContentStore"/> implemented over <see cref="FileSystemContentStoreInternal"/>
+    /// </summary>
+    public class FileSystemContentStore : StartupShutdownBase, IContentStore, IAcquireDirectoryLock, IRepairStore, ILocalContentStore, IStreamStore
+    {
+        private const string Component = nameof(FileSystemContentStore);
+
+        private readonly DirectoryLock _directoryLock;
+        private readonly ContentStoreTracer _tracer = new ContentStoreTracer(nameof(FileSystemContentStore));
+
+        /// <summary>
+        ///     Gets the underlying store implementation.
+        /// </summary>
+        internal readonly FileSystemContentStoreInternal Store;
+
+        /// <summary>
+        ///     Removes provided cache content snapshot from the content location store.
+        /// </summary>
+        private readonly TrimBulkAsync _trimBulkAsync;
+
+        /// <inheritdoc />
+        protected override Tracer Tracer => _tracer;
+
+        /// <summary>
+        /// Backward-compat constructor.
+        /// </summary>
+        public FileSystemContentStore(
+            IAbsFileSystem fileSystem,
+            IClock clock,
+            AbsolutePath rootPath,
+            ConfigurationModel configurationModel,
+            NagleQueue<ContentHash> nagleQueue,
+            RefCountdown sensitiveSessionCount,
+            DistributedEvictionSettings distributedEvictionSettings,
+            bool checkFiles,
+            TrimBulkAsync trimBulkAsync)
+            : this(
+                fileSystem,
+                clock,
+                rootPath,
+                configurationModel,
+                nagleQueue,
+                distributedEvictionSettings,
+                trimBulkAsync,
+                settings: new ContentStoreSettings() {CheckFiles = checkFiles})
+        {
+
+        }
+
+        /// <summary>
+        ///     Initializes a new instance of the <see cref="FileSystemContentStore" /> class.
+        /// </summary>
+        public FileSystemContentStore(
+            IAbsFileSystem fileSystem,
+            IClock clock,
+            AbsolutePath rootPath,
+            ConfigurationModel configurationModel = null,
+            NagleQueue<ContentHash> nagleQueue = null,
+            DistributedEvictionSettings distributedEvictionSettings = null,
+            TrimBulkAsync trimBulkAsync = null,
+            ContentStoreSettings settings = null)
+        {
+            Contract.Requires(fileSystem != null);
+            Contract.Requires(clock != null);
+            Contract.Requires(rootPath != null);
+
+            int singleInstanceTimeoutSeconds = ContentStoreConfiguration.DefaultSingleInstanceTimeoutSeconds;
+            if (configurationModel?.InProcessConfiguration != null)
+            {
+                // TODO: Stop using the configurationModel's SingleInstanceTimeout (bug 1365340)
+                // because FileSystemContentStore doesn't respect the config file's value
+                singleInstanceTimeoutSeconds = configurationModel.InProcessConfiguration.SingleInstanceTimeoutSeconds;
+            }
+
+            // FileSystemContentStore implicitly uses a null component name for compatibility with older versions' directory locks.
+            _directoryLock = new DirectoryLock(rootPath, fileSystem, TimeSpan.FromSeconds(singleInstanceTimeoutSeconds));
+
+            Store = new FileSystemContentStoreInternal(
+                fileSystem,
+                clock,
+                rootPath,
+                configurationModel,
+                nagleQueue,
+                distributedEvictionSettings,
+                settings);
+
+            _trimBulkAsync = trimBulkAsync;
+        }
+
+        /// <inheritdoc />
+        protected override async Task<BoolResult> StartupCoreAsync(OperationContext context)
+        {
+            BoolResult result;
+
+            var acquireLockResult = await AcquireDirectoryLockAsync(context);
+            if (acquireLockResult.Succeeded)
+            {
+                result = await Store.StartupAsync(context);
+            }
+            else
+            {
+                result = acquireLockResult;
+            }
+
+            return result;
+        }
+
+        /// <inheritdoc />
+        public async Task<BoolResult> AcquireDirectoryLockAsync(Context context)
+        {
+            var aquisitingResult = await _directoryLock.AcquireAsync(context);
+            if (aquisitingResult.LockAcquired)
+            {
+                return BoolResult.Success;
+            }
+
+            var errorMessage = aquisitingResult.GetErrorMessage(Component);
+            return new BoolResult(errorMessage);
+        }
+
+        /// <inheritdoc />
+        protected override Task<BoolResult> ShutdownCoreAsync(OperationContext context)
+        {
+            return Store.ShutdownAsync(context);
+        }
+
+        /// <inheritdoc />
+        protected override void DisposeCore()
+        {
+            Store.Dispose();
+            _directoryLock.Dispose();
+        }
+
+        /// <inheritdoc />
+        public virtual CreateSessionResult<IReadOnlyContentSession> CreateReadOnlySession(Context context, string name, ImplicitPin implicitPin)
+        {
+            return CreateReadOnlySessionCall.Run(_tracer, OperationContext(context), name, () =>
+            {
+                var session = new ReadOnlyFileSystemContentSession(name, Store, implicitPin);
+                return new CreateSessionResult<IReadOnlyContentSession>(session);
+            });
+        }
+
+        /// <inheritdoc />
+        public virtual CreateSessionResult<IContentSession> CreateSession(Context context, string name, ImplicitPin implicitPin)
+        {
+            return CreateSessionCall.Run(_tracer, OperationContext(context), name, () =>
+            {
+                var session = new FileSystemContentSession(name, implicitPin, Store);
+                return new CreateSessionResult<IContentSession>(session);
+            });
+        }
+
+        /// <inheritdoc />
+        public Task<GetStatsResult> GetStatsAsync(Context context)
+        {
+            return GetStatsCall<ContentStoreTracer>.RunAsync(_tracer, OperationContext(context), () => Store.GetStatsAsync(context));
+        }
+
+        /// <inheritdoc />
+        public Task<StructResult<long>> RemoveFromTrackerAsync(Context context)
+        {
+            return RemoveFromTrackerCall<ContentStoreTracer>.RunAsync(_tracer, OperationContext(context), async () =>
+            {
+                if (_trimBulkAsync == null)
+                {
+                    return new StructResult<long>("Repair handling not enabled.");
+                }
+
+                var contentHashes = await Store.EnumerateContentHashesAsync();
+                return await _trimBulkAsync(context, contentHashes, CancellationToken.None, UrgencyHint.Nominal);
+            });
+        }
+
+        /// <inheritdoc />
+        public Task<IReadOnlyList<ContentInfo>> GetContentInfoAsync(CancellationToken token)
+        {
+            // TODO: add cancellation support for EnumerateContentInfoAsync
+            return Store.EnumerateContentInfoAsync();
+        }
+
+        /// <inheritdoc />
+        public bool Contains(ContentHash hash)
+        {
+            return Store.Contains(hash);
+        }
+
+        /// <inheritdoc />
+        public Task<OpenStreamResult> StreamContentAsync(Context context, ContentHash contentHash)
+        {
+            return Store.OpenStreamAsync(context, contentHash, pinRequest: null);
+        }
+
+        /// <inheritdoc />
+        public async Task<FileExistenceResult> CheckFileExistsAsync(Context context, ContentHash contentHash)
+        {
+            if (await Store.ContainsAsync(context, contentHash, null))
+            {
+                return new FileExistenceResult();
+            }
+            else
+            {
+                return new FileExistenceResult(FileExistenceResult.ResultCode.FileNotFound, $"{contentHash.ToShortString()} wasn't found in the cache");
+            }
+        }
+
+        /// <inheritdoc />
+        public Task<DeleteResult> DeleteAsync(Context context, ContentHash contentHash)
+        {
+            return Store.DeleteAsync(context, contentHash);
+        }
+
+        /// <inheritdoc />
+        public void PostInitializationCompleted(Context context, BoolResult result) { }
+    }
+}