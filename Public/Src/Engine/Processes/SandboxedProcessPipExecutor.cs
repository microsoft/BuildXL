// Copyright (c) Microsoft. All rights reserved.
// Licensed under the MIT license. See LICENSE file in the project root for full license information.

using System;
using System.Collections.Concurrent;
using System.Collections.Generic;
using System.Diagnostics.CodeAnalysis;
using System.Diagnostics.ContractsLight;
using System.Globalization;
using System.IO;
using System.Linq;
using System.Text;
using System.Text.RegularExpressions;
using System.Threading;
using System.Threading.Tasks;
using BuildXL.Native.IO;
using BuildXL.Native.Processes;
using BuildXL.Pips;
using BuildXL.Pips.Operations;
using BuildXL.Processes.Containers;
using BuildXL.Processes.Internal;
using BuildXL.Processes.Sideband;
using BuildXL.Utilities;
using BuildXL.Utilities.Collections;
using BuildXL.Utilities.Configuration;
using BuildXL.Utilities.Instrumentation.Common;
using BuildXL.Utilities.Tracing;
using BuildXL.Utilities.VmCommandProxy;
using static BuildXL.Processes.SandboxedProcessFactory;
using static BuildXL.Utilities.BuildParameters;
using static BuildXL.Utilities.FormattableStringEx;

namespace BuildXL.Processes
{
    /// <summary>
    /// Adapter from <see cref="Process" /> pips to real (uncached) execution in a <see cref="SandboxedProcess" />.
    /// </summary>
    public sealed class SandboxedProcessPipExecutor : ISandboxedProcessFileStorage
    {
        /// <summary>
        /// Max console length for standard output/error before getting truncated.
        /// </summary>
        public const int MaxConsoleLength = 2048; // around 30 lines

        /// <summary>
        /// Azure Watson's dead exit code.
        /// </summary>
        /// <remarks>
        /// When running in CloudBuild, Process nondeterministically sometimes exits with 0xDEAD exit code. This is the exit code
        /// returned by Azure Watson dump after catching the process crash.
        /// </remarks>
        private const uint AzureWatsonExitCode = 0xDEAD;

        private static readonly string s_appDataLocalMicrosoftClrPrefix =
            Path.Combine(SpecialFolderUtilities.GetFolderPath(Environment.SpecialFolder.LocalApplicationData), "Microsoft", "CLR");

        private static readonly string s_nvidiaProgramDataPrefix =
            Path.Combine(SpecialFolderUtilities.GetFolderPath(Environment.SpecialFolder.CommonApplicationData), "NVIDIA Corporation");

        private static readonly string s_nvidiaProgramFilesPrefix =
            Path.Combine(SpecialFolderUtilities.GetFolderPath(Environment.SpecialFolder.ProgramFiles), "NVIDIA Corporation");

        private static readonly string s_forefrontTmgClientProgramFilesX86Prefix =
            Path.Combine(SpecialFolderUtilities.GetFolderPath(Environment.SpecialFolder.ProgramFilesX86), "Forefront TMG Client");

        private static readonly string s_userProfilePath =
            Environment.GetFolderPath(Environment.SpecialFolder.UserProfile, Environment.SpecialFolderOption.DoNotVerify);

        private static readonly string s_possibleRedirectedUserProfilePath =
            SpecialFolderUtilities.GetFolderPath(Environment.SpecialFolder.UserProfile, Environment.SpecialFolderOption.DoNotVerify);

        // Compute if WCI and Bind are available on this machine
        private static readonly bool s_isIsolationSupported = ProcessUtilities.IsWciAndBindFiltersAvailable();

        /// <summary>
        /// The maximum number that this executor will try to launch the given process pip.
        /// </summary>
        public const int ProcessLaunchRetryCountMax = 5;

        /// <summary>
        /// When directing full output to the console, number of lines to read before writing out the log event. This
        /// prevents a pip with very long output from consuming large amounts of memory in this process
        /// </summary>
        public const int OutputChunkInLines = 10000;

        private static readonly ConcurrentDictionary<ExpandedRegexDescriptor, Lazy<Task<Regex>>> s_regexTasks =
            new ConcurrentDictionary<ExpandedRegexDescriptor, Lazy<Task<Regex>>>();

        private readonly PipExecutionContext m_context;
        private readonly PathTable m_pathTable;

        private readonly ISandboxConfiguration m_sandboxConfig;

        private readonly IReadOnlyDictionary<string, string> m_rootMappings;

        private readonly FileAccessManifest m_fileAccessManifest;

        private readonly bool m_disableConHostSharing;

        private readonly Action<int> m_processIdListener;

        private readonly PipFragmentRenderer m_pipDataRenderer;

        private readonly FileAccessWhitelist m_fileAccessWhitelist;

        private readonly Process m_pip;
        
        private readonly string m_pipDescription;

        private readonly Task<Regex> m_warningRegexTask;

        private readonly Task<Regex> m_errorRegexTask;

        private readonly Func<FileArtifact, Task<bool>> m_makeInputPrivate;

        private readonly Func<string, Task<bool>> m_makeOutputPrivate;

        private readonly bool m_warningRegexIsDefault;

        private readonly string m_workingDirectory;

        private string m_standardDirectory;

        private Regex m_warningRegex;

        private Regex m_errorRegex;

        private int m_numWarnings;

        private TimeSpan m_timeout;

        private readonly FileAccessPolicy m_excludeReportAccessMask;

        private readonly SemanticPathExpander m_semanticPathExpander;

        private readonly ISandboxedProcessLogger m_logger;

        private readonly bool m_shouldPreserveOutputs;

        private readonly PipEnvironment m_pipEnvironment;

        private readonly AbsolutePath m_buildEngineDirectory;

        private readonly bool m_validateDistribution;

        private readonly IDirectoryArtifactContext m_directoryArtifactContext;

        private string m_detoursFailuresFile;

        private readonly ILayoutConfiguration m_layoutConfiguration;

        private readonly ILoggingConfiguration m_loggingConfiguration;

        private readonly LoggingContext m_loggingContext;

        private readonly int m_remainingUserRetryCount;

        private readonly ITempCleaner m_tempDirectoryCleaner;

        private readonly ReadOnlyHashSet<AbsolutePath> m_sharedOpaqueDirectoryRoots;

        private readonly ProcessInContainerManager m_processInContainerManager;
        private readonly ContainerConfiguration m_containerConfiguration;

        private readonly VmInitializer m_vmInitializer;

        private readonly Dictionary<AbsolutePath, AbsolutePath> m_tempFolderRedirectionForVm = new Dictionary<AbsolutePath, AbsolutePath>();

        /// <summary>
        /// The active sandboxed process (if any)
        /// </summary>
        private ISandboxedProcess m_activeProcess;

        /// <summary>
        /// Fragments of incremental tools.
        /// </summary>
        private readonly IReadOnlyList<string> m_incrementalToolFragments;

        /// <summary>
        /// Inputs affected by file/source changes.
        /// </summary>
        private readonly IReadOnlyList<AbsolutePath> m_changeAffectedInputs;

        /// <summary>
        /// Whether the process invokes an incremental tool with preserveOutputs mode.
        /// </summary>
        private bool IsIncrementalPreserveOutputPip => m_shouldPreserveOutputs && m_pip.IncrementalTool;

        private readonly ObjectCache<string, bool> m_incrementalToolMatchCache = new ObjectCache<string, bool>(37);

        /// <summary>
        /// Whether apply fake timestamp or not.
        /// </summary>
        /// <remarks>
        /// We do not apply fake timestamps for process pips that invoke an incremental tool with preserveOutputs mode.
        /// </remarks>
        private bool NoFakeTimestamp => IsIncrementalPreserveOutputPip;

        private FileAccessPolicy DefaultMask => NoFakeTimestamp ? ~FileAccessPolicy.Deny : ~FileAccessPolicy.AllowRealInputTimestamps;

        /// <summary>
        /// Creates an executor for a process pip. Execution can then be started with <see cref="RunAsync" />.
        /// </summary>
        public SandboxedProcessPipExecutor(
            PipExecutionContext context,
            LoggingContext loggingContext,
            Process pip,
            ISandboxConfiguration sandBoxConfig,
            ILayoutConfiguration layoutConfig,
            ILoggingConfiguration loggingConfig,
            IReadOnlyDictionary<string, string> rootMappings,
            ProcessInContainerManager processInContainerManager,
            FileAccessWhitelist whitelist,
            Func<FileArtifact, Task<bool>> makeInputPrivate,
            Func<string, Task<bool>> makeOutputPrivate,
            SemanticPathExpander semanticPathExpander,
            bool disableConHostSharing,
            PipEnvironment pipEnvironment,
            bool validateDistribution,
            IDirectoryArtifactContext directoryArtifactContext,
            ITempCleaner tempDirectoryCleaner,
            ISandboxedProcessLogger logger = null,
            Action<int> processIdListener = null,
            PipFragmentRenderer pipDataRenderer = null,
            AbsolutePath buildEngineDirectory = default,
            DirectoryTranslator directoryTranslator = null,
            int remainingUserRetryCount = 0,
            bool isQbuildIntegrated = false,
            VmInitializer vmInitializer = null,
            SubstituteProcessExecutionInfo shimInfo = null,
            IReadOnlyList<RelativePath> incrementalTools = null,
            IReadOnlyList<AbsolutePath> changeAffectedInputs = null)
        {
            Contract.Requires(pip != null);
            Contract.Requires(context != null);
            Contract.Requires(loggingContext != null);
            Contract.Requires(sandBoxConfig != null);
            Contract.Requires(rootMappings != null);
            Contract.Requires(pipEnvironment != null);
            Contract.Requires(directoryArtifactContext != null);
            Contract.Requires(processInContainerManager != null);
            // The tempDirectoryCleaner must not be null since it is relied upon for robust file deletion
            Contract.Requires(tempDirectoryCleaner != null);

            m_context = context;
            m_loggingContext = loggingContext;
            m_pathTable = context.PathTable;
            m_pip = pip;
            m_pipDescription = pip.GetDescription(m_context);
            m_sandboxConfig = sandBoxConfig;
            m_rootMappings = rootMappings;
            m_workingDirectory = pip.WorkingDirectory.ToString(m_pathTable);
            m_fileAccessManifest =
                new FileAccessManifest(
                    m_pathTable, 
                    directoryTranslator, 
                    m_pip.ChildProcessesToBreakawayFromSandbox.Select(process => process.ToString(context.StringTable)).ToReadOnlyArray())
                {
                    MonitorNtCreateFile = sandBoxConfig.UnsafeSandboxConfiguration.MonitorNtCreateFile,
                    MonitorZwCreateOpenQueryFile = sandBoxConfig.UnsafeSandboxConfiguration.MonitorZwCreateOpenQueryFile,
                    ForceReadOnlyForRequestedReadWrite = sandBoxConfig.ForceReadOnlyForRequestedReadWrite,
                    IgnoreReparsePoints = sandBoxConfig.UnsafeSandboxConfiguration.IgnoreReparsePoints,
                    IgnorePreloadedDlls = sandBoxConfig.UnsafeSandboxConfiguration.IgnorePreloadedDlls,
                    IgnoreZwRenameFileInformation = sandBoxConfig.UnsafeSandboxConfiguration.IgnoreZwRenameFileInformation,
                    IgnoreZwOtherFileInformation = sandBoxConfig.UnsafeSandboxConfiguration.IgnoreZwOtherFileInformation,
                    IgnoreNonCreateFileReparsePoints = sandBoxConfig.UnsafeSandboxConfiguration.IgnoreNonCreateFileReparsePoints,
                    IgnoreSetFileInformationByHandle = sandBoxConfig.UnsafeSandboxConfiguration.IgnoreSetFileInformationByHandle,
                    NormalizeReadTimestamps =
                        sandBoxConfig.NormalizeReadTimestamps &&
                        // Do not normalize read timestamps if preserved-output mode is enabled and pip wants its outputs to be preserved.
                        (sandBoxConfig.UnsafeSandboxConfiguration.PreserveOutputs == PreserveOutputsMode.Disabled || !pip.AllowPreserveOutputs),
                    UseLargeNtClosePreallocatedList = sandBoxConfig.UseLargeNtClosePreallocatedList,
                    UseExtraThreadToDrainNtClose = sandBoxConfig.UseExtraThreadToDrainNtClose,
                    DisableDetours = sandBoxConfig.UnsafeSandboxConfiguration.DisableDetours(),
                    LogProcessData = sandBoxConfig.LogProcesses && sandBoxConfig.LogProcessData,
                    IgnoreGetFinalPathNameByHandle = sandBoxConfig.UnsafeSandboxConfiguration.IgnoreGetFinalPathNameByHandle,
                    // SemiStableHash is 0 for pips with no provenance;
                    // since multiple pips can have no provenance, SemiStableHash is not always unique across all pips
                    PipId = m_pip.SemiStableHash != 0 ? m_pip.SemiStableHash : m_pip.PipId.Value,
                    QBuildIntegrated = isQbuildIntegrated,
                    SubstituteProcessExecutionInfo = shimInfo,
                };

            if (!sandBoxConfig.UnsafeSandboxConfiguration.MonitorFileAccesses)
            {
                // If monitoring of file accesses is disabled, make sure a valid
                // manifest is still provided and disable detours for this pip.
                m_fileAccessManifest.DisableDetours = true;
            }

            m_fileAccessWhitelist = whitelist;
            m_makeInputPrivate = makeInputPrivate;
            m_makeOutputPrivate = makeOutputPrivate;
            m_semanticPathExpander = semanticPathExpander;
            m_logger = logger ?? new SandboxedProcessLogger(m_loggingContext, pip, context);
            m_disableConHostSharing = disableConHostSharing;
            m_shouldPreserveOutputs = m_pip.AllowPreserveOutputs && m_sandboxConfig.UnsafeSandboxConfiguration.PreserveOutputs != PreserveOutputsMode.Disabled
                                      && m_sandboxConfig.UnsafeSandboxConfiguration.PreserveOutputsTrustLevel <= m_pip.PreserveOutputsTrustLevel;
            m_processIdListener = processIdListener;
            m_pipEnvironment = pipEnvironment;
            m_pipDataRenderer = pipDataRenderer ?? new PipFragmentRenderer(m_pathTable);

            if (pip.WarningRegex.IsValid)
            {
                var expandedDescriptor = new ExpandedRegexDescriptor(pip.WarningRegex.Pattern.ToString(context.StringTable), pip.WarningRegex.Options);
                m_warningRegexTask = GetRegexAsync(expandedDescriptor);
                m_warningRegexIsDefault = RegexDescriptor.IsDefault(expandedDescriptor.Pattern, expandedDescriptor.Options);
            }

            if (pip.ErrorRegex.IsValid)
            {
                var expandedDescriptor = new ExpandedRegexDescriptor(pip.ErrorRegex.Pattern.ToString(context.StringTable), pip.ErrorRegex.Options);
                m_errorRegexTask = GetRegexAsync(expandedDescriptor);
            }

            m_excludeReportAccessMask = ~FileAccessPolicy.ReportAccess;
            if (!m_sandboxConfig.MaskUntrackedAccesses)
            {
                // TODO: Remove this when we ascertain that our customers are not
                // negatively impacted by excluding these reports
                // Use 'legacy' behavior where directory enumerations are tracked even
                // when report access is masked.
                m_excludeReportAccessMask |= FileAccessPolicy.ReportDirectoryEnumerationAccess;
            }

            m_buildEngineDirectory = buildEngineDirectory;
            m_validateDistribution = validateDistribution;
            m_directoryArtifactContext = directoryArtifactContext;
            m_layoutConfiguration = layoutConfig;
            m_loggingConfiguration = loggingConfig;
            m_remainingUserRetryCount = remainingUserRetryCount;
            m_tempDirectoryCleaner = tempDirectoryCleaner;

            m_sharedOpaqueDirectoryRoots = m_pip.DirectoryOutputs
                .Where(directory => directory.IsSharedOpaque)
                .Select(directory => directory.Path)
                .ToReadOnlySet();

            m_processInContainerManager = processInContainerManager;

            if ((m_pip.ProcessOptions & Process.Options.NeedsToRunInContainer) != 0)
            {
                m_containerConfiguration = m_processInContainerManager.CreateContainerConfigurationForProcess(m_pip);
            }
            else
            {
                m_containerConfiguration = ContainerConfiguration.DisabledIsolation;
            }

            m_vmInitializer = vmInitializer;

            if (incrementalTools != null)
            {
                m_incrementalToolFragments = new List<string>(
                    incrementalTools.Select(toolSuffix =>
                        // Append leading separator to ensure suffix only matches valid relative path fragments
                        Path.DirectorySeparatorChar + toolSuffix.ToString(context.StringTable)));
            }
            else
            {
                m_incrementalToolFragments = new List<string>(Enumerable.Empty<string>());
            }

            m_changeAffectedInputs = changeAffectedInputs;
        }

        /// <inheritdoc />
        public string GetFileName(SandboxedProcessFile file)
        {
            FileArtifact fileArtifact = file.PipFileArtifact(m_pip);

            string filename;
            if (fileArtifact.IsValid)
            {
                // If the file is valid, that means it also got included as a declared output file
                // so if isolation is enabled for files, it must be redirected as well
                if (m_containerConfiguration.IsIsolationEnabled && m_pip.ContainerIsolationLevel.IsolateOutputFiles())
                {
                    var success = m_containerConfiguration.OriginalDirectories.TryGetValue(fileArtifact.Path.GetParent(m_pathTable), out var redirectedDirectories);
                    if (!success)
                    {
                        Contract.Assert(false, $"File artifact '{fileArtifact.Path.ToString(m_pathTable)}' of type ${file} should be part of the pip outputs, and therefore it should be a redirected file");
                    }

                    // An output file has a single redirected directory
                    var redirectedDirectory = redirectedDirectories.Single();

                    filename = Path.Combine(redirectedDirectory.ExpandedPath, fileArtifact.Path.GetName(m_pathTable).ToString(m_pathTable.StringTable));
                }
                else
                {
                    filename = fileArtifact.Path.ToString(m_pathTable);
                }
            }
            else
            {
                filename = Path.Combine(GetStandardDirectory(), file.DefaultFileName());
            }

            return filename;
        }

        /// <summary>
        /// <see cref="SandboxedProcess.GetActivePeakWorkingSet"/>
        /// </summary>
        public ulong? GetActivePeakWorkingSet()
        {
            return m_activeProcess?.GetActivePeakWorkingSet();
        }

        private static Task<Regex> GetRegexAsync(ExpandedRegexDescriptor descriptor)
        {
            // ConcurrentDictionary.GetOrAdd might evaluate the delegate multiple times for the same key
            // if its called concurrently for the same key and there isn't an entry in the dictionary yet.
            // However, only one is actually stored in the dictionary.
            // To avoid creating multiple tasks that do redundant expensive work, we wrap the task creation in a Lazy.
            // While multiple lazies might get created, only one of them is actually evaluated: the one that was actually inserted into the dictionary.
            // All others are forgotten, and thus, we only ever do the expensive Regex work once.
            // The overhead of the Lazy is irrelevant in practice given that the race itself is unlikely, and considering that the actual
            // Regex object dwarfs the size of the Lazy overhead by several orders of magnitude.
            return s_regexTasks.GetOrAdd(
                descriptor,
                descriptor2 => Lazy.Create(
                    () => Task.Factory.StartNew(
                        () => new Regex(descriptor2.Pattern, descriptor2.Options | RegexOptions.Compiled | RegexOptions.CultureInvariant)))).Value;
        }

        private string GetDetoursInternalErrorFilePath()
        {
            string tempDir = null;

            if (m_layoutConfiguration != null)
            {
                // First try the object folder.
                // In fully instantiated engine this will never be null, but for some tests it is.
                tempDir = m_layoutConfiguration.ObjectDirectory.ToString(m_pathTable) + "\\Detours";
            }

            if (string.IsNullOrEmpty(tempDir) && m_standardDirectory != null)
            {
                // Then try the Standard directory.
                tempDir = m_standardDirectory;
            }

            // Normalize the temp location. And make sure it is valid.
            // Our tests sometime set the ObjectDirectory to be "\\Test\...".
            if (!string.IsNullOrEmpty(tempDir) && tempDir.StartsWith(@"\", StringComparison.OrdinalIgnoreCase))
            {
                tempDir = null;
            }
            else if (!string.IsNullOrEmpty(tempDir))
            {
                AbsolutePath absPath = AbsolutePath.Create(m_pathTable, tempDir);
                if (absPath.IsValid)
                {
                    tempDir = absPath.ToString(m_pathTable);
                }
                else
                {
                    tempDir = null;
                }
            }

            if (string.IsNullOrEmpty(tempDir))
            {
                // Get and use the BuildXL temp dir.
                tempDir = Path.GetTempPath();
            }

            if (!FileUtilities.DirectoryExistsNoFollow(tempDir))
            {
                try
                {
                    FileUtilities.CreateDirectory(tempDir);
                }
                catch (BuildXLException ex)
                {
                    Tracing.Logger.Log.LogFailedToCreateDirectoryForInternalDetoursFailureFile(
                        m_loggingContext,
                        m_pip.SemiStableHash,
                        m_pipDescription,
                        tempDir,
                        ex.ToStringDemystified());
                    throw;
                }
            }

            if (!tempDir.EndsWith("\\", StringComparison.OrdinalIgnoreCase))
            {
                tempDir += "\\";
            }

            return tempDir + m_pip.SemiStableHash.ToString("X16", CultureInfo.InvariantCulture) + "-" + Guid.NewGuid().ToString() + ".tmp";
        }

        private string GetStandardDirectory()
        {
            if (m_standardDirectory == null)
            {
                Contract.Assert(m_pip.StandardDirectory.IsValid, "Pip builder should guarantee that the assertion holds.");
                m_standardDirectory = m_pip.StandardDirectory.ToString(m_pathTable);
            }

            return m_standardDirectory;
        }

        /// <remarks>
        /// Adapted from Microsoft.Build.Utilities.Core / CanonicalError.cs / Parse
        /// </remarks>>
        private bool IsWarning(string line)
        {
            Contract.Requires(line != null);

            if (m_warningRegex == null)
            {
                return false;
            }

            // An unusually long string causes pathologically slow Regex back-tracking.
            // To avoid that, only scan the first 400 characters. That's enough for
            // the longest possible prefix: MAX_PATH, plus a huge subcategory string, and an error location.
            // After the regex is done, we can append the overflow.
            if (line.Length > 400)
            {
                line = line.Substring(0, 400);
            }

            // If a tool has a large amount of output that isn't a warning (eg., "dir /s %hugetree%")
            // the regex matching below may be slow. It's faster to pre-scan for "warning"
            // and bail out if neither are present.
            if (m_warningRegexIsDefault &&
                line.IndexOf("warning", StringComparison.OrdinalIgnoreCase) == -1)
            {
                return false;
            }

            return m_warningRegex.IsMatch(line);
        }

        private void Observe(string line)
        {
            if (IsWarning(line))
            {
                Interlocked.Increment(ref m_numWarnings);
            }
        }

        /// <summary>
        /// Filters items from sandboxed output, depending on the predicate provided.
        /// </summary>
        /// <param name="output">Output stream (from sandboxed process) to read from.</param>
        /// <param name="filterPredicate"> Predicate, used to filter lines of interest.</param>
        /// <param name="appendNewLine">Whether to append newLine on non-empty content. Defaults to false.</param>
        private Task<string> TryFilterLineByLineAsync(SandboxedProcessOutput output, Predicate<string> filterPredicate, bool appendNewLine = false)
            => TryFilterAsync(output, new OutputFilter(filterPredicate), appendNewLine);

        private async Task<string> TryFilterAsync(SandboxedProcessOutput output, OutputFilter filter, bool appendNewLine)
        {
            Contract.Assert(filter.LinePredicate != null || filter.Regex != null);

            bool isLineByLine = filter.LinePredicate != null;
            try
            {
                using (PooledObjectWrapper<StringBuilder> wrapper = Pools.StringBuilderPool.GetInstance())
                {
                    StringBuilder sb = wrapper.Instance;

                    using (TextReader reader = output.CreateReader())
                    {
                        while (reader.Peek() != -1)
                        {
                            string inputChunk = isLineByLine
                                ? await reader.ReadLineAsync()
                                : await ReadNextChunkAsync(reader, output);

                            if (inputChunk == null)
                            {
                                break;
                            }

                            string outputText = filter.ExtractMatches(inputChunk);

                            if (!string.IsNullOrEmpty(outputText))
                            {
                                // only add leading newlines (when needed).
                                // Trailing newlines would cause the message logged to have double newlines
                                if (appendNewLine && sb.Length > 0)
                                {
                                    sb.AppendLine();
                                }

                                sb.Append(outputText);
                                if (sb.Length >= MaxConsoleLength)
                                {
                                    // Make sure we have a newline before the ellipsis
                                    sb.AppendLine();
                                    sb.AppendLine("[...]");
                                    await output.SaveAsync();
                                    sb.Append(output.FileName);
                                    break;
                                }
                            }
                        }
                    }

                    return sb.ToString();
                }
            }
            catch (IOException ex)
            {
                PipStandardIOFailed(GetFileName(output.File), ex);
                return null;
            }
            catch (AggregateException ex)
            {
                if (TryLogRootIOException(GetFileName(output.File), ex))
                {
                    return null;
                }

                throw;
            }
            catch (BuildXLException ex)
            {
                PipStandardIOFailed(GetFileName(output.File), ex);
                return null;
            }
        }

        /// <summary>
        /// Runs the process pip (uncached).
        /// </summary>
        public async Task<SandboxedProcessPipExecutionResult> RunAsync(
            CancellationToken cancellationToken = default, 
            ISandboxConnection sandboxConnection = null,
            SidebandWriter sidebandWriter = null)
        {
            try
            {
                var sandboxPrepTime = System.Diagnostics.Stopwatch.StartNew();

                var environmentVariables = m_pipEnvironment.GetEffectiveEnvironmentVariables(m_pip, m_pipDataRenderer, m_pip.RequireGlobalDependencies ? m_sandboxConfig.GlobalUnsafePassthroughEnvironmentVariables : null);

                if (!PrepareWorkingDirectory())
                {
                    return SandboxedProcessPipExecutionResult.PreparationFailure();
                }

                PrepareEnvironmentVariables(ref environmentVariables);

                if (!PrepareTempDirectory(ref environmentVariables))
                {
                    return SandboxedProcessPipExecutionResult.PreparationFailure();
                }

                if (!await PrepareResponseFileAsync())
                {
                    return SandboxedProcessPipExecutionResult.PreparationFailure();
                }

                if (!await PrepareChangeAffectedInputListFileAsync(m_changeAffectedInputs))
                {
                    return SandboxedProcessPipExecutionResult.PreparationFailure();
                }

                using (var allInputPathsUnderSharedOpaquesWrapper = Pools.GetAbsolutePathSet())
                {
                    // Here we collect all the paths representing inputs under shared opaques dependencies
                    // These paths need to be flagged appropriately so timestamp faking happen for them. It is also used to identify accesses
                    // that belong to inputs vs accesses that belong to outputs under shared opaques
                    // Both dynamic inputs (the content of shared opaque dependencies) and static inputs are accumulated here.
                    // These paths represent not only the file artifacts, but also the directories that contain those artifacts, up
                    // to the root of the outmost shared opaque that contain them. This makes sure that if timestamps are retrieved
                    // on directories containing inputs, those are faked as well.
                    // The set is kept for two reasons 1) so we avoid duplicate work: as soon as a path is found to be already in this set, we can
                    // shortcut the upward traversal on a given path when doing timestamp faking setup and 2) so GetObservedFileAccesses
                    // doesn't need to recompute this and it can distinguish between accesses that only pertain to outputs vs inptus
                    // in the scope of a shared opaque
                    HashSet<AbsolutePath> allInputPathsUnderSharedOpaques = allInputPathsUnderSharedOpaquesWrapper.Instance;

                    if (m_sandboxConfig.UnsafeSandboxConfiguration.MonitorFileAccesses && !TryPrepareFileAccessMonitoring(allInputPathsUnderSharedOpaques))
                    {
                        return SandboxedProcessPipExecutionResult.PreparationFailure();
                    }

                    if (!await PrepareOutputsAsync())
                    {
                        return SandboxedProcessPipExecutionResult.PreparationFailure();
                    }

                    string executable = m_pip.Executable.Path.ToString(m_pathTable);
                    string arguments = m_pip.Arguments.ToString(m_pipDataRenderer);
                    m_timeout = GetEffectiveTimeout(m_pip.Timeout, m_sandboxConfig.DefaultTimeout, m_sandboxConfig.TimeoutMultiplier);

                    var info = new SandboxedProcessInfo(
                        m_pathTable,
                        this,
                        executable,
                        m_fileAccessManifest,
                        m_disableConHostSharing,
                        m_containerConfiguration,
                        m_pip.TestRetries,
                        m_loggingContext,
                        sandboxConnection: sandboxConnection,
                        sidebandWriter: sidebandWriter)
                    {
                        Arguments = arguments,
                        WorkingDirectory = m_workingDirectory,
                        RootMappings = m_rootMappings,
                        EnvironmentVariables = environmentVariables,
                        Timeout = m_timeout,
                        PipSemiStableHash = m_pip.SemiStableHash,
<<<<<<< HEAD
                        PipDescription = m_pipDescription,
                        ProcessIdListener = m_processIdListener,
=======
                        PipDescription = m_pip.GetDescription(m_context),
>>>>>>> 716e0447
                        TimeoutDumpDirectory = ComputePipTimeoutDumpDirectory(m_sandboxConfig, m_pip, m_pathTable),
                        SandboxKind = m_sandboxConfig.UnsafeSandboxConfiguration.SandboxKind,
                        AllowedSurvivingChildProcessNames = m_pip.AllowedSurvivingChildProcessNames.Select(n => n.ToString(m_pathTable.StringTable)).ToArray(),
                        NestedProcessTerminationTimeout = m_pip.NestedProcessTerminationTimeout ?? SandboxedProcessInfo.DefaultNestedProcessTerminationTimeout,
                    };

                    var result = ShouldSandboxedProcessExecuteExternal
                        ? await RunExternalAsync(info, allInputPathsUnderSharedOpaques, sandboxPrepTime, cancellationToken)
                        : await RunInternalAsync(info, allInputPathsUnderSharedOpaques, sandboxPrepTime, cancellationToken);
                    if (result.Status == SandboxedProcessPipExecutionStatus.PreparationFailed)
                    {
                        m_processIdListener?.Invoke(0);
                    }
                    return result;
                }
            }
            finally
            {
                Contract.Assert(m_fileAccessManifest != null);

                m_fileAccessManifest.UnsetMessageCountSemaphore();
            }
        }

        private bool SandboxedProcessNeedsExecuteExternal
            => // Execution mode is external
               m_sandboxConfig.AdminRequiredProcessExecutionMode.ExecuteExternal()
               // Only pip that requires admin privilege.
               && m_pip.RequiresAdmin;

        private bool ShouldSandboxedProcessExecuteExternal
            => SandboxedProcessNeedsExecuteExternal
               // Container is disabled.
               && !m_containerConfiguration.IsIsolationEnabled
               // Windows only.
               && !OperatingSystemHelper.IsUnixOS;

        private bool ShouldSandboxedProcessExecuteInVm => ShouldSandboxedProcessExecuteExternal && m_sandboxConfig.AdminRequiredProcessExecutionMode.ExecuteExternalVm();

        private async Task<SandboxedProcessPipExecutionResult> RunInternalAsync(
            SandboxedProcessInfo info,
            HashSet<AbsolutePath> allInputPathsUnderSharedOpaques,
            System.Diagnostics.Stopwatch sandboxPrepTime,
            CancellationToken cancellationToken = default)
        {
            if (SandboxedProcessNeedsExecuteExternal)
            {
                Tracing.Logger.Log.PipProcessNeedsExecuteExternalButExecuteInternal(
                    m_loggingContext,
                    m_pip.SemiStableHash,
                    m_pipDescription,
                    m_pip.RequiresAdmin,
                    m_sandboxConfig.AdminRequiredProcessExecutionMode.ToString(),
                    !OperatingSystemHelper.IsUnixOS,
                    m_containerConfiguration.IsIsolationEnabled,
                    m_processIdListener != null);
            }

            using (Stream standardInputStream = TryOpenStandardInputStream(out bool openStandardInputStreamSuccess))
            {
                if (!openStandardInputStreamSuccess)
                {
                    return SandboxedProcessPipExecutionResult.PreparationFailure();
                }

                using (StreamReader standardInputReader = standardInputStream == null ? null : new StreamReader(standardInputStream, CharUtilities.Utf8NoBomNoThrow))
                {
                    info.StandardInputReader = standardInputReader;
                    info.StandardInputEncoding = standardInputReader?.CurrentEncoding;

                    Action<string> observer = m_warningRegexTask == null ? null : (Action<string>)Observe;

                    info.StandardOutputObserver = observer;
                    info.StandardErrorObserver = observer;

                    if (info.GetCommandLine().Length > SandboxedProcessInfo.MaxCommandLineLength)
                    {
                        LogCommandLineTooLong(info);
                        return SandboxedProcessPipExecutionResult.PreparationFailure();
                    }

                    if (!await TryInitializeWarningRegexAsync())
                    {
                        return SandboxedProcessPipExecutionResult.PreparationFailure();
                    }

                    sandboxPrepTime.Stop();
                    ISandboxedProcess process = null;

                    // Sometimes the injection of Detours fails with error ERROR_PARTIAL_COPY (0x12b)
                    // This is random failure, not consistent at all and it seems to be in the lower levels of
                    // Detours. If we get such error attempt running the process up to RetryStartCount times
                    // before bailing out and reporting an error.
                    int processLaunchRetryCount = 0;
                    long maxDetoursHeapSize = 0L;
                    bool shouldRelaunchProcess = true;

                    while (shouldRelaunchProcess)
                    {
                        try
                        {
                            shouldRelaunchProcess = false;

                            // If the process should be run in a container, we (verbose) log the remapping information
                            if (m_containerConfiguration.IsIsolationEnabled)
                            {
                                // If the process was specified to run in a container but isolation is not supported, then we bail out
                                // before even trying to run the process
                                if (!s_isIsolationSupported)
                                {
                                    Tracing.Logger.Log.PipSpecifiedToRunInContainerButIsolationIsNotSupported(m_loggingContext, m_pip.SemiStableHash, m_pipDescription);
                                    return SandboxedProcessPipExecutionResult.PreparationFailure(processLaunchRetryCount, (int)EventId.PipSpecifiedToRunInContainerButIsolationIsNotSupported, maxDetoursHeapSize: maxDetoursHeapSize);
                                }

                                Tracing.Logger.Log.PipInContainerStarting(m_loggingContext, m_pip.SemiStableHash, m_pipDescription, m_containerConfiguration.ToDisplayString());
                            }

                            process = await SandboxedProcessFactory.StartAsync(info, forceSandboxing: false);

                            // If the process started in a container, the setup of it is ready at this point, so we (verbose) log it
                            if (m_containerConfiguration.IsIsolationEnabled)
                            {
                                Tracing.Logger.Log.PipInContainerStarted(m_loggingContext, m_pip.SemiStableHash, m_pipDescription);
                            }
                        }
                        catch (BuildXLException ex)
                        {
                            if (ex.LogEventErrorCode == NativeIOConstants.ErrorFileNotFound)
                            {
                                LocationData location = m_pip.Provenance.Token;
                                string specFile = location.Path.ToString(m_pathTable);

                                Tracing.Logger.Log.PipProcessFileNotFound(m_loggingContext, m_pip.SemiStableHash, m_pipDescription, 2, info.FileName, specFile, location.Position);
                            }
                            else if (ex.LogEventErrorCode == NativeIOConstants.ErrorPartialCopy && (processLaunchRetryCount < ProcessLaunchRetryCountMax))
                            {
                                processLaunchRetryCount++;
                                shouldRelaunchProcess = true;
                                Tracing.Logger.Log.RetryStartPipDueToErrorPartialCopyDuringDetours(
                                    m_loggingContext,
                                    m_pip.SemiStableHash,
                                    m_pipDescription,
                                    ex.LogEventErrorCode,
                                    processLaunchRetryCount);

                                // We are about to retry a process execution.
                                // Make sure we wait for the process to end. This way the reporting messages get flushed.
                                if (process != null)
                                {
                                    maxDetoursHeapSize = process.GetDetoursMaxHeapSize();

                                    try
                                    {
                                        await process.GetResultAsync();
                                    }
                                    finally
                                    {
                                        process.Dispose();
                                    }
                                }

                                continue;
                            }
                            else
                            {
                                // not all start failures map to Win32 error code, so we have a message here too
                                Tracing.Logger.Log.PipProcessStartFailed(
                                    m_loggingContext,
                                    m_pip.SemiStableHash,
                                    m_pipDescription,
                                    ex.LogEventErrorCode,
                                    ex.LogEventMessage);
                            }

                            return SandboxedProcessPipExecutionResult.PreparationFailure(processLaunchRetryCount, ex.LogEventErrorCode, maxDetoursHeapSize: maxDetoursHeapSize);
                        }
                    }

                    return await GetAndProcessResultAsync(process, allInputPathsUnderSharedOpaques, sandboxPrepTime, cancellationToken);
                }
            }
        }

        private async Task<SandboxedProcessPipExecutionResult> RunExternalAsync(
            SandboxedProcessInfo info,
            HashSet<AbsolutePath> allInputPathsUnderSharedOpaques,
            System.Diagnostics.Stopwatch sandboxPrepTime,
            CancellationToken cancellationToken = default)
        {
            StandardInputInfo standardInputSource = m_pip.StandardInput.IsData
                ? StandardInputInfo.CreateForData(m_pip.StandardInput.Data.ToString(m_context.PathTable))
                : (m_pip.StandardInput.IsFile
                    ? StandardInputInfo.CreateForFile(m_pip.StandardInput.File.Path.ToString(m_context.PathTable))
                    : null);

            info.StandardInputSourceInfo = standardInputSource;

            if (m_pip.WarningRegex.IsValid)
            {
                var observerDescriptor = new SandboxObserverDescriptor
                {
                    WarningRegex = new ExpandedRegexDescriptor(m_pip.WarningRegex.Pattern.ToString(m_context.StringTable), m_pip.WarningRegex.Options)
                };

                info.StandardObserverDescriptor = observerDescriptor;
            }

            info.RedirectedTempFolders = m_tempFolderRedirectionForVm.Select(kvp => (kvp.Key.ToString(m_pathTable), kvp.Value.ToString(m_pathTable))).ToArray();

            if (m_sandboxConfig.AdminRequiredProcessExecutionMode.ExecuteExternalVm())
            {
                TranslateHostSharedUncDrive(info);
            }

            ISandboxedProcess process = null;

            try
            {
                var externalSandboxedProcessExecutor = new ExternalToolSandboxedProcessExecutor(Path.Combine(
                    m_layoutConfiguration.BuildEngineDirectory.ToString(m_context.PathTable),
                    ExternalToolSandboxedProcessExecutor.DefaultToolRelativePath));

                foreach (var scope in externalSandboxedProcessExecutor.UntrackedScopes)
                {
                    AddUntrackedScopeToManifest(AbsolutePath.Create(m_pathTable, scope), info.FileAccessManifest);
                }

                // Preparation should be finished.
                sandboxPrepTime.Stop();

                if (m_sandboxConfig.AdminRequiredProcessExecutionMode == AdminRequiredProcessExecutionMode.ExternalTool)
                {
                    Tracing.Logger.Log.PipProcessStartExternalTool(m_loggingContext, m_pip.SemiStableHash, m_pipDescription, externalSandboxedProcessExecutor.ExecutablePath);

                    process = await ExternalSandboxedProcess.StartAsync(
                        info,
                        spi => new ExternalToolSandboxedProcess(spi, externalSandboxedProcessExecutor));
                }
                else
                {
                    Contract.Assert(m_sandboxConfig.AdminRequiredProcessExecutionMode == AdminRequiredProcessExecutionMode.ExternalVM);

                    // Initialize VM once.
                    await m_vmInitializer.LazyInitVmAsync.Value;

                    Tracing.Logger.Log.PipProcessStartExternalVm(m_loggingContext, m_pip.SemiStableHash, m_pipDescription);

                    process = await ExternalSandboxedProcess.StartAsync(
                        info,
                        spi => new ExternalVmSandboxedProcess(spi, m_vmInitializer, externalSandboxedProcessExecutor));
                }
            }
            catch (BuildXLException ex)
            {
                Tracing.Logger.Log.PipProcessStartFailed(
                    m_loggingContext,
                    m_pip.SemiStableHash,
                    m_pipDescription,
                    ex.LogEventErrorCode,
                    ex.LogEventMessage);

                return SandboxedProcessPipExecutionResult.PreparationFailure(0, ex.LogEventErrorCode);
            }

            return await GetAndProcessResultAsync(process, allInputPathsUnderSharedOpaques, sandboxPrepTime, cancellationToken);
        }

        /// <summary>
        /// Translates VMs' host shared drive.
        /// </summary>
        /// <remarks>
        /// VMs' host net shares the drive where the enlistiment resides, e.g., D, that is net used by the VMs. When the process running in a VM
        /// accesses D:\E\f.txt, the process actually accesses D:\E\f.txt in the host. Thus, the file access manifest constructed in the host
        /// is often sufficient for running pips in VMs. However, some tools, like dotnet.exe, can access the path in UNC format, i.e.,
        /// \\192.168.0.1\D\E\f.txt. In this case, we need to supply a directory translation from that UNC path to the non-UNC path.
        /// </remarks>
        private void TranslateHostSharedUncDrive(SandboxedProcessInfo info)
        {
            DirectoryTranslator newTranslator = info.FileAccessManifest.DirectoryTranslator?.GetUnsealedClone() ?? new DirectoryTranslator();
            newTranslator.AddTranslation($@"\\{VmIOConstants.Host.IpAddress}\{VmIOConstants.Host.NetUseDrive}", $@"{VmIOConstants.Host.NetUseDrive}:");
            newTranslator.Seal();
            info.FileAccessManifest.DirectoryTranslator = newTranslator;
        }

        private async Task<SandboxedProcessPipExecutionResult> GetAndProcessResultAsync(
            ISandboxedProcess process,
            HashSet<AbsolutePath> allInputPathsUnderSharedOpaques,
            System.Diagnostics.Stopwatch sandboxPrepTime,
            CancellationToken cancellationToken)
        {
            using (var cancellationTokenSource = CancellationTokenSource.CreateLinkedTokenSource(cancellationToken, m_context.CancellationToken))
            {
                var cancellationTokenRegistration = cancellationTokenSource.Token.Register(() => process.KillAsync());

                SandboxedProcessResult result;

                int lastMessageCount = 0;
                bool isMessageCountSemaphoreCreated = false;

                try
                {
                    m_activeProcess = process;
                    try
                    {
                        m_processIdListener?.Invoke(process.ProcessId);
                        result = await process.GetResultAsync();
                    }
                    finally
                    {
                        m_processIdListener?.Invoke(-process.ProcessId);
                    }
                    lastMessageCount = process.GetLastMessageCount() + result.LastMessageCount;
                    m_numWarnings += result.WarningCount;
                    isMessageCountSemaphoreCreated = m_fileAccessManifest.MessageCountSemaphore != null || result.MessageCountSemaphoreCreated;

                    if (process is ExternalSandboxedProcess externalSandboxedProcess)
                    {
                        int exitCode = externalSandboxedProcess.ExitCode ?? -1;
                        string stdOut = Environment.NewLine + "StdOut:" + Environment.NewLine + externalSandboxedProcess.StdOut;
                        string stdErr = Environment.NewLine + "StdErr:" + Environment.NewLine + externalSandboxedProcess.StdErr;

                        if (process is ExternalToolSandboxedProcess externalToolSandboxedProcess)
                        {
                            Tracing.Logger.Log.PipProcessFinishedExternalTool(
                                m_loggingContext,
                                m_pip.SemiStableHash,
                                m_pipDescription,
                                exitCode,
                                stdOut,
                                stdErr);
                        }
                        else if (process is ExternalVmSandboxedProcess externalVmSandboxedProcess)
                        {
                            Tracing.Logger.Log.PipProcessFinishedExternalVm(
                                m_loggingContext,
                                m_pip.SemiStableHash,
                                m_pipDescription,
                                exitCode,
                                stdOut,
                                stdErr);
                        }
                    }
                }
                finally
                {
                    m_activeProcess = null;
#pragma warning disable AsyncFixer02
                    cancellationTokenRegistration.Dispose();
#pragma warning restore AsyncFixer02
                    process.Dispose();
                }

                var start = DateTime.UtcNow;
                SandboxedProcessPipExecutionResult executionResult =
                    await
                        ProcessSandboxedProcessResultAsync(
                            m_loggingContext,
                            result,
                            sandboxPrepTime.ElapsedMilliseconds,
                            cancellationTokenSource.Token,
                            process.GetDetoursMaxHeapSize() + result.DetoursMaxHeapSize,
                            allInputPathsUnderSharedOpaques);

                Tracing.Logger.Log.LogSubPhaseDuration(m_loggingContext, m_pipDescription,
                    "Processing SandboxProcessResult", DateTime.UtcNow.Subtract(start));

                return ValidateDetoursCommunication(
                    executionResult,
                    lastMessageCount,
                    isMessageCountSemaphoreCreated);
            }
        }

        /// <summary>
        /// These various validations that the detours communication channel
        /// </summary>
        private SandboxedProcessPipExecutionResult ValidateDetoursCommunication(
            SandboxedProcessPipExecutionResult result,
            int lastMessageCount,
            bool isMessageSemaphoreCountCreated)
        {
            // If we have a failure already, that could have cause some of the mismatch in message count of writing the side communication file.
            if (result.Status == SandboxedProcessPipExecutionStatus.Succeeded && !string.IsNullOrEmpty(m_detoursFailuresFile))
            {
                FileInfo fi;

                try
                {
                    fi = new FileInfo(m_detoursFailuresFile);
                }
                catch (Exception ex)
                {
                    Tracing.Logger.Log.LogGettingInternalDetoursErrorFile(
                        m_loggingContext,
                        m_pip.SemiStableHash,
                        m_pipDescription,
                        ex.ToStringDemystified());
                    return SandboxedProcessPipExecutionResult.DetouringFailure(result);
                }

                bool fileExists = fi.Exists;
                if (fileExists)
                {
                    Tracing.Logger.Log.LogInternalDetoursErrorFileNotEmpty(
                        m_loggingContext,
                        m_pip.SemiStableHash,
                        m_pipDescription,
                        File.ReadAllText(m_detoursFailuresFile, Encoding.Unicode));

                    return SandboxedProcessPipExecutionResult.DetouringFailure(result);
                }

                // Avoid eager reporting of message count mismatch. We have observed two failures in WDG and both were due to
                // a pip running longer than the timeout (5 hours). The pip gets killed and in such cases the message count mismatch
                // is legitimate.
                // Report a counter mismatch only if there are no other errors.
                if (result.Status == SandboxedProcessPipExecutionStatus.Succeeded && isMessageSemaphoreCountCreated)
                {
                    if (lastMessageCount != 0)
                    {
                        Tracing.Logger.Log.LogMismatchedDetoursVerboseCount(
                            m_loggingContext,
                            m_pip.SemiStableHash,
                            m_pipDescription,
                            lastMessageCount);

                        return SandboxedProcessPipExecutionResult.MismatchedMessageCountFailure(result);
                    }
                }
            }

            return result;
        }

        /// <summary>
        /// Checks if the warning regex is valid.
        /// </summary>
        public async Task<bool> TryInitializeWarningRegexAsync()
        {
            if (m_warningRegexTask != null)
            {
                try
                {
                    m_warningRegex = await m_warningRegexTask;
                }
                catch (ArgumentException)
                {
                    LogInvalidWarningRegex();
                    return false;
                }
            }

            return true;
        }

        private async Task<bool> TryInitializeErrorRegexAsync()
        {
            if (m_errorRegexTask != null)
            {
                try
                {
                    m_errorRegex = await m_errorRegexTask;
                }
                catch (ArgumentException)
                {
                    LogInvalidErrorRegex();
                    return false;
                }
            }

            return true;
        }

        private bool TryLogRootIOException(string path, AggregateException aggregateException)
        {
            var flattenedEx = aggregateException.Flatten();
            if (flattenedEx.InnerExceptions.Count == 1 && flattenedEx.InnerExceptions[0] is IOException)
            {
                PipStandardIOFailed(path, flattenedEx.InnerExceptions[0]);
                return true;
            }

            return false;
        }

        private void PipStandardIOFailed(string path, Exception ex)
        {
            Tracing.Logger.Log.PipStandardIOFailed(
                m_loggingContext,
                m_pip.SemiStableHash,
                m_pipDescription,
                path,
                ex.GetLogEventErrorCode(),
                ex.GetLogEventMessage());
        }

        private void LogOutputPreparationFailed(string path, BuildXLException ex)
        {
            Tracing.Logger.Log.PipProcessOutputPreparationFailed(
                m_loggingContext,
                m_pip.SemiStableHash,
                m_pipDescription,
                path,
                ex.LogEventErrorCode,
                ex.LogEventMessage,
                ex.ToString());
        }

        private void LogInvalidWarningRegex()
        {
            Tracing.Logger.Log.PipProcessInvalidWarningRegex(
                m_loggingContext,
                m_pip.SemiStableHash,
                m_pipDescription,
                m_pathTable.StringTable.GetString(m_pip.WarningRegex.Pattern),
                m_pip.WarningRegex.Options.ToString());
        }

        private void LogInvalidErrorRegex()
        {
            Tracing.Logger.Log.PipProcessInvalidErrorRegex(
                m_loggingContext,
                m_pip.SemiStableHash,
                m_pipDescription,
                m_pathTable.StringTable.GetString(m_pip.ErrorRegex.Pattern),
                m_pip.ErrorRegex.Options.ToString());
        }

        private void LogCommandLineTooLong(SandboxedProcessInfo info)
        {
            Tracing.Logger.Log.PipProcessCommandLineTooLong(
                m_loggingContext,
                m_pip.SemiStableHash,
                m_pipDescription,
                info.GetCommandLine(),
                SandboxedProcessInfo.MaxCommandLineLength);
        }

        private async Task<SandboxedProcessPipExecutionResult> ProcessSandboxedProcessResultAsync(
            LoggingContext loggingContext,
            SandboxedProcessResult result,
            long sandboxPrepMs,
            CancellationToken cancellationToken,
            long maxDetoursHeapSize,
            HashSet<AbsolutePath> allInputPathsUnderSharedOpaques)
        {
            var sw = System.Diagnostics.Stopwatch.StartNew();
            bool canceled = result.Killed && cancellationToken.IsCancellationRequested;
            bool hasMessageParsingError = result?.MessageProcessingFailure != null;
            bool exitedWithSuccessExitCode = m_pip.SuccessExitCodes.Length == 0
                ? result.ExitCode == 0
                : m_pip.SuccessExitCodes.Contains(result.ExitCode);
            bool exitedSuccessfullyAndGracefully = !canceled && exitedWithSuccessExitCode;
            bool exitedButCanBeRetried = m_pip.RetryExitCodes.Contains(result.ExitCode) && m_remainingUserRetryCount > 0;

            Dictionary<string, int> pipProperties = null;

            bool allOutputsPresent = false;

            ProcessTimes primaryProcessTimes = result.PrimaryProcessTimes;
            JobObject.AccountingInformation? jobAccounting = result.JobAccountingInformation;

            TimeSpan time = primaryProcessTimes.TotalWallClockTime;
            if (result.TimedOut)
            {
                LogTookTooLongError(result, m_timeout, time);

                if (result.DumpCreationException != null)
                {
                    Tracing.Logger.Log.PipFailedToCreateDumpFile(
                        loggingContext,
                        m_pip.SemiStableHash,
                        m_pipDescription,
                        result.DumpCreationException.GetLogEventMessage());
                }
            }
            else
            {
                TimeSpan warningTimeout = GetEffectiveTimeout(
                    m_pip.WarningTimeout,
                    m_sandboxConfig.DefaultWarningTimeout,
                    m_sandboxConfig.WarningTimeoutMultiplier);

                if (time > warningTimeout)
                {
                    LogTookTooLongWarning(m_timeout, time, warningTimeout);
                }

                // There are cases where the process exit code is not successful and the injection has failed.
                // (ExitCode code is set by Windows - TerminateProcess, kill(), process crash).
                // The build needs to fail in this case(s) as well and log that we had injection failure.
                if (result.HasDetoursInjectionFailures)
                {
                    Tracing.Logger.Log.PipProcessFinishedDetourFailures(loggingContext, m_pip.SemiStableHash, m_pipDescription);
                }

                if (exitedSuccessfullyAndGracefully)
                {
                    Tracing.Logger.Log.PipProcessFinished(loggingContext, m_pip.SemiStableHash, m_pipDescription, result.ExitCode);
                    allOutputsPresent = CheckExpectedOutputs();
                }
                else
                {
                    if (!canceled)
                    {
                        LogFinishedFailed(result);
                        pipProperties = await SetPipPropertiesAsync(result);

                        if (exitedButCanBeRetried)
                        {
                            Tuple<AbsolutePath, Encoding> encodedStandardError = null;
                            Tuple<AbsolutePath, Encoding> encodedStandardOutput = null;
                            if (await TrySaveAndLogStandardOutputAsync(result))
                            {
                                encodedStandardOutput = GetEncodedStandardConsoleStream(result.StandardOutput);
                            }

                            if (await TrySaveAndLogStandardErrorAsync(result))
                            {
                                encodedStandardError = GetEncodedStandardConsoleStream(result.StandardError);
                            }
                            return SandboxedProcessPipExecutionResult.RetryProcessDueToUserSpecifiedExitCode(
                                result.NumberOfProcessLaunchRetries,
                                result.ExitCode,
                                primaryProcessTimes,
                                jobAccounting,
                                result.DetouringStatuses,
                                sandboxPrepMs,
                                sw.ElapsedMilliseconds,
                                result.ProcessStartTime,
                                maxDetoursHeapSize,
                                m_containerConfiguration,
                                encodedStandardError,
                                encodedStandardOutput,
                                pipProperties);
                        }
                        else if (m_sandboxConfig.RetryOnAzureWatsonExitCode && result.Processes.Any(p => p.ExitCode == AzureWatsonExitCode))
                        {
                            // Retry if the exit code is 0xDEAD.
                            var deadProcess = result.Processes.Where(p => p.ExitCode == AzureWatsonExitCode).First();
                            Tracing.Logger.Log.PipRetryDueToExitedWithAzureWatsonExitCode(
                                m_loggingContext,
                                m_pip.SemiStableHash,
                                m_pipDescription,
                                deadProcess.Path,
                                deadProcess.ProcessId);

                            return SandboxedProcessPipExecutionResult.RetryProcessDueToAzureWatsonExitCode(
                                result.NumberOfProcessLaunchRetries,
                                result.ExitCode,
                                primaryProcessTimes,
                                jobAccounting,
                                result.DetouringStatuses,
                                sandboxPrepMs,
                                sw.ElapsedMilliseconds,
                                result.ProcessStartTime,
                                maxDetoursHeapSize,
                                m_containerConfiguration,
                                pipProperties);
                        }
                    }
                }
            }

            int numSurvivingChildErrors = 0;
            if (result.SurvivingChildProcesses != null &&
                result.SurvivingChildProcesses.Any())
            {
                numSurvivingChildErrors = ReportSurvivingChildProcesses(result);
            }

            var start = DateTime.UtcNow;

            var fileAccessReportingContext = new FileAccessReportingContext(
                loggingContext,
                m_context,
                m_sandboxConfig,
                m_pip,
                m_validateDistribution,
                m_fileAccessWhitelist);

            // Note that when MonitorFileAccesses == false, we should not assume the various reported-access sets are non-null.
            if (m_sandboxConfig.UnsafeSandboxConfiguration.MonitorFileAccesses)
            {
                // First remove all the paths that are Injectable from in the process.
                RemoveInjectableFileAccesses(result.AllUnexpectedFileAccesses);

                foreach (ReportedFileAccess unexpectedFileAccess in result.AllUnexpectedFileAccesses)
                {
                    Contract.Assume(
                        unexpectedFileAccess.Status == FileAccessStatus.Denied ||
                        unexpectedFileAccess.Status == FileAccessStatus.CannotDeterminePolicy);

                    fileAccessReportingContext.ReportFileAccessDeniedByManifest(unexpectedFileAccess);
                }
            }

            if (result.Killed && numSurvivingChildErrors > 0)
            {
                LogChildrenSurvivedKilled();
            }

            bool mainProcessExitedCleanly =
                (!result.Killed || numSurvivingChildErrors == 0) &&
                exitedSuccessfullyAndGracefully;

            if (!mainProcessExitedCleanly)
            {
                Tracing.Logger.Log.PipExitedUncleanly(
                    loggingContext,
                    m_pip.SemiStableHash,
                    m_pipDescription,
                    canceled,
                    result.ExitCode,
                    result.Killed,
                    numSurvivingChildErrors);
            }

            // This is the overall success of the process. At a high level, there are 4 things that can cause a process pip to fail:
            //      1. The process being killed (built into mainProcessExitedCleanly)
            //      2. The process not exiting with the appropriate exit code (mainProcessExitedCleanly)
            //      3. The process not creating all outputs (allOutputsPresent)
            //      4. The process running in a container, and even though succeeding, its outputs couldn't be moved to their expected locations
            bool mainProcessSuccess = mainProcessExitedCleanly && allOutputsPresent;

            bool standardOutHasBeenWrittenToLog = false;
            bool errorOrWarnings = !mainProcessSuccess || m_numWarnings > 0;
            bool loggingSuccess = true;

            bool shouldPersistStandardOutput = errorOrWarnings || m_pip.StandardOutput.IsValid;
            if (shouldPersistStandardOutput)
            {
                if (!await TrySaveStandardOutputAsync(result))
                {
                    loggingSuccess = false;
                }
            }

            bool shouldPersistStandardError = !canceled && (errorOrWarnings || m_pip.StandardError.IsValid);
            if (shouldPersistStandardError)
            {
                if (!await TrySaveStandardErrorAsync(result))
                {
                    loggingSuccess = false;
                }
            }

            Tracing.Logger.Log.LogSubPhaseDuration(m_loggingContext, m_pipDescription,
                "Processing standard outputs", DateTime.UtcNow.Subtract(start));

            start = DateTime.UtcNow;
            SortedReadOnlyArray<ObservedFileAccess, ObservedFileAccessExpandedPathComparer> observed =
                GetObservedFileAccesses(
                    result,
                    allInputPathsUnderSharedOpaques,
                    out var unobservedOutputs,
                    out var sharedDynamicDirectoryWriteAccesses);
            Tracing.Logger.Log.LogSubPhaseDuration(m_loggingContext, m_pipDescription,
                "Getting observed file accesses", DateTime.UtcNow.Subtract(start), $"(count: {observed.Length})");

            start = DateTime.UtcNow;

            // After standard output and error may been saved, and shared dynamic write accesses were identified, we can merge
            // outputs back to their original locations
            if (!await m_processInContainerManager.MergeOutputsIfNeededAsync(m_pip, m_containerConfiguration, m_context, sharedDynamicDirectoryWriteAccesses))
            {
                // If the merge failed, update the status flags
                mainProcessSuccess = false;
                errorOrWarnings = true;
            }

            bool errorWasTruncated = false;
            // if some outputs are missing, we are logging this process as a failed one (even if it finished with a success exit code).
            if ((!mainProcessExitedCleanly || !allOutputsPresent) && !canceled && loggingSuccess)
            {
                standardOutHasBeenWrittenToLog = true;

                LogErrorResult logErrorResult = await TryLogErrorAsync(result, exitedWithSuccessExitCode);
                errorWasTruncated = logErrorResult.ErrorWasTruncated;
                loggingSuccess = logErrorResult.Success;
            }

            if (m_numWarnings > 0 && loggingSuccess && !canceled)
            {
                if (!await TryLogWarningAsync(result.StandardOutput, result.StandardError))
                {
                    loggingSuccess = false;
                }
            }

            // The full output may be requested based on the result of the pip. If the pip failed, the output may have been reported
            // in TryLogErrorAsync above. Only replicate the output if the error was truncated due to an error regex
            if ((!standardOutHasBeenWrittenToLog || errorWasTruncated) && loggingSuccess && !canceled)
            {
                // If the pip succeeded, we must check if one of the non-error output modes have been chosen
                if ((m_sandboxConfig.OutputReportingMode == OutputReportingMode.FullOutputAlways) ||
                    (m_sandboxConfig.OutputReportingMode == OutputReportingMode.FullOutputOnWarningOrError && errorOrWarnings) ||
                    (m_sandboxConfig.OutputReportingMode == OutputReportingMode.FullOutputOnError && !mainProcessSuccess))
                {
                    if (!await TryLogOutputAsync(result))
                    {
                        loggingSuccess = false;
                    }
                }
            }

            Tracing.Logger.Log.LogSubPhaseDuration(m_loggingContext, m_pipDescription,
                "Logging outputs", DateTime.UtcNow.Subtract(start));

            start = DateTime.UtcNow;

            // N.B. here 'observed' means 'all', not observed in the terminology of SandboxedProcessPipExecutor.
            List<ReportedFileAccess> allFileAccesses = null;

            if (m_sandboxConfig.UnsafeSandboxConfiguration.MonitorFileAccesses && m_sandboxConfig.LogObservedFileAccesses)
            {
                allFileAccesses = new List<ReportedFileAccess>(result.FileAccesses);
                allFileAccesses.AddRange(result.AllUnexpectedFileAccesses);
            }

            m_logger.LogProcessObservation(
                processes: m_sandboxConfig.LogProcesses ? result.Processes : null,
                fileAccesses: allFileAccesses,
                detouringStatuses: result.DetouringStatuses);

            if (mainProcessSuccess && loggingSuccess)
            {
                Contract.Assert(!shouldPersistStandardOutput || result.StandardOutput.IsSaved);
                Contract.Assert(!shouldPersistStandardError || result.StandardError.IsSaved);
            }

            // Log a warning for having converted ReadWrite file access request to Read file access request and the pip was not canceled and failed.
            if (!mainProcessSuccess && !canceled && result.HasReadWriteToReadFileAccessRequest)
            {
                Tracing.Logger.Log.ReadWriteFileAccessConvertedToReadWarning(loggingContext, m_pip.SemiStableHash, m_pipDescription);
            }

            var finalStatus = canceled
                ? SandboxedProcessPipExecutionStatus.Canceled
                : (mainProcessSuccess && loggingSuccess
                    ? SandboxedProcessPipExecutionStatus.Succeeded
                    : SandboxedProcessPipExecutionStatus.ExecutionFailed);

            if (result.StandardInputException != null && finalStatus == SandboxedProcessPipExecutionStatus.Succeeded)
            {
                // When process execution succeeded, standard input exception should not occur.

                // Log error to correlate the pip with the standard input exception.
                Tracing.Logger.Log.PipProcessStandardInputException(
                    loggingContext,
                    m_pip.SemiStableHash,
                    m_pipDescription,
                    m_pip.Provenance.Token.Path.ToString(m_pathTable),
                    m_workingDirectory,
                    result.StandardInputException.Message + Environment.NewLine + result.StandardInputException.StackTrace);
            }

            if (hasMessageParsingError)
            {
                Tracing.Logger.Log.PipProcessMessageParsingError(
                    loggingContext,
                    m_pip.SemiStableHash,
                    m_pipDescription,
                    result.MessageProcessingFailure.Content);
            }

            SandboxedProcessPipExecutionStatus status = SandboxedProcessPipExecutionStatus.ExecutionFailed;
            if (result.HasDetoursInjectionFailures)
            {
                status = SandboxedProcessPipExecutionStatus.PreparationFailed;
            }
            else if (canceled)
            {
                status = SandboxedProcessPipExecutionStatus.Canceled;
            }
            else if (mainProcessSuccess && loggingSuccess && !hasMessageParsingError)
            {
                status = SandboxedProcessPipExecutionStatus.Succeeded;
            }

            if (m_sandboxConfig.UnsafeSandboxConfiguration.MonitorFileAccesses &&
                m_sandboxConfig.UnsafeSandboxConfiguration.SandboxKind != SandboxKind.MacOsKextIgnoreFileAccesses &&
                status == SandboxedProcessPipExecutionStatus.Succeeded &&
                m_pip.PipType == PipType.Process &&
                unobservedOutputs != null)
            {
                foreach (var outputPath in unobservedOutputs)
                {
                    // Report non observed access only if the output exists.
                    // If the output was not produced, missing declared output logic
                    // will report another error.
                    string expandedOutputPath = outputPath.ToString(m_pathTable);
                    bool isFile;
                    if ((isFile = FileUtilities.FileExistsNoFollow(expandedOutputPath)) ||
                        FileUtilities.DirectoryExistsNoFollow(expandedOutputPath))
                    {
                        Tracing.Logger.Log.PipOutputNotAccessed(
                          m_loggingContext,
                          m_pip.SemiStableHash,
                          m_pipDescription,
                          "'" + expandedOutputPath + "'. " + (isFile ? "Found path is a file" : "Found path is a directory"));

                        status = SandboxedProcessPipExecutionStatus.OutputWithNoFileAccessFailed;
                    }
                }
            }

            // If a PipProcessError was logged, the pip cannot be marked as succeeded
            Contract.Assert(!standardOutHasBeenWrittenToLog || status != SandboxedProcessPipExecutionStatus.Succeeded);

            Tracing.Logger.Log.LogSubPhaseDuration(m_loggingContext, m_pipDescription,
                "Rest of SandboxedProcessPipExecutor stuff", DateTime.UtcNow.Subtract(start));

            return new SandboxedProcessPipExecutionResult(
                status: status,
                observedFileAccesses: observed,
                sharedDynamicDirectoryWriteAccesses: sharedDynamicDirectoryWriteAccesses,
                unexpectedFileAccesses: fileAccessReportingContext,
                encodedStandardOutput: loggingSuccess && shouldPersistStandardOutput ? GetEncodedStandardConsoleStream(result.StandardOutput) : null,
                encodedStandardError: loggingSuccess && shouldPersistStandardError ? GetEncodedStandardConsoleStream(result.StandardError) : null,
                numberOfWarnings: m_numWarnings,
                primaryProcessTimes: primaryProcessTimes,
                jobAccountingInformation: jobAccounting,
                numberOfProcessLaunchRetries: result.NumberOfProcessLaunchRetries,
                exitCode: result.ExitCode,
                sandboxPrepMs: sandboxPrepMs,
                processSandboxedProcessResultMs: sw.ElapsedMilliseconds,
                processStartTime: result.ProcessStartTime,
                allReportedFileAccesses: allFileAccesses,
                detouringStatuses: result.DetouringStatuses,
                maxDetoursHeapSize: maxDetoursHeapSize,
                containerConfiguration: m_containerConfiguration,
                pipProperties: pipProperties);
        }

        private async Task<Dictionary<string, int>> SetPipPropertiesAsync(SandboxedProcessResult result)
        {
            OutputFilter propertyFilter = OutputFilter.GetPipPropertiesFilter(m_pip.EnableMultiLineErrorScanning);

            string errorMatches = await TryFilterAsync(result.StandardError, propertyFilter, appendNewLine: true);
            string outputMatches = await TryFilterAsync(result.StandardOutput, propertyFilter, appendNewLine: true);
            string allMatches = errorMatches + Environment.NewLine + outputMatches;

            if (!string.IsNullOrWhiteSpace(allMatches))
            {
                string[] matchedProperties = allMatches.Split(new[] { Environment.NewLine }, StringSplitOptions.RemoveEmptyEntries);
                return matchedProperties.ToDictionary(val => val, val => 1);
            }

            return null;
        }

        private Tuple<AbsolutePath, Encoding> GetEncodedStandardConsoleStream(SandboxedProcessOutput output)
        {
            Contract.Requires(output.IsSaved);
            Contract.Requires(!output.HasException);

            return Tuple.Create(AbsolutePath.Create(m_pathTable, output.FileName), output.Encoding);
        }

        private bool TryPrepareFileAccessMonitoring(HashSet<AbsolutePath> allInputPathsUnderSharedOpaques)
        {
            if (!PrepareFileAccessMonitoringCommon())
            {
                return false;
            }

            TryPrepareFileAccessMonitoringForPip(m_pip, allInputPathsUnderSharedOpaques);

            return true;
        }

        private bool PrepareFileAccessMonitoringCommon()
        {
            if (m_pip.IsService)
            {
                // Service pip is allowed to read all files because it has to read all files on behalf of its clients.
                // This behavior is safe because service pip and its clients are not cacheable.
                // Service pips do not report, because this introduces unnecessary attempts to process observed inputs
                m_fileAccessManifest.AddScope(
                    AbsolutePath.Invalid,
                    FileAccessPolicy.MaskNothing,
                    FileAccessPolicy.AllowReadAlways);
            }
            else
            {
                // The default policy is to only allow absent file probes. But if undeclared source reads are enabled, we allow any kind of read
                var rootFileAccessPolicy = m_pip.AllowUndeclaredSourceReads ?
                    (FileAccessPolicy.AllowReadAlways | FileAccessPolicy.ReportAccess) :
                    // All directory enumerations are reported unless explicitly excluded
                    (FileAccessPolicy.AllowReadIfNonexistent | FileAccessPolicy.ReportDirectoryEnumerationAccess | FileAccessPolicy.ReportAccessIfNonexistent);

                m_fileAccessManifest.AddScope(
                    AbsolutePath.Invalid,
                    FileAccessPolicy.MaskNothing,
                    rootFileAccessPolicy);
            }

            // Add a scope entry to allow reading in the BuildXL directories. We do read at least BuildXLServices.dll for the 2 currently supported platforms.
            if (m_buildEngineDirectory.IsValid)
            {
                m_fileAccessManifest.AddScope(
                    m_buildEngineDirectory,
                    FileAccessPolicy.MaskNothing,
                    FileAccessPolicy.AllowReadAlways);
            }

            // CreateDirectory access is allowed anywhere under a writable root. The rationale is that this is safe because file writes
            // are still blocked. If a previous build or external factor had created the directory, the CreateDirectory would be
            // interpreted as a probe anyway. So blocking it on the first build and allowing it on the second is inconsistent.
            //
            // This behavior is now controlled by the command line argument. We want to prevent the tools to secretly communicate
            // between each other by means of creating empty directories. Because empty directories are not stored in cache, this leads to
            // a non deterministic behavior. When EnforceAccessPoliciesOnDirectoryCreation is set to true, we will not downgrade
            // the CreateDirectory to a read-only probe in Detours and will emit file access error/warning for all CreateDirectory
            // calls that do not have an explicit allowing policy in the manifest, regardless of whether the corresponding directory exists or not.
            if (m_semanticPathExpander != null && !m_sandboxConfig.EnforceAccessPoliciesOnDirectoryCreation)
            {
                foreach (AbsolutePath writableRoot in m_semanticPathExpander.GetWritableRoots())
                {
                    m_fileAccessManifest.AddScope(writableRoot, FileAccessPolicy.MaskNothing, FileAccessPolicy.AllowCreateDirectory);
                }
            }

            // Untrack the globally untracked paths specified in the configuration
            if (m_pip.RequireGlobalDependencies)
            {
                foreach (var path in m_sandboxConfig.GlobalUnsafeUntrackedScopes)
                {
                    // Translate the path and untrack the translated one
                    if (m_fileAccessManifest.DirectoryTranslator != null)
                    {
                        var pathString = path.ToString(m_pathTable);
                        var translatedPathString = m_fileAccessManifest.DirectoryTranslator.Translate(pathString);
                        var translatedPath = AbsolutePath.Create(m_pathTable, translatedPathString);

                        if (path != translatedPath)
                        {
                            AddUntrackedScopeToManifest(translatedPath);
                        }
                    }

                    // Untrack the original path
                    AddUntrackedScopeToManifest(path);
                }
            }


            if (!OperatingSystemHelper.IsUnixOS)
            {
                var binaryPaths = new BinaryPaths();

                AddUntrackedScopeToManifest(AbsolutePath.Create(m_pathTable, binaryPaths.DllDirectoryX64));
                AddUntrackedScopeToManifest(AbsolutePath.Create(m_pathTable, binaryPaths.DllDirectoryX86));
            }

            // For some static system mounts (currently only for AppData\Roaming) we allow CreateDirectory requests for all processes.
            // This is done because many tools are using CreateDirectory to check for the existence of that directory. Since system directories
            // always exist, allowing such requests would not lead to any changes on the disk. Moreover, we are applying an exact path policy (i.e., not a scope policy).
            if (m_semanticPathExpander != null)
            {
                foreach (AbsolutePath path in m_semanticPathExpander.GetPathsWithAllowedCreateDirectory())
                {
                    m_fileAccessManifest.AddPath(path, mask: FileAccessPolicy.MaskNothing, values: FileAccessPolicy.AllowCreateDirectory);
                }
            }

            m_fileAccessManifest.ReportUnexpectedFileAccesses = true;
            m_fileAccessManifest.ReportFileAccesses = m_sandboxConfig.LogObservedFileAccesses;
            m_fileAccessManifest.BreakOnUnexpectedAccess = m_sandboxConfig.BreakOnUnexpectedFileAccess;
            m_fileAccessManifest.FailUnexpectedFileAccesses = m_sandboxConfig.FailUnexpectedFileAccesses;
            m_fileAccessManifest.ReportProcessArgs = m_sandboxConfig.LogProcesses;
            m_fileAccessManifest.EnforceAccessPoliciesOnDirectoryCreation = m_sandboxConfig.EnforceAccessPoliciesOnDirectoryCreation;

            bool allowInternalErrorsLogging = m_sandboxConfig.AllowInternalDetoursErrorNotificationFile;
            bool checkMessageCount = m_fileAccessManifest.CheckDetoursMessageCount = m_sandboxConfig.CheckDetoursMessageCount;

            if (allowInternalErrorsLogging || checkMessageCount)
            {
                // Create unique file name.
                m_detoursFailuresFile = GetDetoursInternalErrorFilePath();

                // Delete the file
                if (FileUtilities.FileExistsNoFollow(m_detoursFailuresFile))
                {
                    Analysis.IgnoreResult(FileUtilities.TryDeleteFile(m_detoursFailuresFile, tempDirectoryCleaner: m_tempDirectoryCleaner));
                }

                if (!string.IsNullOrEmpty(m_detoursFailuresFile))
                {
                    if (allowInternalErrorsLogging)
                    {
                        m_fileAccessManifest.InternalDetoursErrorNotificationFile = m_detoursFailuresFile;
                    }

                    // TODO: named semaphores are not supported in NetStandard2.0
                    if ((!m_pip.RequiresAdmin || m_sandboxConfig.AdminRequiredProcessExecutionMode == AdminRequiredProcessExecutionMode.Internal)
                        && checkMessageCount
                        && !OperatingSystemHelper.IsUnixOS)
                    {
                        // Semaphore names don't allow '\\' chars.
                        if (!m_fileAccessManifest.SetMessageCountSemaphore(m_detoursFailuresFile.Replace('\\', '_')))
                        {
                            Tracing.Logger.Log.LogMessageCountSemaphoreExists(m_loggingContext, m_pip.SemiStableHash, m_pipDescription);
                            return false;
                        }
                    }
                }
            }

            m_fileAccessManifest.HardExitOnErrorInDetours = m_sandboxConfig.HardExitOnErrorInDetours;
            m_fileAccessManifest.LogProcessDetouringStatus = m_sandboxConfig.LogProcessDetouringStatus;

            if (m_sandboxConfig.FileAccessIgnoreCodeCoverage)
            {
                m_fileAccessManifest.IgnoreCodeCoverage = true;
            }

            return true;
        }

        private void AddUntrackedScopeToManifest(AbsolutePath path, FileAccessManifest manifest = null) => (manifest ?? m_fileAccessManifest).AddScope(
            path,
            mask: m_excludeReportAccessMask,
            values: FileAccessPolicy.AllowAll | FileAccessPolicy.AllowRealInputTimestamps);

        private void AddUntrackedPathToManifest(AbsolutePath path, FileAccessManifest manifest = null) => (manifest ?? m_fileAccessManifest).AddPath(
            path,
            mask: m_excludeReportAccessMask,
            values: FileAccessPolicy.AllowAll | FileAccessPolicy.AllowRealInputTimestamps);

        private void AllowCreateDirectoryForDirectoriesOnPath(AbsolutePath path, HashSet<AbsolutePath> processedPaths, bool startWithParent = true)
        {
            Contract.Assert(path.IsValid);

            if (m_sandboxConfig.EnforceAccessPoliciesOnDirectoryCreation)
            {
                var parentPath = startWithParent ? path.GetParent(m_pathTable) : path;
                while (parentPath.IsValid && !processedPaths.Contains(parentPath))
                {
                    processedPaths.Add(parentPath);
                    m_fileAccessManifest.AddPath(parentPath, values: FileAccessPolicy.AllowCreateDirectory, mask: FileAccessPolicy.MaskNothing);
                    parentPath = parentPath.GetParent(m_pathTable);
                }
            }
        }

        private void TryPrepareFileAccessMonitoringForPip(Process pip, HashSet<AbsolutePath> allInputPathsUnderSharedOpaques)
        {
            // While we always define the %TMP% and %TEMP% variables to point to some legal directory
            // (many tools fail if those variables are not defined),
            // we don't allow any access to the default temp directory.
            m_fileAccessManifest.AddScope(
                AbsolutePath.Create(m_pathTable, PipEnvironment.RestrictedTemp),
                FileAccessPolicy.MaskAll,
                FileAccessPolicy.Deny);

            using (var poolPathSet = Pools.GetAbsolutePathSet())
            {
                var processedPaths = poolPathSet.Instance;
                using (var wrapper = Pools.GetAbsolutePathSet())
                {
                    var outputIds = wrapper.Instance;

                    foreach (FileArtifactWithAttributes attributedOutput in pip.FileOutputs)
                    {
                        var output = attributedOutput.ToFileArtifact();

                        if (output != pip.StandardOutput && output != pip.StandardError)
                        {
                            // We mask 'report' here, since outputs are expected written and should never fail observed-access validation (directory dependency, etc.)
                            // Note that they would perhaps fail otherwise (simplifies the observed access checks in the first place).
                            // We allow the real input timestamps to be seen since if any of these outputs are rewritten, we should block input timestamp faking in favor of output timestamp faking
                            m_fileAccessManifest.AddPath(
                                output.Path,
                                values: FileAccessPolicy.AllowAll | FileAccessPolicy.ReportAccess | FileAccessPolicy.AllowRealInputTimestamps, // Always report output file accesses, so we can validate that output was produced.
                                mask: m_excludeReportAccessMask);
                            outputIds.Add(output.Path);

                            AllowCreateDirectoryForDirectoriesOnPath(output.Path, processedPaths);
                        }
                    }

                    AddStaticFileDependenciesToFileAccessManifest(wrapper, pip.Dependencies, allInputPathsUnderSharedOpaques);
                }

                var userProfilePath = AbsolutePath.Create(m_pathTable, s_userProfilePath);
                var redirectedUserProfilePath = m_layoutConfiguration != null && m_layoutConfiguration.RedirectedUserProfileJunctionRoot.IsValid
                    ? AbsolutePath.Create(m_pathTable, s_possibleRedirectedUserProfilePath)
                    : AbsolutePath.Invalid;

                foreach (AbsolutePath path in pip.UntrackedPaths)
                {
                    // We mask Report to simplify handling of explicitly-reported directory-dependency or transitive-dependency accesses
                    // (they should never fail for untracked accesses, which should be invisible).

                    // We allow the real input timestamp to be seen for untracked paths. This is to preserve existing behavior, where the timestamp of untracked stuff is never modified.
                    AddUntrackedPathToManifest(path);
                    AllowCreateDirectoryForDirectoriesOnPath(path, processedPaths);

                    var correspondingPath = CreatePathForActualRedirectedUserProfilePair(path, userProfilePath, redirectedUserProfilePath);
                    if (correspondingPath.IsValid)
                    {
                        AddUntrackedPathToManifest(correspondingPath);
                        AllowCreateDirectoryForDirectoriesOnPath(correspondingPath, processedPaths);
                    }

                    // Untrack real logs directory if the redirected one is untracked.
                    if (m_loggingConfiguration != null && m_loggingConfiguration.RedirectedLogsDirectory.IsValid && m_loggingConfiguration.RedirectedLogsDirectory == path)
                    {
                        AddUntrackedPathToManifest(m_loggingConfiguration.LogsDirectory);
                        AllowCreateDirectoryForDirectoriesOnPath(m_loggingConfiguration.LogsDirectory, processedPaths);
                    }
                }

                foreach (AbsolutePath path in pip.UntrackedScopes)
                {
                    // Note that untracked scopes are quite dangerous. We allow writes, reads, and probes for non-existent files.
                    // We mask Report to simplify handling of explicitly-reported directory-dependence or transitive-dependency accesses
                    // (they should never fail for untracked accesses, which should be invisible).

                    // The default mask for untracked scopes is to not report anything.
                    // We block input timestamp faking for untracked scopes. This is to preserve existing behavior, where the timestamp of untracked stuff is never modified.
                    AddUntrackedScopeToManifest(path);
                    AllowCreateDirectoryForDirectoriesOnPath(path, processedPaths);

                    var correspondingPath = CreatePathForActualRedirectedUserProfilePair(path, userProfilePath, redirectedUserProfilePath);
                    if (correspondingPath.IsValid)
                    {
                        AddUntrackedScopeToManifest(correspondingPath);
                        AllowCreateDirectoryForDirectoriesOnPath(correspondingPath, processedPaths);
                    }

                    // Untrack real logs directory if the redirected one is untracked.
                    if (m_loggingConfiguration != null && m_loggingConfiguration.RedirectedLogsDirectory.IsValid && m_loggingConfiguration.RedirectedLogsDirectory == path)
                    {
                        AddUntrackedScopeToManifest(m_loggingConfiguration.LogsDirectory);
                        AllowCreateDirectoryForDirectoriesOnPath(m_loggingConfiguration.LogsDirectory, processedPaths);
                    }
                }

                using (var wrapper = Pools.GetAbsolutePathSet())
                {
                    HashSet<AbsolutePath> directoryOutputIds = wrapper.Instance;

                    foreach (DirectoryArtifact directory in pip.DirectoryOutputs)
                    {
                        // We need to allow the real timestamp to be seen under a directory output (since these are outputs). If this directory output happens to share the root with
                        // a directory dependency (shared opaque case), this is overridden for specific input files when processing directory dependencies below
                        var values =
                            FileAccessPolicy.AllowAll | // Symlink creation is allowed under opaques.
                            FileAccessPolicy.AllowRealInputTimestamps |
                            // For shared opaques, we need to know the (write) accesses that occurred, since we determine file ownership based on that.
                            (directory.IsSharedOpaque? FileAccessPolicy.ReportAccess : FileAccessPolicy.Deny) |
                            // For shared opaques and if allowed undeclared source reads is enabled, make sure that any file used as an undeclared input under the
                            // shared opaque gets deny write access. Observe that with exclusive opaques they are wiped out before the pip runs, so it is moot to check for inputs
                            // TODO: considering configuring this policy for all shared opaques, and not only when AllowedUndeclaredSourceReads is set. The case of a write on an undeclared
                            // input is more likely to happen when undeclared sources are allowed, but also possible otherwise. For now, this is just a conservative way to try this feature
                            // out for a subset of our scenarios.
                            (m_pip.AllowUndeclaredSourceReads && directory.IsSharedOpaque ? FileAccessPolicy.OverrideAllowWriteForExistingFiles : FileAccessPolicy.Deny);

                        // For exclusive opaques, we don't need reporting back and the content is discovered by enumerating the disk
                        var mask = directory.IsSharedOpaque ? FileAccessPolicy.MaskNothing : m_excludeReportAccessMask;

                        var directoryPath = directory.Path;

                        m_fileAccessManifest.AddScope(directoryPath, values: values, mask: mask);
                        AllowCreateDirectoryForDirectoriesOnPath(directoryPath, processedPaths);

                        directoryOutputIds.Add(directoryPath);
                    }

                    // Directory artifact dependencies are supposed to be immutable. Therefore it is never okay to write, but it is safe to probe for non-existent files
                    // (the set of files is stable). We turn on explicit access reporting so that reads and
                    // failed probes can be used by the scheduler (rather than fingerprinting the precise directory contents).
                    foreach (DirectoryArtifact directory in pip.DirectoryDependencies)
                    {
                        if (directory.IsSharedOpaque)
                        {
                            // All members of the shared opaque need to be added to the manifest explicitly so timestamp faking happens for them
                            AddSharedOpaqueInputContentToManifest(directory, allInputPathsUnderSharedOpaques);
                        }

                        // If this directory dependency is also a directory output, then we don't set any additional policy: we don't want to restrict
                        // writes
                        if (!directoryOutputIds.Contains(directory.Path))
                        {
                            // Directories here represent inputs, we want to apply the timestamp faking logic
                            var mask = DefaultMask;
                            // Allow read accesses and reporting. Reporting is needed since these may be dynamic accesses and we need to cross check them
                            var values = FileAccessPolicy.AllowReadIfNonexistent | FileAccessPolicy.AllowRead | FileAccessPolicy.ReportAccess;

                            // In the case of a partial sealed directory under a shared opaque, we don't want to block writes
                            // for the entire cone: some files may be dynamically written in the context of the shared opaque that may fall
                            // under the cone of the partial sealed directory. So for partial sealed directories under a shared opaque we
                            // don't establish any specific policies
                            if (m_directoryArtifactContext.GetSealDirectoryKind(directory) != SealDirectoryKind.Partial || !IsPathUnderASharedOpaqueRoot(directory.Path))
                            {
                                // TODO: Consider an UntrackedScope or UntrackedPath above that has exactly the same path.
                                //       That results in a manifest entry with AllowWrite masked out yet re-added via AllowWrite in the values.
                                //       Maybe the precedence should be (parent | values) & mask instead of (parent & mask) | values.
                                mask &= ~FileAccessPolicy.AllowWrite;
                                AllowCreateDirectoryForDirectoriesOnPath(directory.Path, processedPaths, false);
                            }

                            m_fileAccessManifest.AddScope(directory, mask: mask, values: values);
                        }
                    }
                }

                m_fileAccessManifest.MonitorChildProcesses = !pip.HasUntrackedChildProcesses;

                if (!string.IsNullOrEmpty(m_detoursFailuresFile))
                {
                    m_fileAccessManifest.AddPath(AbsolutePath.Create(m_pathTable, m_detoursFailuresFile), values: FileAccessPolicy.AllowAll, mask: ~FileAccessPolicy.ReportAccess);
                }

                if (m_sandboxConfig.LogFileAccessTables)
                {
                    LogFileAccessTables(pip);
                }
            }
        }

        /// <summary>
        /// If a supplied path is under real/redirected user profile, creates a corresponding path under redirected/real user profile.
        /// If profile redirect is disabled or the path is not under real/redirected user profile, returns AbsolutePath.Invalid.
        /// </summary>
        private AbsolutePath CreatePathForActualRedirectedUserProfilePair(AbsolutePath path, AbsolutePath realUserProfilePath, AbsolutePath redirectedUserProfilePath)
        {
            if (!redirectedUserProfilePath.IsValid)
            {
                return AbsolutePath.Invalid;
            }

            // path is in terms of realUserProfilePath -> create a path in terms of redirectedUserProfilePath
            if (path.IsWithin(m_pathTable, realUserProfilePath))
            {
                return path.Relocate(m_pathTable, realUserProfilePath, redirectedUserProfilePath);
            }

            // path is in terms of m_redirectedUserProfilePath -> create a path in terms of m_realUserProfilePath
            if (path.IsWithin(m_pathTable, redirectedUserProfilePath))
            {
                return path.Relocate(m_pathTable, redirectedUserProfilePath, realUserProfilePath);
            }

            return AbsolutePath.Invalid;
        }

        private void AddSharedOpaqueInputContentToManifest(DirectoryArtifact directory, HashSet<AbsolutePath> allInputPathsUnderSharedOpaques)
        {
            var content = m_directoryArtifactContext.ListSealDirectoryContents(directory);

            foreach (var fileArtifact in content)
            {
                AddDynamicInputFileAndAncestorsToManifest(fileArtifact, allInputPathsUnderSharedOpaques, directory.Path);
            }
        }

        private void AddDynamicInputFileAndAncestorsToManifest(FileArtifact file, HashSet<AbsolutePath> allInputPathsUnderSharedOpaques, AbsolutePath sharedOpaqueRoot)
        {
            // Allow reads, but fake times, since this is an input to the pip
            // We want to report these accesses since they are dynamic and need to be cross checked
            var path = file.Path;
            m_fileAccessManifest.AddPath(
                path,
                values: FileAccessPolicy.AllowRead | FileAccessPolicy.AllowReadIfNonexistent | FileAccessPolicy.ReportAccess,
                // The file dependency may be under the cone of a shared opaque, which will give write access
                // to it. Explicitly block this (no need to check if this is under a shared opaque, since otherwise
                // it didn't have write access to begin with). Observe we already know this is not a rewrite since dynamic rewrites
                // are not allowed by construction under shared opaques.
                mask: DefaultMask & ~FileAccessPolicy.AllowWrite);

            allInputPathsUnderSharedOpaques.Add(path);

            // The containing directories up to the shared opaque root need timestamp faking as well
            AddDirectoryAncestorsToManifest(path, allInputPathsUnderSharedOpaques, sharedOpaqueRoot);
        }

        private void AddDirectoryAncestorsToManifest(AbsolutePath path, HashSet<AbsolutePath> allInputPathsUnderSharedOpaques, AbsolutePath sharedOpaqueRoot)
        {
            // Fake the timestamp of all directories that are ancestors of the path, but inside the shared opaque root
            // Rationale: probes may be performed on those directories (directory probes don't need declarations)
            // so they need to be faked as well
            var currentPath = path.GetParent(m_pathTable);
            while (currentPath.IsValid && !allInputPathsUnderSharedOpaques.Contains(currentPath) && currentPath.IsWithin(m_pathTable, sharedOpaqueRoot))
            {
                // We want to set a policy for the directory without affecting the scope for the underlying artifacts
                m_fileAccessManifest.AddPath(
                        currentPath,
                        values: FileAccessPolicy.AllowRead | FileAccessPolicy.AllowReadIfNonexistent, // we don't need access reporting here
                        mask: DefaultMask); // but block real timestamps

                allInputPathsUnderSharedOpaques.Add(currentPath);
                currentPath = currentPath.GetParent(m_pathTable);
            }
        }

        private bool IsPathUnderASharedOpaqueRoot(AbsolutePath path)
        {
            // To determine if a path is under a shared opaque we need just to check if there is a containing shared opaque,
            // so we don't need to look for the outmost containing opaque
            return TryGetContainingSharedOpaqueRoot(path, getOutmostRoot: false, out _);
        }

        private bool TryGetContainingSharedOpaqueRoot(AbsolutePath path, bool getOutmostRoot, out AbsolutePath sharedOpaqueRoot)
        {
            sharedOpaqueRoot = AbsolutePath.Invalid;
            // Let's shortcut the case when there are no shared opaques at all for this pip, so
            // we play conservatively regarding perf wrt existing code paths
            if (m_sharedOpaqueDirectoryRoots.Count == 0)
            {
                return false;
            }

            foreach (var current in m_pathTable.EnumerateHierarchyBottomUp(path.Value))
            {
                var currentAsPath = new AbsolutePath(current);
                if (m_sharedOpaqueDirectoryRoots.Contains(currentAsPath))
                {
                    sharedOpaqueRoot = currentAsPath;
                    // If the outmost root was not requested, we can shortcut the search and return when
                    // we find the first match
                    if (!getOutmostRoot)
                    {
                        return true;
                    }
                }
            }

            return sharedOpaqueRoot != AbsolutePath.Invalid;
        }

        private void AddStaticFileDependenciesToFileAccessManifest(PooledObjectWrapper<HashSet<AbsolutePath>> wrapper, ReadOnlyArray<FileArtifact> fileDependencies, HashSet<AbsolutePath> allInputPathsUnderSharedOpaques)
        {
            var outputIds = wrapper.Instance;
            foreach (FileArtifact dependency in fileDependencies)
            {
                // Outputs have already been added with read-write access. We should not attempt to add a less permissive entry.
                if (!outputIds.Contains(dependency.Path))
                {
                    AddStaticFileDependencyToFileAccessManifest(dependency, allInputPathsUnderSharedOpaques);
                }
            }
        }

        private void AddStaticFileDependencyToFileAccessManifest(FileArtifact dependency, HashSet<AbsolutePath> allInputPaths)
        {
            // TODO:22476: We allow inputs to not exist. Is that the right thing to do?
            // We mask 'report' here, since inputs are expected read and should never fail observed-access validation (directory dependency, etc.)
            // Note that they would perhaps fail otherwise (simplifies the observed access checks in the first place).

            var path = dependency.Path;

            bool pathIsUnderSharedOpaque = TryGetContainingSharedOpaqueRoot(path, getOutmostRoot: true, out var sharedOpaqueRoot);

            m_fileAccessManifest.AddPath(
                path,
                values: FileAccessPolicy.AllowRead | FileAccessPolicy.AllowReadIfNonexistent,
                // Make sure we fake the input timestamp
                // The file dependency may be under the cone of a shared opaque, which will give write access
                // to it. Explicitly block this, since we want inputs to not be written. Observe we already know
                // this is not a rewrite.
                mask: m_excludeReportAccessMask &
                      DefaultMask &
                      (pathIsUnderSharedOpaque ?
                          ~FileAccessPolicy.AllowWrite:
                          FileAccessPolicy.MaskNothing));

            allInputPaths.Add(path);

            // If the file artifact is under the root of a shared opaque we make sure all the directories
            // walking that path upwards get added to the manifest explicitly, so timestamp faking happens for them
            // We need the outmost matching root in case shared opaques are nested within each other: timestamp faking
            // needs to happen for all directories under all shared opaques
            if (pathIsUnderSharedOpaque)
            {
                AddDirectoryAncestorsToManifest(path, allInputPaths, sharedOpaqueRoot);
            }
        }

        /// <summary>
        /// Tests to see if the semantic path info is invalid (path was not under a mount) or writable
        /// (path is under a writable mount). Paths not under mounts don't have any enforcement around them
        /// so we allow them to be written.
        /// </summary>
        private static bool IsInvalidOrWritable(in SemanticPathInfo semanticPathInfo)
        {
            return !semanticPathInfo.IsValid || semanticPathInfo.IsWritable;
        }

        private bool PrepareWorkingDirectory()
        {
            if (m_semanticPathExpander == null || IsInvalidOrWritable(m_semanticPathExpander.GetSemanticPathInfo(m_pip.WorkingDirectory)))
            {
                var workingDirectoryPath = m_pip.WorkingDirectory.ToString(m_pathTable);
                try
                {
                    FileUtilities.CreateDirectory(workingDirectoryPath);
                }
                catch (BuildXLException ex)
                {
                    LogOutputPreparationFailed(workingDirectoryPath, ex);
                    return false;
                }
            }

            return true;
        }

        private void PrepareEnvironmentVariables(ref IBuildParameters environmentVariables)
        {
            if (ShouldSandboxedProcessExecuteInVm)
            {
                environmentVariables = environmentVariables.Override(new[] { new KeyValuePair<string, string>(VmSpecialEnvironmentVariables.IsInVm, "1")});
            }
        }

        /// <summary>
        /// Creates and cleans the Process's temp directory if necessary
        /// </summary>
        /// <param name="environmentVariables">Environment</param>
        private bool PrepareTempDirectory(ref IBuildParameters environmentVariables)
        {
            Contract.Requires(environmentVariables != null);

            string path = null;

            // If specified, clean the pip specific temp directory.
            if (m_pip.TempDirectory.IsValid)
            {
                if (!PreparePath(m_pip.TempDirectory))
                {
                    return false;
                }
            }

            // Clean all specified temp directories.
            foreach (var additionalTempDirectory in m_pip.AdditionalTempDirectories)
            {
                if (!PreparePath(additionalTempDirectory))
                {
                    return false;
                }
            }

            if (!ShouldSandboxedProcessExecuteInVm)
            {
                try
                {
                    // Many things get angry if temp directories don't exist so ensure they're created regardless of
                    // what they're set to.
                    // TODO:Bug 75124 - should validate these paths
                    foreach (var tmpEnvVar in DisallowedTempVariables)
                    {
                        path = environmentVariables[tmpEnvVar];
                        FileUtilities.CreateDirectory(path);
                    }
                }
                catch (BuildXLException ex)
                {
                    Tracing.Logger.Log.PipTempDirectorySetupError(
                        m_loggingContext,
                        m_pip.SemiStableHash,
                        m_pipDescription,
                        path,
                        ex.ToStringDemystified());
                    return false;
                }
            }

            // Override environment variable.
            if (ShouldSandboxedProcessExecuteInVm)
            {
                if (m_pip.TempDirectory.IsValid
                    && m_tempFolderRedirectionForVm.TryGetValue(m_pip.TempDirectory, out AbsolutePath redirectedTempDirectory))
                {
                    // When running in VM, a pip often queries TMP or TEMP to get the path to the temp directory.
                    // For most cases, the original path is sufficient because the path is redirected to the one in VM.
                    // However, a number of operations, like creating/accessing/enumerating junctions, will fail.
                    // Recall that junctions are evaluated locally, so that creating junction using host path is like creating junctions
                    // on the host from the VM.
                    string redirectedTempDirectoryPath = redirectedTempDirectory.ToString(m_pathTable);
                    var overridenEnvVars = DisallowedTempVariables
                        .Select(v => new KeyValuePair<string, string>(v, redirectedTempDirectoryPath))
                        .Append(new KeyValuePair<string, string>(VmSpecialEnvironmentVariables.VmTemp, redirectedTempDirectoryPath));

                    environmentVariables = environmentVariables.Override(overridenEnvVars);
                }
            }

            return true;

            bool PreparePath(AbsolutePath pathToPrepare)
            {
                return !ShouldSandboxedProcessExecuteInVm ? CleanTempDirectory(pathToPrepare) : PrepareTempDirectoryForVm(pathToPrepare);
            }
        }

        private bool CleanTempDirectory(AbsolutePath tempDirectoryPath)
        {
            Contract.Requires(tempDirectoryPath.IsValid);

            try
            {
                // Temp directories are lazily, best effort cleaned after the pip finished. The previous build may not
                // have finished this work before exiting so we must double check.
                PreparePathForDirectory(
                    tempDirectoryPath.ToString(m_pathTable),
                    createIfNonExistent: m_sandboxConfig.EnsureTempDirectoriesExistenceBeforePipExecution);
            }
            catch (BuildXLException ex)
            {
                Tracing.Logger.Log.PipTempDirectoryCleanupError(
                    m_loggingContext,
                    m_pip.SemiStableHash,
                    m_pipDescription,
                    tempDirectoryPath.ToString(m_pathTable),
                    ex.LogEventMessage);

                return false;
            }

            return true;
        }

        private bool PrepareTempDirectoryForVm(AbsolutePath tempDirectoryPath)
        {
            // Suppose that the temp directory is D:\Bxl\Out\Object\Pip123\Temp\t_0.
            string path = tempDirectoryPath.ToString(m_pathTable);

            // Delete any existence of path D:\Bxl\Out\Object\Pip123\Temp\t_0.
            try
            {
                if (FileUtilities.FileExistsNoFollow(path))
                {
                    // Path exists as a file or a symlink (directory/file symlink).
                    FileUtilities.DeleteFile(path, waitUntilDeletionFinished: true, tempDirectoryCleaner: m_tempDirectoryCleaner);
                }

                if (FileUtilities.DirectoryExistsNoFollow(path))
                {
                    // Path exists as a real directory: wipe out that directory.
                    FileUtilities.DeleteDirectoryContents(path, deleteRootDirectory: true, tempDirectoryCleaner: m_tempDirectoryCleaner);
                }
            }
            catch (BuildXLException ex)
            {
                Tracing.Logger.Log.PipTempDirectorySetupError(
                    m_loggingContext,
                    m_pip.SemiStableHash,
                    m_pipDescription,
                    path,
                    ex.ToStringDemystified());
                return false;
            }

            // Suppose that the root of temp directory in VM is T:\BxlInt\Temp.
            // Users can also set the root, but currently that mechanism is used by unit tests.
            string redirectedTempRoot = m_sandboxConfig.RedirectedTempFolderRootForVmExecution.IsValid
                ? m_sandboxConfig.RedirectedTempFolderRootForVmExecution.ToString(m_pathTable)
                : VmIOConstants.Temp.Root;

            // Create a target temp folder in VM, e.g., T:\BxlInt\Temp\Pip123\0
            // Note that this folder may not exist yet in VM. The sandboxed process executor that runs in the VM is responsible for
            // creating (or ensuring the existence) of the folder.
            string redirectedPath = Path.Combine(redirectedTempRoot, m_pip.FormattedSemiStableHash, m_tempFolderRedirectionForVm.Count.ToString());
            AbsolutePath tempRedirectedPath = AbsolutePath.Create(m_pathTable, redirectedPath);

            m_tempFolderRedirectionForVm.Add(tempDirectoryPath, tempRedirectedPath);

            // Create a directory symlink D:\Bxl\Out\Object\Pip123\Temp\t_0 -> T:\BxlInt\Temp\Pip123\0.
            // Any access to D:\Bxl\Out\Object\Pip123\Temp\t_0 will be redirected to T:\BxlInt\Temp\Pip123\0.
            // To make this access work, one needs to ensure that symlink evaluation behaviors R2R and R2L are enabled in VM.
            // VmCommandProxy is ensuring that such symlink evaluation behaviors are enabled during VM initialization.
            var createDirectorySymlink = FileUtilities.TryCreateSymbolicLink(path, redirectedPath, isTargetFile: false);

            if (!createDirectorySymlink.Succeeded)
            {
                Tracing.Logger.Log.PipTempSymlinkRedirectionError(
                    m_loggingContext,
                    m_pip.SemiStableHash,
                    m_pipDescription,
                    redirectedPath,
                    path,
                    createDirectorySymlink.Failure.Describe());
                return false;
            }

            Contract.Assert(m_fileAccessManifest != null);

            // Ensure that T:\BxlInt\Temp\Pip123\0 is untracked. Thus, there is no need for a directory translation.
            m_fileAccessManifest.AddScope(tempRedirectedPath, mask: m_excludeReportAccessMask, values: FileAccessPolicy.AllowAll | FileAccessPolicy.AllowRealInputTimestamps);

            Tracing.Logger.Log.PipTempSymlinkRedirection(
                m_loggingContext,
                m_pip.SemiStableHash,
                m_pipDescription,
                redirectedPath,
                path);

            return true;
        }

        /// <summary>
        /// Each output of this process is either written (output only) or rewritten (input and output).
        /// We delete written outputs (shouldn't be observed) and re-deploy rewritten outputs (should be a private copy).
        /// Rewritten outputs may be initially non-private and so not writable, i.e., hardlinked to other locations.
        /// Note that this function is also responsible for stamping private outputs such that the tool sees
        /// <see cref="WellKnownTimestamps.OldOutputTimestamp"/>.
        /// </summary>
        private async Task<bool> PrepareOutputsAsync()
        {
            using (var preserveOutputWhitelistWrapper = Pools.GetAbsolutePathSet())
            using (var dependenciesWrapper = Pools.GetAbsolutePathSet())
            using (var outputDirectoriesWrapper = Pools.GetAbsolutePathSet())
            {
                var preserveOutputWhitelist = preserveOutputWhitelistWrapper.Instance;
                foreach (AbsolutePath path in m_pip.PreserveOutputWhitelist)
                {
                    preserveOutputWhitelist.Add(path);
                }

                if (!await PrepareDirectoryOutputsAsync(preserveOutputWhitelist))
                {
                    return false;
                }

                if (!PrepareInContainerPaths())
                {
                    return false;
                }

                var dependencies = dependenciesWrapper.Instance;

                foreach (FileArtifact dependency in m_pip.Dependencies)
                {
                    dependencies.Add(dependency.Path);
                }

                var outputDirectories = outputDirectoriesWrapper.Instance;

                foreach (FileArtifactWithAttributes output in m_pip.FileOutputs)
                {
                    // Only subset of all outputs should be deleted, because some times we may want a tool to see its prior outputs
                    if (!output.DeleteBeforeRun())
                    {
                        continue;
                    }

                    try
                    {
                        if (!dependencies.Contains(output.Path))
                        {
                            if (ShouldPreserveDeclaredOutput(output.Path, preserveOutputWhitelist))
                            {
                                Contract.Assume(m_makeOutputPrivate != null);
                                // A process may be configured to allow its prior outputs to be seen by future
                                // invocations. In this case we must make sure the outputs are no longer hardlinked to
                                // the cache to allow them to be writeable.
                                if (!await m_makeOutputPrivate(output.Path.ToString(m_pathTable)))
                                {
                                    // Delete the file if it exists.
                                    PreparePathForOutputFile(output.Path, outputDirectories);
                                }
                            }
                            else
                            {
                                // Delete the file, since we aren't re-writing it. Note that we do not use System.IO.File.Delete here,
                                // since we need to be tolerant to several exotic cases:
                                // - A previous run of the tool may have written a file and marked it as readonly.
                                // - There may be concurrent users of the file being deleted, but via other hardlinks:
                                // This DeleteFile tries several strategies relevant to those circumstances.
                                PreparePathForOutputFile(output.Path, outputDirectories);
                            }
                        }
                        else
                        {
                            Contract.Assume(output.RewriteCount > 0);
                            var inputVersionOfOutput = new FileArtifact(output.Path, output.RewriteCount - 1);
#if DEBUG
                            Contract.Assume(m_pip.Dependencies.Contains(inputVersionOfOutput), "Each rewrite increments the rewrite count by one");
#endif

                            if (m_makeInputPrivate != null)
                            {
                                if (!await m_makeInputPrivate(inputVersionOfOutput))
                                {
                                    throw new BuildXLException("Failed to create a private, writable copy of the file so that it could be re-written.");
                                }
                            }

                            try
                            {
                                FileUtilities.SetFileTimestamps(
                                    output.Path.ToString(m_pathTable),
                                    new FileTimestamps(WellKnownTimestamps.OldOutputTimestamp));
                            }
                            catch (Exception ex)
                            {
                                throw new BuildXLException("Failed to open an output file for writing (it was just made writable and private to be written by a process).", ex);
                            }
                        }
                    }
                    catch (BuildXLException ex)
                    {
                        LogOutputPreparationFailed(output.Path.ToString(m_pathTable), ex);
                        return false;
                    }
                }
            }

            return true;
        }

        /// <summary>
        /// Makes sure all redirected directories exist and are empty
        /// </summary>
        private bool PrepareInContainerPaths()
        {
            foreach(ExpandedAbsolutePath outputDir in m_containerConfiguration.RedirectedDirectories.Keys)
            {
                try
                {
                    PreparePathForDirectory(outputDir.ExpandedPath, createIfNonExistent: true);
                }
                catch (BuildXLException ex)
                {
                    LogOutputPreparationFailed(outputDir.ExpandedPath, ex);
                    return false;
                }
            }

            return true;
        }

        private async Task<bool> PrepareDirectoryOutputsAsync(HashSet<AbsolutePath> preserveOutputWhitelist)
        {
            foreach (var directoryOutput in m_pip.DirectoryOutputs)
            {
                try
                {
                    string directoryPathStr = directoryOutput.Path.ToString(m_pathTable);
                    bool dirExist = FileUtilities.DirectoryExistsNoFollow(directoryPathStr);

                    if (directoryOutput.IsSharedOpaque)
                    {
                        // Ensure it exists.
                        if (!dirExist)
                        {
                            FileUtilities.CreateDirectory(directoryPathStr);
                        }
                    }
                    else
                    {
                        if (dirExist && ShouldPreserveDeclaredOutput(directoryOutput.Path, preserveOutputWhitelist))
                        {
                            using (var wrapper = Pools.GetStringList())
                            {
                                var filePaths = wrapper.Instance;
                                FileUtilities.EnumerateDirectoryEntries(
                                    directoryPathStr,
                                    recursive: true,
                                    handleEntry: (currentDir, name, attributes) =>
                                    {
                                        if ((attributes & FileAttributes.Directory) == 0)
                                        {
                                            var path = Path.Combine(currentDir, name);
                                            filePaths.Add(path);
                                        }
                                    });

                                string filePathNotPrivate = null;

                                foreach (var path in filePaths)
                                {
                                    if (!await m_makeOutputPrivate(path))
                                    {
                                        filePathNotPrivate = path;
                                        break;
                                    }
                                }

                                if (filePathNotPrivate != null)
                                {
                                    Tracing.Logger.Log.PipProcessPreserveOutputDirectoryFailedToMakeFilePrivate(
                                        m_loggingContext, 
                                        m_pip.SemiStableHash, 
                                        m_pipDescription, 
                                        directoryOutput.Path.ToString(m_pathTable), filePathNotPrivate);

                                    PreparePathForDirectory(directoryPathStr, createIfNonExistent: true);
                                }
                            }
                        }
                        else
                        {
                            PreparePathForDirectory(directoryPathStr, createIfNonExistent: true);
                        }
                    }
                }
                catch (BuildXLException ex)
                {
                    LogOutputPreparationFailed(directoryOutput.Path.ToString(m_pathTable), ex);
                    return false;
                }
            }

            return true;
        }

        /// <summary>
        /// If used, response files must be created before executing pips that consume them
        /// </summary>
        private Task<bool> PrepareResponseFileAsync() =>
            WritePipAuxiliaryFileAsync(
                m_pip.ResponseFile,
                () =>
                {
                    Contract.Assume(m_pip.ResponseFileData.IsValid, "ResponseFile path requires having ResponseFile data");
                    return m_pip.ResponseFileData.ToString(m_pipDataRenderer);
                },
                Tracing.Logger.Log.PipProcessResponseFileCreationFailed);

        /// <summary>
        /// ChangeAffectedInputListFile file is created before executing pips that consume it
        /// </summary>
        private Task<bool> PrepareChangeAffectedInputListFileAsync(IReadOnlyCollection<AbsolutePath> changeAffectedInputs = null) =>
            changeAffectedInputs == null
                ? Task.FromResult(true)
                : WritePipAuxiliaryFileAsync(
                    m_pip.ChangeAffectedInputListWrittenFile,
                    () => string.Join(
                        Environment.NewLine,
                        changeAffectedInputs.Select(i => i.ToString(m_pathTable))),
                    Tracing.Logger.Log.PipProcessChangeAffectedInputsWrittenFileCreationFailed);

        private async Task<bool> WritePipAuxiliaryFileAsync(
            FileArtifact fileArtifact, 
            Func<string> createContent, 
            Action<LoggingContext, long, string, string, int, string> logException)
        {
            if (!fileArtifact.IsValid)
            {
                return true;
            }

            string destination = fileArtifact.Path.ToString(m_context.PathTable);

            try
            {
                string directoryName = ExceptionUtilities.HandleRecoverableIOException(
                        () => Path.GetDirectoryName(destination),
                        ex => { throw new BuildXLException("Cannot get directory name", ex); });
                PreparePathForOutputFile(fileArtifact);
                FileUtilities.CreateDirectory(directoryName);
                await FileUtilities.WriteAllTextAsync(destination, createContent(), Encoding.UTF8);
            }
            catch (BuildXLException ex)
            {
                logException(
                    m_loggingContext,
                    m_pip.SemiStableHash,
                    m_pipDescription,
                    destination,
                    ex.LogEventErrorCode,
                    ex.LogEventMessage);

                return false;
            }

            return true;
        }

        private enum SpecialProcessKind : byte
        {
            NotSpecial = 0,
            Csc = 1,
            Cvtres = 2,
            Resonexe = 3,
            RC = 4,
            CCCheck = 5,
            CCDocGen = 6,
            CCRefGen = 7,
            CCRewrite = 8,
            WinDbg = 9,
            XAMLWrapper = 11,
            Mt = 12
        }

        private static readonly Dictionary<string, SpecialProcessKind> s_specialTools = new Dictionary<string, SpecialProcessKind>(StringComparer.OrdinalIgnoreCase)
        {
            ["csc"] = SpecialProcessKind.Csc,
            ["csc.exe"] = SpecialProcessKind.Csc,
            ["cvtres"] = SpecialProcessKind.Cvtres,
            ["cvtres.exe"] = SpecialProcessKind.Cvtres,
            ["cvtress.exe"] = SpecialProcessKind.Cvtres, // Legacy.
            ["reson"] = SpecialProcessKind.Resonexe,
            ["resonexe.exe"] = SpecialProcessKind.Resonexe,
            ["rc"] = SpecialProcessKind.RC,
            ["rc.exe"] = SpecialProcessKind.RC,
            ["mt"] = SpecialProcessKind.Mt,
            ["mt.exe"] = SpecialProcessKind.Mt,
            ["windbg"] = SpecialProcessKind.WinDbg,
            ["windbg.exe"] = SpecialProcessKind.WinDbg,
            ["tool.xamlcompilerwrapper"] = SpecialProcessKind.XAMLWrapper,
            ["tool.xamlcompilerwrapper.exe"] = SpecialProcessKind.XAMLWrapper,

            // TODO: deprecate this.
            ["cccheck"] = SpecialProcessKind.CCCheck,
            ["cccheck.exe"] = SpecialProcessKind.CCCheck,
            ["ccdocgen"] = SpecialProcessKind.CCDocGen,
            ["ccdocgen.exe"] = SpecialProcessKind.CCDocGen,
            ["ccrefgen"] = SpecialProcessKind.CCRefGen,
            ["ccrefgen.exe"] = SpecialProcessKind.CCRefGen,
            ["ccrewrite"] = SpecialProcessKind.CCRewrite,
            ["ccrewrite.exe"] = SpecialProcessKind.CCRewrite,
        };

        /// <summary>
        /// Gets the kind of process.
        /// </summary>
        /// <returns>The kind of process based on the process' name.</returns>
        /// <remarks>
        /// If <paramref name="processOverride"/> is invalid, then the process kind is obtained from the executable path specified in the pip.
        /// </remarks>
        [SuppressMessage("Microsoft.Globalization", "CA1309", Justification = "Already using Comparison.OrdinalIgnoreCase - looks like a bug in FxCop rules.")]
        private SpecialProcessKind GetProcessKind(AbsolutePath processOverride)
        {
            AbsolutePath processPath = processOverride.IsValid ? processOverride : m_pip.Executable.Path;
            string toolName = processPath.GetName(m_pathTable).ToString(m_pathTable.StringTable);

            return s_specialTools.TryGetValue(toolName.ToLowerInvariant(), out SpecialProcessKind kind) ? kind : SpecialProcessKind.NotSpecial;
        }

        private static bool StringLooksLikeRCTempFile(string fileName)
        {
            int len = fileName.Length;
            if (len < 9)
            {
                return false;
            }

            char c1 = fileName[len - 9];
            if (c1 != '\\')
            {
                return false;
            }

            char c2 = fileName[len - 8];
            if (c2.ToUpperInvariantFast() != 'R')
            {
                return false;
            }

            char c3 = fileName[len - 7];
            if (c3.ToUpperInvariantFast() != 'C' && c3.ToUpperInvariantFast() != 'D' && c3.ToUpperInvariantFast() != 'F')
            {
                return false;
            }

            char c4 = fileName[len - 4];
            if (c4.ToUpperInvariantFast() == '.')
            {
                // RC's temp files have no extension.
                return false;
            }

            return true;
        }

        private static bool StringLooksLikeMtTempFile(string fileName)
        {
            if (!fileName.EndsWith(".tmp", StringComparison.OrdinalIgnoreCase))
            {
                return false;
            }

            int beginCharIndex = fileName.LastIndexOf('\\');

            if (beginCharIndex == -1 || beginCharIndex + 3 >= fileName.Length)
            {
                return false;
            }

            char c1 = fileName[beginCharIndex + 1];
            if (c1.ToUpperInvariantFast() != 'R')
            {
                return false;
            }

            char c2 = fileName[beginCharIndex + 2];
            if (c2.ToUpperInvariantFast() != 'C')
            {
                return false;
            }

            char c3 = fileName[beginCharIndex + 3];
            if (c3.ToUpperInvariantFast() != 'X')
            {
                return false;
            }

            return true;
        }

        private static bool StringLooksLikeBuildExeTraceLog(string fileName)
        {
            // detect filenames of the following form
            // _buildc_dep_out.pass<NUMBER>
            int len = fileName.Length;

            int trailingDigits = 0;
            for (; len > 0 && fileName[len - 1] >= '0' && fileName[len - 1] <= '9'; len--)
            {
                trailingDigits++;
            }

            if (trailingDigits == 0)
            {
                return false;
            }

            return fileName.EndsWith("_buildc_dep_out.pass", StringComparison.OrdinalIgnoreCase);
        }

        /// <summary>
        /// Returns whether we should exclude special file access reports from processing
        /// </summary>
        /// <param name="fileAccessPath">The reported file  access path.</param>
        /// <returns>True is the file should be excluded, otherwise false.</returns>
        /// <remarks>
        /// This accounts for accesses when the FileAccessIgnoreCodeCoverage is set. A lot of our tests are running
        /// with this flag set..
        /// </remarks>
        private bool GetSpecialCaseRulesForCoverageAndSpecialDevices(
            AbsolutePath fileAccessPath)
        {
            Contract.Assert(fileAccessPath != AbsolutePath.Invalid);
            Contract.Assert(!string.IsNullOrEmpty(fileAccessPath.ToString(m_pathTable)));

            string accessedPath = fileAccessPath.ToString(m_pathTable);

            // When running test cases with Code Coverage enabled, some more files are loaded that we should ignore
            if (m_sandboxConfig.FileAccessIgnoreCodeCoverage)
            {
                if (accessedPath.EndsWith(".pdb", StringComparison.OrdinalIgnoreCase) ||
                    accessedPath.EndsWith(".nls", StringComparison.OrdinalIgnoreCase) ||
                    accessedPath.EndsWith(".dll", StringComparison.OrdinalIgnoreCase))
                {
                    return true;
                }
            }

            return false;
        }

        /// <summary>
        /// Returns whether we should exclude special file access reports from processing
        /// </summary>
        /// <param name="processPath">Path of process that access the file.</param>
        /// <param name="fileAccessPath">The reported file  access path.</param>
        /// <returns>True is the file should be excluded, otherwise false.</returns>
        /// <remarks>
        /// Some perform file accesses, which don't yet fall into any configurable file access manifest category.
        /// These special tools/cases should be whitelisted, but we already have customers deployed specs without
        /// using white lists.
        /// </remarks>
        private bool GetSpecialCaseRulesForSpecialTools(AbsolutePath processPath, AbsolutePath fileAccessPath)
        {
            if (m_pip.PipType != PipType.Process)
            {
                return true;
            }

            string fileName = fileAccessPath.ToString(m_pathTable);

            switch (GetProcessKind(processPath))
            {
                case SpecialProcessKind.Csc:
                case SpecialProcessKind.Cvtres:
                case SpecialProcessKind.Resonexe:
                    // Some tools emit temporary files into the same directory
                    // as the final output file.
                    if (fileName.EndsWith(".tmp", StringComparison.OrdinalIgnoreCase))
                    {
                        return true;
                    }

                    break;

                case SpecialProcessKind.RC:
                    // The native resource compiler (RC) emits temporary files into the same
                    // directory as the final output file.
                    if (StringLooksLikeRCTempFile(fileName))
                    {
                        return true;
                    }

                    break;

                case SpecialProcessKind.Mt:
                    if (StringLooksLikeMtTempFile(fileName))
                    {
                        return true;
                    }

                    break;

                case SpecialProcessKind.CCCheck:
                case SpecialProcessKind.CCDocGen:
                case SpecialProcessKind.CCRefGen:
                case SpecialProcessKind.CCRewrite:
                    // The cc-line of tools like to find pdb files by using the pdb path embedded in a dll/exe.
                    // If the dll/exe was built with different roots, then this results in somewhat random file accesses.
                    if (fileName.EndsWith(".pdb", StringComparison.OrdinalIgnoreCase))
                    {
                        return true;
                    }

                    break;

                case SpecialProcessKind.WinDbg:
                case SpecialProcessKind.NotSpecial:
                    // no special treatment
                    break;
            }

            // build.exe and tracelog.dll capture dependency information in temporary files in the object root called _buildc_dep_out.<pass#>
            if (StringLooksLikeBuildExeTraceLog(fileName))
            {
                return true;
            }

            return false;
        }

        /// <summary>
        /// Returns true if any symlinks are found on a given path
        /// </summary>
        private bool PathContainsSymlinks(AbsolutePath path)
        {
            Counters.IncrementCounter(SandboxedProcessCounters.DirectorySymlinkPathsCheckedCount);
            if (!path.IsValid)
            {
                return false;
            }

            if (FileUtilities.IsDirectorySymlinkOrJunction(path.ToString(m_context.PathTable)))
            {
                return true;
            }

            return PathContainsSymlinksCached(path.GetParent(m_context.PathTable));
        }

        private readonly Dictionary<AbsolutePath, bool> m_isDirSymlinkCache = new Dictionary<AbsolutePath, bool>();

        /// <summary>
        /// Same as <see cref="PathContainsSymlinks"/> but with caching around it.
        /// </summary>
        private bool PathContainsSymlinksCached(AbsolutePath path)
        {
            Counters.IncrementCounter(SandboxedProcessCounters.DirectorySymlinkPathsQueriedCount);
            return m_isDirSymlinkCache.GetOrAdd(path, PathContainsSymlinks);
        }

        private bool CheckIfPathContainsSymlinks(AbsolutePath path)
        {
            using (Counters.StartStopwatch(SandboxedProcessCounters.DirectorySymlinkCheckingDuration))
            {
                return PathContainsSymlinksCached(path);
            }
        }

        /// <summary>
        /// Creates an <see cref="ObservedFileAccess"/> for each unique path accessed.
        /// The returned array is sorted by the expanded path and additionally contains no duplicates.
        /// </summary>
        /// <remarks>
        /// Additionally, it returns the write accesses that were observed in shared dynamic
        /// directories, which are used later to determine pip ownership.
        /// </remarks>
        private SortedReadOnlyArray<ObservedFileAccess, ObservedFileAccessExpandedPathComparer> GetObservedFileAccesses(
            SandboxedProcessResult result,
            HashSet<AbsolutePath> allInputPathsUnderSharedOpaques,
            out List<AbsolutePath> unobservedOutputs,
            out IReadOnlyDictionary<AbsolutePath, IReadOnlyCollection<AbsolutePath>> sharedDynamicDirectoryWriteAccesses)
        {
            unobservedOutputs = null;
            if (result.ExplicitlyReportedFileAccesses == null || result.ExplicitlyReportedFileAccesses.Count == 0)
            {
                unobservedOutputs = m_pip.FileOutputs.Where(f => RequireOutputObservation(f)).Select(f => f.Path).ToList();
                sharedDynamicDirectoryWriteAccesses = CollectionUtilities.EmptyDictionary<AbsolutePath, IReadOnlyCollection<AbsolutePath>>();
                return SortedReadOnlyArray<ObservedFileAccess, ObservedFileAccessExpandedPathComparer>.FromSortedArrayUnsafe(
                        ReadOnlyArray<ObservedFileAccess>.Empty,
                        new ObservedFileAccessExpandedPathComparer(m_context.PathTable.ExpandedPathComparer));
            }

            // Note that we are enumerating an unordered set to produce the array of observed paths.
            // As noted in SandboxedProcessPipExecutionResult, the caller must assume no particular order.
            // Since observed accesses contribute to a descriptor value (rather than a hashed key), this is fine; no normalization needed.
            // Since we're projecting many acceses into groups per path into just paths, we need a temporary dictionary.
            // TODO: Allocations ahoy!
            using (PooledObjectWrapper<Dictionary<AbsolutePath, CompactSet<ReportedFileAccess>>> accessesByPathWrapper = ProcessPools.ReportedFileAccessesByPathPool.GetInstance())
            {
                Dictionary<AbsolutePath, CompactSet<ReportedFileAccess>> accessesByPath = accessesByPathWrapper.Instance;
                var excludedToolsAndPaths = new HashSet<(AbsolutePath, AbsolutePath)>();

                foreach (ReportedFileAccess reported in result.ExplicitlyReportedFileAccesses)
                {
                    Contract.Assume(reported.Status == FileAccessStatus.Allowed, "Explicitly reported accesses are defined to be successful");

                    // Enumeration probes have a corresponding Enumeration access (also explicitly reported).
                    // Presently we are interested in capturing the existence of enumerations themselves rather than what was seen
                    // (and for NtQueryDirectoryFile, we can't always report the individual probes anyway).
                    if (reported.RequestedAccess == RequestedAccess.EnumerationProbe)
                    {
                        // If it is an incremental tool and the pip allows preserving outputs, do not ignore.
                        if (!IsIncrementalToolAccess(reported))
                        {
                            continue;
                        }
                    }

                    AbsolutePath parsedPath;

                    // We want an AbsolutePath for the full access. This may not be parse-able due to the accessed path
                    // being invalid, or a path format we do not understand. Note that TryParseAbsolutePath logs as appropriate
                    // in the latter case.
                    if (!reported.TryParseAbsolutePath(m_context, m_pip, out parsedPath))
                    {
                        continue;
                    }

                    bool shouldExclude = false;

                    // Remove special accesses see Bug: #121875.
                    // Some perform file accesses, which don't yet fall into any configurable file access manifest category.
                    // These special tools/cases should be whitelisted, but we already have customers deployed specs without
                    // using white lists.
                    if (GetSpecialCaseRulesForCoverageAndSpecialDevices(parsedPath))
                    {
                        shouldExclude = true;
                    }
                    else
                    {
                        if (AbsolutePath.TryCreate(m_context.PathTable, reported.Process.Path, out AbsolutePath processPath)
                            && (excludedToolsAndPaths.Contains((processPath, parsedPath))
                                || GetSpecialCaseRulesForSpecialTools(processPath, parsedPath)))
                        {
                            shouldExclude = true;
                            excludedToolsAndPaths.Add((processPath, parsedPath));
                        }
                    }

                    accessesByPath.TryGetValue(parsedPath, out CompactSet<ReportedFileAccess> existingAccessesToPath);
                    accessesByPath[parsedPath] =
                        !shouldExclude
                        ? existingAccessesToPath.Add(reported)
                        : existingAccessesToPath;
                }

                foreach (var output in m_pip.FileOutputs)
                {
                    if (!accessesByPath.ContainsKey(output.Path))
                    {
                        if (RequireOutputObservation(output))
                        {
                            unobservedOutputs = unobservedOutputs ?? new List<AbsolutePath>();
                            unobservedOutputs.Add(output.Path);
                        }
                    }
                    else
                    {
                        accessesByPath.Remove(output.Path);
                    }
                }

                using (PooledObjectWrapper<Dictionary<AbsolutePath, HashSet<AbsolutePath>>> dynamicWriteAccessWrapper =
                    ProcessPools.DynamicWriteAccesses.GetInstance())
                using (PooledObjectWrapper<List<ObservedFileAccess>> accessesUnsortedWrapper =
                    ProcessPools.AccessUnsorted.GetInstance())
                using (var excludedPathsWrapper = Pools.GetAbsolutePathSet())
                {
                    // Initializes all shared directories in the pip with no accesses
                    var dynamicWriteAccesses = dynamicWriteAccessWrapper.Instance;
                    foreach (var sharedDirectory in m_sharedOpaqueDirectoryRoots)
                    {
                        dynamicWriteAccesses[sharedDirectory] = new HashSet<AbsolutePath>();
                    }

                    // Remove all the special file accesses that need removal.
                    RemoveEmptyOrInjectableFileAccesses(accessesByPath);

                    var accessesUnsorted = accessesUnsortedWrapper.Instance;
                    foreach (KeyValuePair<AbsolutePath, CompactSet<ReportedFileAccess>> entry in accessesByPath)
                    {
                        bool? isDirectoryLocation = null;
                        bool hasEnumeration = false;
                        bool isProbe = true;

                        // There is always at least one access for reported path by construction
                        // Since the set of accesses occur on the same path, the manifest path is
                        // the same for all of them. We only need to query one of them.
                        ReportedFileAccess firstAccess = entry.Value.First();

                        // Discard entries that have a single MacLookup report on a path that contains an intermediate directory symlink.
                        // Reason: observed accesses computed here should only contain fully expanded paths to avoid ambiguity;
                        //         on Mac, all access reports except for MacLookup report fully expanded paths, so only MacLookup paths need to be curated
                        if (
                            entry.Value.Count == 1 &&
                            firstAccess.Operation == ReportedFileOperation.MacLookup &&
                            firstAccess.ManifestPath.IsValid &&
                            CheckIfPathContainsSymlinks(firstAccess.ManifestPath.GetParent(m_context.PathTable)))
                        {
                            Counters.IncrementCounter(SandboxedProcessCounters.DirectorySymlinkPathsDiscardedCount);
                            continue;
                        }

                        bool isPathCandidateToBeOwnedByASharedOpaque = false;
                        foreach (var access in entry.Value)
                        {
                            // Detours reports a directory probe with a trailing backslash.
                            if (access.Path != null && access.Path.EndsWith("\\", StringComparison.OrdinalIgnoreCase) &&
                                (isDirectoryLocation == null || isDirectoryLocation.Value))
                            {
                                isDirectoryLocation = true;
                            }
                            else
                            {
                                isDirectoryLocation = false;
                            }

                            // To treat the paths as file probes, all accesses to the path must be the probe access.
                            isProbe &= access.RequestedAccess == RequestedAccess.Probe;

                            if (access.RequestedAccess == RequestedAccess.Probe
                                && IsIncrementalToolAccess(access))
                            {
                                isProbe = false;
                            }

                            // TODO: Remove this when WDG can grog this feature with no flag.
                                if (m_sandboxConfig.UnsafeSandboxConfiguration.ExistingDirectoryProbesAsEnumerations ||
                                access.RequestedAccess == RequestedAccess.Enumerate)
                            {
                                hasEnumeration = true;
                            }

                            // if the access is a write (and not a directory creation), then the path is a candidate to be part of a shared opaque
                            isPathCandidateToBeOwnedByASharedOpaque |= (access.RequestedAccess & RequestedAccess.Write) != RequestedAccess.None &&
                                                                       access.Operation != ReportedFileOperation.CreateDirectory;
                        }

                        // if the path is still a candidate to be part of a shared opaque, that means there was at least a write to that path. If the path is then
                        // in the cone of a shared opaque, then it is a dynamic write access
                        bool? isAccessUnderASharedOpaque = null;
                        if (isPathCandidateToBeOwnedByASharedOpaque && IsAccessUnderASharedOpaque(
                                firstAccess,
                                dynamicWriteAccesses,
                                out AbsolutePath sharedDynamicDirectoryRoot))
                        {
                            dynamicWriteAccesses[sharedDynamicDirectoryRoot].Add(entry.Key);
                            isAccessUnderASharedOpaque = true;
                            // This is a known output, so don't store it
                            continue;
                        }

                        // The following two lines need to be removed in order to report file accesses for
                        // undeclared files and sealed directories. But since this is a breaking change, we do
                        // it under an unsafe flag.
                        if (m_sandboxConfig.UnsafeSandboxConfiguration.IgnoreUndeclaredAccessesUnderSharedOpaques)
                        {
                            // If the access occurred under any of the pip shared opaque outputs, and the access is not happening on any known input paths (neither dynamic nor static)
                            // then we just skip reporting the access. Together with the above step, this means that no accesses under shared opaques that represent outputs are actually
                            // reported as observed accesses. This matches the same behavior that occurs on static outputs.
                            if (!allInputPathsUnderSharedOpaques.Contains(entry.Key) &&
                                (isAccessUnderASharedOpaque == true || IsAccessUnderASharedOpaque(firstAccess, dynamicWriteAccesses, out _)))
                            {
                                continue;
                            }
                        }
                        ObservationFlags observationFlags = ObservationFlags.None;

                        if (isProbe)
                        {
                            observationFlags |= ObservationFlags.FileProbe;
                        }

                        if (isDirectoryLocation != null && isDirectoryLocation.Value)
                        {
                            observationFlags |= ObservationFlags.DirectoryLocation;
                        }

                        if (hasEnumeration)
                        {
                            observationFlags |= ObservationFlags.Enumeration;
                        }

                        accessesUnsorted.Add(new ObservedFileAccess(entry.Key, observationFlags, entry.Value));
                    }

                    // AccessesUnsorted might include various accesses to directories leading to the files inside of shared opaques,
                    // mainly CreateDirectory and ProbeDirectory. To make strong fingerprint computation more stable, we are excluding such
                    // accesses from the list that is passed into the ObservedInputProcessor (as a result, they will not be a part of the path set).
                    //
                    // Example, given this path: '\sod\dir1\dir2\file.txt', we will exclude accesses to dir1 and dir2 only.
                    var excludedPaths = excludedPathsWrapper.Instance;
                    foreach (var sod in dynamicWriteAccesses)
                    {
                        foreach (var file in sod.Value)
                        {
                            var pathElement = file.GetParent(m_context.PathTable);

                            while (pathElement.IsValid && pathElement != sod.Key && excludedPaths.Add(pathElement))
                            {
                                pathElement = pathElement.GetParent(m_context.PathTable);
                            }
                        }
                    }

                    var filteredAccessesUnsorted = accessesUnsorted
                        .Where(access =>
                            // if it's an enumeration -> include always
                            (access.ObservationFlags & ObservationFlags.Enumeration) == ObservationFlags.Enumeration
                            // otherwise, check whether it's an excluded path
                            || !excludedPaths.Contains(access.Path))
                        .ToList();

                    sharedDynamicDirectoryWriteAccesses = dynamicWriteAccesses.ToDictionary(
                        kvp => kvp.Key,
                        kvp => (IReadOnlyCollection<AbsolutePath>)kvp.Value.ToReadOnlyArray());

                    return SortedReadOnlyArray<ObservedFileAccess, ObservedFileAccessExpandedPathComparer>.CloneAndSort(
                        filteredAccessesUnsorted,
                        new ObservedFileAccessExpandedPathComparer(m_context.PathTable.ExpandedPathComparer));
                }
            }
        }

        private bool IsAccessUnderASharedOpaque(ReportedFileAccess access, Dictionary<AbsolutePath, HashSet<AbsolutePath>> dynamicWriteAccesses, out AbsolutePath sharedDynamicDirectoryRoot)
        {
            sharedDynamicDirectoryRoot = AbsolutePath.Invalid;

            // Shortcut the search if there are no shared opaques or the manifest path
            // is invalid. For the latter, this can occur when the access happens on a location
            // the path table doesn't know about. But this means the access is not under a shared opaque.
            if (dynamicWriteAccesses.Count == 0 || !access.ManifestPath.IsValid)
            {
                return false;
            }

            // The only construct that defines a scope for detours that we allow under shared opaques is sealed directories
            // (other constructs are allowed, but they don't affect detours manifest)
            // This means we cannot directly use the manifest path to check if is the root of a shared opaque
            // but we can start looking up from the reported manifest path
            // Furthermore, nested shared opaques from the same pip are blocked, so the first shared opaque
            // we find by walking up the path is the one

            var initialNode = access.ManifestPath.Value;

            // TODO: consider adding a cache from manifest paths to containing shared opaques. It is likely
            // that many writes for a given pip happens under the same cones.

            foreach (var currentNode in m_context.PathTable.EnumerateHierarchyBottomUp(initialNode))
            {
                var currentPath = new AbsolutePath(currentNode);
                if (dynamicWriteAccesses.ContainsKey(currentPath))
                {
                    sharedDynamicDirectoryRoot = currentPath;
                    return true;
                }
            }

            return false;
        }

        /// <summary>
        /// Checks if a path starts with a prefix, given the fact that the path may start with "\??\" or "\\?\".
        /// </summary>
        private static bool PathStartsWith(string path, string prefix)
        {
            return path.StartsWith(prefix, StringComparison.OrdinalIgnoreCase)
                   || path.StartsWith(@"\??\" + prefix, StringComparison.OrdinalIgnoreCase)
                   || path.StartsWith(@"\\?\" + prefix, StringComparison.OrdinalIgnoreCase);
        }

        private void RemoveEmptyOrInjectableFileAccesses(Dictionary<AbsolutePath, CompactSet<ReportedFileAccess>> accessesByPath)
        {
            var accessesToRemove = new List<AbsolutePath>();

            // CollectionUtilities all the file accesses that need to be removed.
            foreach (var absolutePath in accessesByPath.Keys)
            {
                if (!absolutePath.IsValid)
                {
                    continue;
                }

                if (accessesByPath[absolutePath].Count == 0)
                {
                    // Remove empty accesses and don't bother checking the rest.
                    accessesToRemove.Add(absolutePath);
                    continue;
                }

                // Remove only entries that come from unknown or from System, or Invalid mounts.
                bool removeEntry = false;

                if (m_semanticPathExpander != null)
                {
                    SemanticPathInfo semanticPathInfo = m_semanticPathExpander.GetSemanticPathInfo(absolutePath);
                    removeEntry = !semanticPathInfo.IsValid ||
                        semanticPathInfo.IsSystem;
                }

                if (m_semanticPathExpander == null || removeEntry)
                {
                    if (IsRemovableInjectedFileAccess(absolutePath))
                    {
                        accessesToRemove.Add(absolutePath);
                    }
                }
            }

            // Now, remove all the entries that were scheduled for removal.
            foreach (AbsolutePath pathToRemove in accessesToRemove)
            {
                accessesByPath.Remove(pathToRemove);
            }
        }

        private void RemoveInjectableFileAccesses(ISet<ReportedFileAccess> unexpectedAccesses)
        {
            List<ReportedFileAccess> accessesToRemove = new List<ReportedFileAccess>();

            // CollectionUtilities all the file accesses that need to be removed.
            foreach (var reportedAccess in unexpectedAccesses)
            {
                AbsolutePath.TryCreate(m_pathTable, reportedAccess.GetPath(m_pathTable), out AbsolutePath absolutePath);
                if (!absolutePath.IsValid)
                {
                    continue;
                }

                // Remove only entries that come from unknown or from System, or Invalid mounts.
                bool removeEntry = false;

                if (m_semanticPathExpander != null)
                {
                    SemanticPathInfo semanticPathInfo = m_semanticPathExpander.GetSemanticPathInfo(absolutePath);
                    removeEntry = !semanticPathInfo.IsValid ||
                        semanticPathInfo.IsSystem;
                }

                if (m_semanticPathExpander == null || removeEntry)
                {
                    if (IsRemovableInjectedFileAccess(absolutePath))
                    {
                        accessesToRemove.Add(reportedAccess);
                    }
                }
            }

            // Now, remove all the entries that were scheduled for removal.
            foreach (ReportedFileAccess pathToRemove in accessesToRemove)
            {
                unexpectedAccesses.Remove(pathToRemove);
            }
        }

        private bool IsRemovableInjectedFileAccess(AbsolutePath absolutePath)
        {
            string path = absolutePath.ToString(m_pathTable);
            string filename = absolutePath.GetName(m_pathTable).IsValid ? absolutePath.GetName(m_pathTable).ToString(m_pathTable.StringTable) : null;
            string extension = absolutePath.GetExtension(m_pathTable).IsValid ? absolutePath.GetExtension(m_pathTable).ToString(m_pathTable.StringTable) : null;

            // Special case: The VC++ compiler probes %PATH% for c1xx.exe.  This file does not even exist, but
            // VC still looks for it.  We ignore it.
            if (StringComparer.OrdinalIgnoreCase.Equals(filename, "c1xx.exe"))
            {
                return true;
            }

            // This Microsoft Tablet PC component injects itself into processes.
            if (StringComparer.OrdinalIgnoreCase.Equals(filename, "tiptsf.dll"))
            {
                return true;
            }

            // This Microsoft Office InfoPath component injects itself into processes.
            if (StringComparer.OrdinalIgnoreCase.Equals(filename, "MSOXMLMF.DLL"))
            {
                return true;
            }

            // This Bonjour Namespace Provider from Apple component injects itself into processes.
            if (StringComparer.OrdinalIgnoreCase.Equals(filename, "mdnsNSP.DLL"))
            {
                return true;
            }

            // This ATI Technologies / HydraVision component injects itself into processes.
            if (StringComparer.OrdinalIgnoreCase.Equals(filename, "HydraDMH.dll") ||
                StringComparer.OrdinalIgnoreCase.Equals(filename, "HydraDMH64.dll") ||
                StringComparer.OrdinalIgnoreCase.Equals(filename, "HydraMDH.dll") ||
                StringComparer.OrdinalIgnoreCase.Equals(filename, "HydraMDH64.dll"))
            {
                return true;
            }

            // Special case: VSTest.Console.exe likes to open these files if Visual Studio is installed. This is benign.
            if (StringComparer.OrdinalIgnoreCase.Equals(filename, "Microsoft.VisualStudio.TeamSystem.Licensing.dll") ||
                StringComparer.OrdinalIgnoreCase.Equals(filename, "Microsoft.VisualStudio.QualityTools.Sqm.dll"))
            {
                return true;
            }

            // Special case: On Windows 8, the CLR keeps ngen logs: http://msdn.microsoft.com/en-us/library/hh691758(v=vs.110).aspx
            // Alternative, one can disable this on one's machine:
            //   From: Mark Miller (CLR)
            //   Sent: Monday, March 24, 2014 10:57 AM
            //   Subject: RE: automatic native image generation
            //   You can disable Auto NGEN activity (creation of logs) by setting:
            //   HKLM\SOFTWARE\Microsoft\.NETFramework\NGen\Policy\[put version here]\OptimizeUsedBinaries = (REG_DWORD)0
            //   Do this in the Wow Hive as well and for each version (v2.0 and v4.0 is the entire set)
            //   Mark
            if (StringComparer.OrdinalIgnoreCase.Equals(extension, ".log") &&
                path.StartsWith(s_appDataLocalMicrosoftClrPrefix, StringComparison.OrdinalIgnoreCase))
            {
                return true;
            }

            // Special case: The NVIDIA driver injects itself into all processes and accesses files under '%ProgamData%\NVIDIA Corporation'.
            // Also attempts to access aurora.dll and petromod_nvidia_profile_identifier.ogl files.
            // Ignore file accesses in that directory or with those file names.
            if (path.StartsWith(s_nvidiaProgramDataPrefix, StringComparison.OrdinalIgnoreCase)
                || path.StartsWith(s_nvidiaProgramFilesPrefix, StringComparison.OrdinalIgnoreCase)
                || StringComparer.OrdinalIgnoreCase.Equals(filename, "aurora.dll")
                || StringComparer.OrdinalIgnoreCase.Equals(filename, "petromod_nvidia_profile_identifier.ogl"))
            {
                return true;
            }

            // Special case: The Forefront TMG client injects itself into some processes and accesses files under %ProgramFilxX86%\Forefront TMG Client'.
            // The check also considers the fact that the input path can start with prefix, '\\?' or '\??\'.
            if (PathStartsWith(path, s_forefrontTmgClientProgramFilesX86Prefix))
            {
                return true;
            }

            return false;
        }

        private bool RequireOutputObservation(FileArtifactWithAttributes output)
        {
            // Don't check temp & optional, nor stdout/stderr files.
            return output.IsRequiredOutputFile &&
                    (output.Path != m_pip.StandardError.Path) &&
                    (output.Path != m_pip.StandardOutput.Path) &&

                    // Rewritten files are not required to be written by the tool
                    output.RewriteCount <= 1 &&

                    // Preserve output is incompatible with validation of output access.
                    // See Bug #1043533
                    !m_shouldPreserveOutputs &&
                    !m_pip.HasUntrackedChildProcesses &&
                    m_sandboxConfig.UnsafeSandboxConfiguration.MonitorFileAccesses;
        }

        private void LogFinishedFailed(SandboxedProcessResult result)
        {
            Tracing.Logger.Log.PipProcessFinishedFailed(m_loggingContext, m_pip.SemiStableHash, m_pipDescription, result.ExitCode);
        }

        private void LogTookTooLongWarning(TimeSpan timeout, TimeSpan time, TimeSpan warningTimeout)
        {
            Tracing.Logger.Log.PipProcessTookTooLongWarning(
                m_loggingContext,
                m_pip.SemiStableHash,
                m_pipDescription,
                Bound(time.TotalMilliseconds),
                Bound(warningTimeout.TotalMilliseconds),
                Bound(timeout.TotalMilliseconds));
        }

        private void LogTookTooLongError(SandboxedProcessResult result, TimeSpan timeout, TimeSpan time)
        {
            Contract.Assume(result.Killed);
            Analysis.IgnoreArgument(result);
            string dumpString = result.DumpFileDirectory ?? string.Empty;

            Tracing.Logger.Log.PipProcessTookTooLongError(
                m_loggingContext,
                m_pip.SemiStableHash,
                m_pipDescription,
                Bound(time.TotalMilliseconds),
                Bound(timeout.TotalMilliseconds),
                dumpString);
        }

        private async Task<bool> TrySaveAndLogStandardErrorAsync(SandboxedProcessResult result)
        {
            if (!await TrySaveStandardErrorAsync(result))
            {
                return false;
            }

            string standardErrorPath = result.StandardError.FileName;
            Tracing.Logger.Log.PipProcessStandardError(m_loggingContext, m_pip.SemiStableHash, m_pipDescription, standardErrorPath);
            return true;
        }

        private async Task<bool> TrySaveStandardErrorAsync(SandboxedProcessResult result)
        {
            try
            {
                await result.StandardError.SaveAsync();
            }
            catch (BuildXLException ex)
            {
                PipStandardIOFailed(GetFileName(SandboxedProcessFile.StandardError), ex);
                return false;
            }
            return true;
        }

        private async Task<bool> TrySaveAndLogStandardOutputAsync(SandboxedProcessResult result)
        {
            if (!await TrySaveStandardOutputAsync(result))
            {
                return false;
            }

            string standardOutputPath = result.StandardOutput.FileName;
            Tracing.Logger.Log.PipProcessStandardOutput(m_loggingContext, m_pip.SemiStableHash, m_pipDescription, standardOutputPath);
            return true;
        }

        private async Task<bool> TrySaveStandardOutputAsync(SandboxedProcessResult result)
        {
            try
            {
                await result.StandardOutput.SaveAsync();
            }
            catch (BuildXLException ex)
            {
                PipStandardIOFailed(GetFileName(SandboxedProcessFile.StandardOutput), ex);
                return false;
            }
            return true;
        }

        private void LogChildrenSurvivedKilled()
        {
            Tracing.Logger.Log.PipProcessChildrenSurvivedKilled(
                m_loggingContext,
                m_pip.SemiStableHash,
                m_pipDescription);
        }

        private bool CheckExpectedOutputs()
        {
            bool allOutputsPresent = true;

            // The process exited cleanly (though it may have accessed unexpected files), so we should expect that all outputs are
            // present. We don't bother checking or logging this otherwise, since the output of a failed process is unusable anyway.
            // Only required output artifacts should be considered by this method.
            // Optional output files could be or could not be a part of the valid process output.
            using (var stringPool1 = Pools.GetStringList())
            {
                var expectedMissingOutputs = stringPool1.Instance;

                bool fileOutputsAreRedirected = m_pip.NeedsToRunInContainer && m_pip.ContainerIsolationLevel.IsolateOutputFiles();

                foreach (FileArtifactWithAttributes output in m_pip.FileOutputs)
                {
                    if (!output.MustExist())
                    {
                        continue;
                    }

                    var expectedOutput = output.ToFileArtifact();
                    string expectedOutputPath;

                    // If outputs were redirected, they are not in their expected location but it their redirected one
                    if (fileOutputsAreRedirected)
                    {
                        expectedOutputPath = m_processInContainerManager.GetRedirectedDeclaredOutputFile(expectedOutput.Path, m_containerConfiguration).ToString(m_pathTable);
                    }
                    else
                    {
                        expectedOutputPath = expectedOutput.Path.ToString(m_pathTable);
                    }

                    if (!FileExistsNoFollow(expectedOutputPath, fileOutputsAreRedirected) &&
                        expectedOutput != m_pip.StandardOutput &&
                        expectedOutput != m_pip.StandardError)
                    {
                        allOutputsPresent = false;
                        Tracing.Logger.Log.PipProcessMissingExpectedOutputOnCleanExit(
                            m_loggingContext,
                            pipSemiStableHash: m_pip.SemiStableHash,
                            pipDescription: m_pipDescription,
                            pipSpecPath: m_pip.Provenance.Token.Path.ToString(m_context.PathTable),
                            pipWorkingDirectory: m_pip.WorkingDirectory.ToString(m_context.PathTable),
                            path: expectedOutputPath);
                        expectedMissingOutputs.Add(expectedOutputPath);
                    }
                }

                Func<string[], string> pathAggregator = (paths) =>
                    {
                        Array.Sort(paths, StringComparer.OrdinalIgnoreCase);
                        return string.Join(Environment.NewLine, paths);
                    };

                if (expectedMissingOutputs.Count > 0)
                {
                    Tracing.Logger.Log.PipProcessExpectedMissingOutputs(
                        m_loggingContext,
                        m_pip.SemiStableHash,
                        m_pipDescription,
                        pathAggregator(expectedMissingOutputs.ToArray()));
                }
            }

            return allOutputsPresent;
        }

        private bool FileExistsNoFollow(string path, bool fileOutputsAreRedirected)
        {
            var maybeResult = FileUtilities.TryProbePathExistence(path, followSymlink: false);
            var existsAsFile = maybeResult.Succeeded && maybeResult.Result == PathExistence.ExistsAsFile;

            // If file outputs are not redirected, this is simply file existence. Otherwise, we have
            // to check that the file is not a WCI tombstone, since this means the file is not really there.
            return existsAsFile && !(fileOutputsAreRedirected && FileUtilities.IsWciTombstoneFile(path));
        }

        // (lubol): TODO: Add handling of the translate paths strings. Add code here to address VSO Task# 989041.
        private TimeSpan GetEffectiveTimeout(TimeSpan? configuredTimeout, int defaultTimeoutMs, double multiplier)
        {
            if (m_pip.IsService)
            {
                // Service pips live for the duration of the build. Don't kill them. NOTE: This doesn't include service shutdown
                // pips which should have a timeout.
                return Process.MaxTimeout;
            }

            TimeSpan timeout = configuredTimeout ?? TimeSpan.FromMilliseconds(defaultTimeoutMs);
            try
            {
                timeout = TimeSpan.FromMilliseconds(timeout.TotalMilliseconds * multiplier);
            }
            catch (OverflowException)
            {
                return Process.MaxTimeout;
            }

            return timeout > Process.MaxTimeout ? Process.MaxTimeout : timeout;
        }

        private static string ComputePipTimeoutDumpDirectory(ISandboxConfiguration sandboxConfig, Process pip, PathTable pathTable)
        {
            AbsolutePath rootDirectory = sandboxConfig.TimeoutDumpDirectory.IsValid ? sandboxConfig.TimeoutDumpDirectory : pip.UniqueOutputDirectory;
            return rootDirectory.IsValid ? rootDirectory.Combine(pathTable, pip.FormattedSemiStableHash).ToString(pathTable) : null;
        }

        private static void FormatOutputAndPaths(string standardOut, string standardError,
            string standardOutPath, string standardErrorPath,
            out string outputToLog, out string pathsToLog)
        {
            // Only display error/out if it is non-empty. This avoids adding duplicated newlines in the message.
            // Also use the emptiness as a hit for whether to show the path to the file on disk
            bool standardOutEmpty = string.IsNullOrWhiteSpace(standardOut);
            bool standardErrorEmpty = string.IsNullOrWhiteSpace(standardError);

            outputToLog = (standardOutEmpty ? string.Empty : standardOut) +
                (!standardOutEmpty && !standardErrorEmpty ? Environment.NewLine : string.Empty) +
                (standardErrorEmpty ? string.Empty : standardError);
            pathsToLog = (standardOutEmpty ? string.Empty : standardOutPath) +
                (!standardOutEmpty && !standardErrorEmpty ? Environment.NewLine : string.Empty) +
                (standardErrorEmpty ? string.Empty : standardErrorPath);
        }

        private class LogErrorResult
        {
            public LogErrorResult(bool success, bool errorWasTruncated)
            {
                Success = success;
                // ErrorWasTruncated should be forced to false when logging was not successful
                ErrorWasTruncated = success && errorWasTruncated;
            }

            /// <summary>
            /// Whether logging was successful
            /// </summary>
            public readonly bool Success;

            /// <summary>
            /// Whether the Error that was logged was truncated for any reason. This may be due to an error regex or
            /// due to the error being too long
            /// </summary>
            public readonly bool ErrorWasTruncated;
        }

        private async Task<LogErrorResult> TryLogErrorAsync(SandboxedProcessResult result, bool exitedWithSuccessExitCode)
        {
            // Initializing error regex just before it is actually needed to save some cycles.
            if (!await TryInitializeErrorRegexAsync())
            {
                return new LogErrorResult(success: false, errorWasTruncated: false);
            }

            var errorFilter = OutputFilter.GetErrorFilter(m_errorRegex, m_pip.EnableMultiLineErrorScanning);

            bool errorWasTruncated = false;
            var exceedsLimit = OutputExceedsLimit(result.StandardOutput) || OutputExceedsLimit(result.StandardError);
            if (!exceedsLimit || m_sandboxConfig.OutputReportingMode == OutputReportingMode.TruncatedOutputOnError)
            {
                string standardError = await TryFilterAsync(result.StandardError, errorFilter, appendNewLine: true);
                string standardOutput = await TryFilterAsync(result.StandardOutput, errorFilter, appendNewLine: true);

                if (standardError == null || standardOutput == null)
                {
                    return new LogErrorResult(success: false, errorWasTruncated: false);
                }

                if (string.IsNullOrEmpty(standardError) && string.IsNullOrEmpty(standardOutput))
                {
                    // Standard error and standard output are empty.
                    // This could be because the filter is too aggressive and the entire output was filtered out.
                    // Rolling back to a non-filtered approach because some output is better than nothing.
                    standardError = await TryFilterLineByLineAsync(result.StandardError, s => true, appendNewLine: true);
                    standardOutput = await TryFilterLineByLineAsync(result.StandardOutput, s => true, appendNewLine: true);
                }

                if (standardError.Length != result.StandardError.Length ||
                    standardOutput.Length != result.StandardOutput.Length)
                {
                    errorWasTruncated = true;
                }

                HandleErrorsFromTool(standardError);
                HandleErrorsFromTool(standardOutput);

                LogPipProcessError(result, exitedWithSuccessExitCode, standardError, standardOutput);

                return new LogErrorResult(success: true, errorWasTruncated: errorWasTruncated);
            }

            long stdOutTotalLength = 0;
            long stdErrTotalLength = 0;

            // The output exceeds the limit and the full output has been requested. Emit it in chunks
            if (!await TryEmitFullOutputInChunks(errorFilter))
            {
                return new LogErrorResult(success: false, errorWasTruncated: errorWasTruncated);
            }

            if (stdOutTotalLength == 0 && stdErrTotalLength == 0)
            {
                // Standard error and standard output are empty.
                // This could be because the filter is too aggressive and the entire output was filtered out.
                // Rolling back to a non-filtered approach because some output is better than nothing.
                errorWasTruncated = false;
                if (!await TryEmitFullOutputInChunks(filter: null))
                {
                    return new LogErrorResult(success: false, errorWasTruncated: errorWasTruncated);
                }
            }

            return new LogErrorResult(success: true, errorWasTruncated: errorWasTruncated);

            async Task<bool> TryEmitFullOutputInChunks(OutputFilter? filter)
            {
                using (TextReader errorReader = CreateReader(result.StandardError))
                {
                    using (TextReader outReader = CreateReader(result.StandardOutput))
                    {
                        if (errorReader == null || outReader == null)
                        {
                            return false;
                        }

                        while (errorReader.Peek() != -1 || outReader.Peek() != -1)
                        {
                            string stdError = await ReadNextChunkAsync(errorReader, result.StandardError, filter?.LinePredicate);
                            string stdOut = await ReadNextChunkAsync(outReader, result.StandardOutput, filter?.LinePredicate);

                            if (stdError == null || stdOut == null)
                            {
                                return false;
                            }

                            if (filter?.Regex != null)
                            {
                                stdError = filter.Value.ExtractMatches(stdError);
                                stdOut = filter.Value.ExtractMatches(stdOut);
                            }

                            if (string.IsNullOrEmpty(stdOut) && string.IsNullOrEmpty(stdError))
                            {
                                continue;
                            }

                            stdOutTotalLength += stdOut.Length;
                            stdErrTotalLength += stdError.Length;

                            HandleErrorsFromTool(stdError);
                            HandleErrorsFromTool(stdOut);

                            LogPipProcessError(result, exitedWithSuccessExitCode, stdError, stdOut);
                        }

                        if (stdOutTotalLength != result.StandardOutput.Length || stdErrTotalLength != result.StandardError.Length)
                        {
                            errorWasTruncated = true;
                        }

                        return true;
                    }
                }
            }
        }

        private void LogPipProcessError(SandboxedProcessResult result, bool exitedWithSuccessExitCode, string stdError, string stdOut)
        {
            string outputTolog;
            string outputPathsToLog;
            FormatOutputAndPaths(
                stdOut,
                stdError,
                result.StandardOutput.FileName,
                result.StandardError.FileName,
                out outputTolog,
                out outputPathsToLog);

            Tracing.Logger.Log.PipProcessError(
                m_loggingContext,
                m_pip.SemiStableHash,
                m_pipDescription,
                m_pip.Provenance.Token.Path.ToString(m_pathTable),
                m_workingDirectory,
                GetToolName(),
                EnsureToolOutputIsNotEmpty(outputTolog),
                AddTrailingNewLineIfNeeded(outputPathsToLog),
                result.ExitCode,
                // if the process finished successfully (exit code 0) and we entered this method --> some outputs are missing
                exitedWithSuccessExitCode ? EventConstants.PipProcessErrorMissingOutputsSuffix : string.Empty);
        }

        private void HandleErrorsFromTool(string error)
        {
            if (error == null)
            {
                return;
            }

            var process = GetProcessKind(AbsolutePath.Invalid);

            if (process == SpecialProcessKind.Csc)
            {
                // BUG 1124595
                const string Pattern =
                    @"'(?<ThePath>(?:[a-zA-Z]\:|\\\\[\w\.]+\\[\w.$]+)\\(?:[\w]+\\)*\w([\w.])+)' -- The process cannot access the file because it is being used by another process";
                foreach (Match match in Regex.Matches(error, Pattern, RegexOptions.IgnoreCase))
                {
                    var path = match.Groups["ThePath"].Value;
                    string diagnosticInfo;
                    if (!FileUtilities.TryFindOpenHandlesToFile(path, out diagnosticInfo))
                    {
                        diagnosticInfo = nameof(FileUtilities.TryFindOpenHandlesToFile) + " failed";
                    }

                    Tracing.Logger.Log.PipProcessToolErrorDueToHandleToFileBeingUsed(
                            m_loggingContext,
                            m_pip.SemiStableHash,
                            m_pipDescription,
                            m_pip.Provenance.Token.Path.ToString(m_pathTable),
                            m_workingDirectory,
                            process.ToString(),
                            path,
                            diagnosticInfo);
                }
            }
        }

        private static bool OutputExceedsLimit(SandboxedProcessOutput output)
        {
            return output.Length > MaxConsoleLength;
        }

        private async Task<bool> TryLogOutputAsync(SandboxedProcessResult result)
        {
            using (TextReader errorReader = CreateReader(result.StandardError))
            {
                using (TextReader outReader = CreateReader(result.StandardOutput))
                {
                    if (errorReader == null || outReader == null)
                    {
                        return false;
                    }

                    while (errorReader.Peek() != -1 || outReader.Peek() != -1)
                    {
                        string stdError = await ReadNextChunkAsync(errorReader, result.StandardError);
                        string stdOut = await ReadNextChunkAsync(outReader, result.StandardOutput);

                        if (stdError == null || stdOut == null)
                        {
                            return false;
                        }

                        // Sometimes stdOut/StdErr contains NUL characters (ASCII code 0). While this does not
                        // create a problem for text editors (they will either display the NUL char or show it
                        // as whitespace), NUL char messes up with ETW logging BuildXL uses. When a string is
                        // passed into ETW, it is treated as null-terminated string => everything after the
                        // the first NUL char is dropped. This causes Bug 1310020.
                        //
                        // Remove all NUL chars before logging the output.
                        if (stdOut.Contains("\0"))
                        {
                            stdOut = stdOut.Replace("\0", string.Empty);
                        }

                        if (stdError.Contains("\0"))
                        {
                            stdError = stdError.Replace("\0", string.Empty);
                        }

                        bool stdOutEmpty = string.IsNullOrWhiteSpace(stdOut);
                        bool stdErrorEmpty = string.IsNullOrWhiteSpace(stdError);

                        string outputToLog = (stdOutEmpty ? string.Empty : stdOut) +
                            (!stdOutEmpty && !stdErrorEmpty ? Environment.NewLine : string.Empty) +
                            (stdErrorEmpty ? string.Empty : stdError);

                        Tracing.Logger.Log.PipProcessOutput(
                            m_loggingContext,
                            m_pip.SemiStableHash,
                            m_pipDescription,
                            m_pip.Provenance.Token.Path.ToString(m_pathTable),
                            m_workingDirectory,
                            AddTrailingNewLineIfNeeded(outputToLog));
                    }

                    return true;
                }
            }
        }

        private TextReader CreateReader(SandboxedProcessOutput output)
        {
            try
            {
                return output.CreateReader();
            }
            catch (BuildXLException ex)
            {
                PipStandardIOFailed(GetFileName(output.File), ex);
                return null;
            }
        }

        /// <summary>
        /// Reads chunk of output from reader, with optional filtering:
        /// the result will only contain lines, that satisfy provided predicate (if it is non-null).
        /// </summary>
        private async Task<string> ReadNextChunkAsync(TextReader reader, SandboxedProcessOutput output, Predicate<string> filterPredicate = null)
        {
            try
            {
                using (var wrapper = Pools.StringBuilderPool.GetInstance())
                {
                    StringBuilder sb = wrapper.Instance;
                    for (int i = 0; i < OutputChunkInLines; )
                    {
                        string line = await reader.ReadLineAsync();
                        if (line == null)
                        {
                            if (sb.Length == 0)
                            {
                                return string.Empty;
                            }

                            break;
                        }

                        if (filterPredicate == null || filterPredicate(line))
                        {
                            sb.AppendLine(line);
                            ++i;
                        }
                    }

                    return sb.ToString();
                }
            }
            catch (BuildXLException ex)
            {
                PipStandardIOFailed(GetFileName(output.File), ex);
                return null;
            }
        }

        /// <summary>
        /// Tries to filter the standard error and standard output streams for warnings.
        /// </summary>
        public async Task<bool> TryLogWarningAsync(SandboxedProcessOutput standardError, SandboxedProcessOutput standardOutput)
        {
            string warningsError = standardError == null ? string.Empty : await TryFilterLineByLineAsync(standardError, IsWarning, appendNewLine: true);
            string warningsOutput = standardOutput == null ? string.Empty : await TryFilterLineByLineAsync(standardOutput, IsWarning, appendNewLine: true);

            if (warningsError == null ||
                warningsOutput == null)
            {
                return false;
            }

            FormatOutputAndPaths(
                warningsOutput,
                warningsError,
                standardOutput.FileName,
                standardError.FileName,
                out string outputTolog,
                out string outputPathsToLog);

            Tracing.Logger.Log.PipProcessWarning(
                m_loggingContext,
                m_pip.SemiStableHash,
                m_pipDescription,
                m_pip.Provenance.Token.Path.ToString(m_pathTable),
                m_workingDirectory,
                GetToolName(),
                EnsureToolOutputIsNotEmpty(outputTolog),
                AddTrailingNewLineIfNeeded(outputPathsToLog));
            return true;
        }

        private static string EnsureToolOutputIsNotEmpty(string output)
        {
            if (string.IsNullOrWhiteSpace(output))
            {
                return "Tool failed without writing any output stream";
            }

            return output;
        }

        private static string AddTrailingNewLineIfNeeded(string message)
        {
            // If empty/whitespace/newline, return empty.
            // If text, return text+newLine.
            // If text+newLine, return text+newLine.
            // if text+newLine+newLine, return text+newLine.

            return string.IsNullOrWhiteSpace(message) ? string.Empty : message.TrimEnd(Environment.NewLine.ToCharArray()) + Environment.NewLine;
        }

        private string GetToolName()
        {
            return m_pip.GetToolName(m_pathTable).ToString(m_pathTable.StringTable);
        }

        // Returns the number of surviving processes that resulted in errors.
        // The caller should avoid throwing errors when this is zero.
        private int ReportSurvivingChildProcesses(SandboxedProcessResult result)
        {
            Contract.Assume(result.Killed);

            var unexpectedSurvivingChildProcesses = result
                .SurvivingChildProcesses
                .Where(pr =>
                    !hasProcessName(pr, "ProcessTreeContextCreator.exe") &&
                    !m_pip.AllowedSurvivingChildProcessNames.Any(procName => hasProcessName(pr, procName.ToString(m_context.StringTable))));

            int numErrors = unexpectedSurvivingChildProcesses.Count();

            if (numErrors == 0)
            {
                int numSurvive = result.SurvivingChildProcesses.Count();

                if (numSurvive > JobObject.InitialProcessIdListLength)
                {
                    // Report for too many surviving child processes.
                    Tracing.Logger.Log.PipProcessChildrenSurvivedTooMany(
                        m_loggingContext,
                        m_pip.SemiStableHash,
                        m_pipDescription,
                        numSurvive,
                        Environment.NewLine + string.Join(Environment.NewLine, result.SurvivingChildProcesses.Select(p => p.Path)));
                }
            }
            else
            {
                Tracing.Logger.Log.PipProcessChildrenSurvivedError(
                        m_loggingContext,
                        m_pip.SemiStableHash,
                        m_pipDescription,
                        numErrors,
                        Environment.NewLine + string.Join(Environment.NewLine, unexpectedSurvivingChildProcesses.Select(p => $"{p.Path} ({p.ProcessId})")));
            }

            return numErrors;

            static bool hasProcessName(ReportedProcess pr, string name)
            {
                return string.Equals(Path.GetFileName(pr.Path), name, StringComparison.OrdinalIgnoreCase);
            }
        }

        private void LogFileAccessTables(Process pip)
        {
            // TODO: This dumps a very low-level table; consider producing a nicer representation
            // Instead of logging each line, consider storing manifest and logging file name
            foreach (string line in m_fileAccessManifest.Describe())
            {
                Tracing.Logger.Log.PipProcessFileAccessTableEntry(
                    m_loggingContext,
                    pip.SemiStableHash,
                    pip.GetDescription(m_context),
                    line);
            }
        }

        private static long Bound(double value)
        {
            return value >= long.MaxValue ? long.MaxValue : (long)value;
        }

        private Stream TryOpenStandardInputStream(out bool success)
        {
            success = true;
            if (!m_pip.StandardInput.IsValid)
            {
                return null;
            }

            return m_pip.StandardInput.IsFile
                ? TryOpenStandardInputStreamFromFile(m_pip.StandardInput.File, out success)
                : TryOpenStandardInputStreamFromData(m_pip.StandardInput.Data, out success);
        }

        private Stream TryOpenStandardInputStreamFromFile(FileArtifact file, out bool success)
        {
            Contract.Requires(file.IsValid);

            success = true;
            string standardInputFileName = file.Path.ToString(m_pathTable);

            try
            {
                return FileUtilities.CreateAsyncFileStream(
                    standardInputFileName,
                    FileMode.Open,
                    FileAccess.Read,
                    FileShare.Read | FileShare.Delete);
            }
            catch (BuildXLException ex)
            {
                PipStandardIOFailed(standardInputFileName, ex);
                success = false;
                return null;
            }
        }

        [SuppressMessage("Microsoft.Reliability", "CA2000:DisposeObjectsBeforeLosingScope", Justification = "Disposed by its caller")]
        private Stream TryOpenStandardInputStreamFromData(in PipData data, out bool success)
        {
            Contract.Requires(data.IsValid);

            success = true;

            // TODO: Include encoding in the pip data. Task 869176
            return new MemoryStream(CharUtilities.Utf8NoBomNoThrow.GetBytes(data.ToString(m_context.PathTable)));
        }

        private void PreparePathForOutputFile(AbsolutePath filePath, HashSet<AbsolutePath> outputDirectories = null)
        {
            Contract.Requires(filePath.IsValid);

            string expandedFilePath = filePath.ToString(m_pathTable);
            var mayBeDeleted = FileUtilities.TryDeletePathIfExists(expandedFilePath, m_tempDirectoryCleaner);

            if (!mayBeDeleted.Succeeded)
            {
                mayBeDeleted.Failure.Throw();
            }

            AbsolutePath parentDirectory = filePath.GetParent(m_pathTable);

            if (outputDirectories == null || outputDirectories.Add(parentDirectory))
            {
                // Ensure parent directory exists.
                FileUtilities.CreateDirectory(parentDirectory.ToString(m_pathTable));
            }
        }

        private void PreparePathForDirectory(string expandedDirectoryPath, bool createIfNonExistent)
        {
            bool exists = false;

            if (FileUtilities.DirectoryExistsNoFollow(expandedDirectoryPath))
            {
                FileUtilities.DeleteDirectoryContents(expandedDirectoryPath, deleteRootDirectory: false, tempDirectoryCleaner: m_tempDirectoryCleaner);
                exists = true;
            }
            else if (FileUtilities.FileExistsNoFollow(expandedDirectoryPath))
            {
                // We expect to produce a directory, but a file with the same name exists on disk.
                FileUtilities.DeleteFile(expandedDirectoryPath, tempDirectoryCleaner: m_tempDirectoryCleaner);
            }

            if (!exists && createIfNonExistent)
            {
                FileUtilities.CreateDirectory(expandedDirectoryPath);
            }
        }

        /// <summary>
        /// Whether we should preserve the given declared static file or directory output.
        /// </summary>
        private bool ShouldPreserveDeclaredOutput(AbsolutePath path, HashSet<AbsolutePath> whitelist)
        {
            if (!m_shouldPreserveOutputs)
            {
                // If the pip does not allow preserve outputs, return false
                return false;
            }

            if (whitelist.Count == 0)
            {
                // If the whitelist is empty, every output is preserved
                return true;
            }

            if (whitelist.Contains(path))
            {
                // Only preserve the file or directories that are given in the whitelist.
                return true;
            }

            return false;
        }

        private bool IsIncrementalToolAccess(ReportedFileAccess access)
        {
            if (!IsIncrementalPreserveOutputPip)
            {
                return false;
            }

            if (m_incrementalToolFragments.Count == 0)
            {
                return false;
            }

            string toolPath = access.Process.Path;

            bool result;
            if (m_incrementalToolMatchCache.TryGetValue(toolPath, out result))
            {
                return result;
            }

            result = false;
            foreach (var incrementalToolSuffix in m_incrementalToolFragments)
            {
                if (toolPath.EndsWith(incrementalToolSuffix, StringComparison.OrdinalIgnoreCase))
                {
                    result = true;
                    break;
                }
            }

            // Cache the result
            m_incrementalToolMatchCache.AddItem(toolPath, result);
            return result;
        }
    }
}
<|MERGE_RESOLUTION|>--- conflicted
+++ resolved
@@ -710,12 +710,7 @@
                         EnvironmentVariables = environmentVariables,
                         Timeout = m_timeout,
                         PipSemiStableHash = m_pip.SemiStableHash,
-<<<<<<< HEAD
                         PipDescription = m_pipDescription,
-                        ProcessIdListener = m_processIdListener,
-=======
-                        PipDescription = m_pip.GetDescription(m_context),
->>>>>>> 716e0447
                         TimeoutDumpDirectory = ComputePipTimeoutDumpDirectory(m_sandboxConfig, m_pip, m_pathTable),
                         SandboxKind = m_sandboxConfig.UnsafeSandboxConfiguration.SandboxKind,
                         AllowedSurvivingChildProcessNames = m_pip.AllowedSurvivingChildProcessNames.Select(n => n.ToString(m_pathTable.StringTable)).ToArray(),
@@ -4301,4 +4296,4 @@
             return result;
         }
     }
-}
+}