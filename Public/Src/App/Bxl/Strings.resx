--- conflicted
+++ resolved
@@ -1,1041 +1,1038 @@
-﻿<?xml version="1.0" encoding="utf-8"?>
-<root>
-  <!-- 
-    Microsoft ResX Schema 
-    
-    Version 2.0
-    
-    The primary goals of this format is to allow a simple XML format 
-    that is mostly human readable. The generation and parsing of the 
-    various data types are done through the TypeConverter classes 
-    associated with the data types.
-    
-    Example:
-    
-    ... ado.net/XML headers & schema ...
-    <resheader name="resmimetype">text/microsoft-resx</resheader>
-    <resheader name="version">2.0</resheader>
-    <resheader name="reader">System.Resources.ResXResourceReader, System.Windows.Forms, ...</resheader>
-    <resheader name="writer">System.Resources.ResXResourceWriter, System.Windows.Forms, ...</resheader>
-    <data name="Name1"><value>this is my long string</value><comment>this is a comment</comment></data>
-    <data name="Color1" type="System.Drawing.Color, System.Drawing">Blue</data>
-    <data name="Bitmap1" mimetype="application/x-microsoft.net.object.binary.base64">
-        <value>[base64 mime encoded serialized .NET Framework object]</value>
-    </data>
-    <data name="Icon1" type="System.Drawing.Icon, System.Drawing" mimetype="application/x-microsoft.net.object.bytearray.base64">
-        <value>[base64 mime encoded string representing a byte array form of the .NET Framework object]</value>
-        <comment>This is a comment</comment>
-    </data>
-                
-    There are any number of "resheader" rows that contain simple 
-    name/value pairs.
-    
-    Each data row contains a name, and value. The row also contains a 
-    type or mimetype. Type corresponds to a .NET class that support 
-    text/value conversion through the TypeConverter architecture. 
-    Classes that don't support this are serialized and stored with the 
-    mimetype set.
-    
-    The mimetype is used for serialized objects, and tells the 
-    ResXResourceReader how to depersist the object. This is currently not 
-    extensible. For a given mimetype the value must be set accordingly:
-    
-    Note - application/x-microsoft.net.object.binary.base64 is the format 
-    that the ResXResourceWriter will generate, however the reader can 
-    read any of the formats listed below.
-    
-    mimetype: application/x-microsoft.net.object.binary.base64
-    value   : The object must be serialized with 
-            : System.Runtime.Serialization.Formatters.Binary.BinaryFormatter
-            : and then encoded with base64 encoding.
-    
-    mimetype: application/x-microsoft.net.object.soap.base64
-    value   : The object must be serialized with 
-            : System.Runtime.Serialization.Formatters.Soap.SoapFormatter
-            : and then encoded with base64 encoding.
-
-    mimetype: application/x-microsoft.net.object.bytearray.base64
-    value   : The object must be serialized into a byte array 
-            : using a System.ComponentModel.TypeConverter
-            : and then encoded with base64 encoding.
-    -->
-  <xsd:schema id="root" xmlns="" xmlns:xsd="http://www.w3.org/2001/XMLSchema" xmlns:msdata="urn:schemas-microsoft-com:xml-msdata">
-    <xsd:import namespace="http://www.w3.org/XML/1998/namespace" />
-    <xsd:element name="root" msdata:IsDataSet="true">
-      <xsd:complexType>
-        <xsd:choice maxOccurs="unbounded">
-          <xsd:element name="metadata">
-            <xsd:complexType>
-              <xsd:sequence>
-                <xsd:element name="value" type="xsd:string" minOccurs="0" />
-              </xsd:sequence>
-              <xsd:attribute name="name" use="required" type="xsd:string" />
-              <xsd:attribute name="type" type="xsd:string" />
-              <xsd:attribute name="mimetype" type="xsd:string" />
-              <xsd:attribute ref="xml:space" />
-            </xsd:complexType>
-          </xsd:element>
-          <xsd:element name="assembly">
-            <xsd:complexType>
-              <xsd:attribute name="alias" type="xsd:string" />
-              <xsd:attribute name="name" type="xsd:string" />
-            </xsd:complexType>
-          </xsd:element>
-          <xsd:element name="data">
-            <xsd:complexType>
-              <xsd:sequence>
-                <xsd:element name="value" type="xsd:string" minOccurs="0" msdata:Ordinal="1" />
-                <xsd:element name="comment" type="xsd:string" minOccurs="0" msdata:Ordinal="2" />
-              </xsd:sequence>
-              <xsd:attribute name="name" type="xsd:string" use="required" msdata:Ordinal="1" />
-              <xsd:attribute name="type" type="xsd:string" msdata:Ordinal="3" />
-              <xsd:attribute name="mimetype" type="xsd:string" msdata:Ordinal="4" />
-              <xsd:attribute ref="xml:space" />
-            </xsd:complexType>
-          </xsd:element>
-          <xsd:element name="resheader">
-            <xsd:complexType>
-              <xsd:sequence>
-                <xsd:element name="value" type="xsd:string" minOccurs="0" msdata:Ordinal="1" />
-              </xsd:sequence>
-              <xsd:attribute name="name" type="xsd:string" use="required" />
-            </xsd:complexType>
-          </xsd:element>
-        </xsd:choice>
-      </xsd:complexType>
-    </xsd:element>
-  </xsd:schema>
-  <resheader name="resmimetype">
-    <value>text/microsoft-resx</value>
-  </resheader>
-  <resheader name="version">
-    <value>2.0</value>
-  </resheader>
-  <resheader name="reader">
-    <value>System.Resources.ResXResourceReader, System.Windows.Forms, Version=4.0.0.0, Culture=neutral, PublicKeyToken=b77a5c561934e089</value>
-  </resheader>
-  <resheader name="writer">
-    <value>System.Resources.ResXResourceWriter, System.Windows.Forms, Version=4.0.0.0, Culture=neutral, PublicKeyToken=b77a5c561934e089</value>
-  </resheader>
-  <data name="HelpText_DisplayHelp_BuildBanner" xml:space="preserve">
-    <value>BUILD</value>
-  </data>
-  <data name="HelpText_DisplayHelp_ConfigFile" xml:space="preserve">
-    <value>Configuration file that determines {ShortProductName}'s behavior (short form: /c)</value>
-  </data>
-  <data name="HelpText_DisplayHelp_Qualifiers" xml:space="preserve">
-    <value>Qualifiers controlling what flavor to build (short form: /q)</value>
-  </data>
-  <data name="HelpText_DisplayHelp_Paths" xml:space="preserve">
-    <value>Paths to output files or spec files which determine what gets built. This is a shorthand for a full filter expression.</value>
-  </data>
-  <data name="HelpText_DisplayHelp_CachingBanner" xml:space="preserve">
-    <value>CACHING</value>
-  </data>
-  <data name="HelpText_DisplayHelp_FilteringBanner" xml:space="preserve">
-    <value>FILTERING</value>
-  </data>
-  <data name="HelpText_DisplayHelp_FilteringInfo" xml:space="preserve">
-    <value>You can choose to build only a subset of available pips by using filtering.</value>
-  </data>
-  <data name="HelpText_DisplayHelp_Filter_Tag" xml:space="preserve">
-    <value>Filters by a tag. Case sensitive.</value>
-  </data>
-  <data name="HelpText_DisplayHelp_LoggingBanner" xml:space="preserve">
-    <value>LOGGING</value>
-  </data>
-  <data name="HelpText_DisplayHelp_MaxProc" xml:space="preserve">
-    <value>Specifies the maximum number of processes that {ShortProductName} will launch at one time. Defaults to 25% more than the total number of processors in the current machine.</value>
-  </data>
-  <data name="HelpText_DisplayHelp_MaxLightProc" xml:space="preserve">
-    <value>Specifies the maximum number of "light" processes that {ShortProductName} will launch at one time. Build specs can mark certain processes as "light" to indicate that they won't use much CPU time. Defaults to 0.</value>
-  </data>
-  <data name="HelpText_DisplayHelp_MaxIO" xml:space="preserve">
-    <value>Specifies the maximum number of I/O operations that {ShortProductName} will launch at one time. The default value is 1/4 of the number of processors in the current machine, but at least 1.</value>
-  </data>
-  <data name="HelpText_DisplayHelp_NoLogo" xml:space="preserve">
-    <value>Suppress copyright message</value>
-  </data>
-  <data name="HelpText_DisplayHelp_Help" xml:space="preserve">
-    <value>Display this usage message (Short form: /?). See verbose help with /help:verbose. See DX code specific help with /help:1234.</value>
-  </data>
-  <data name="HelpText_DisplayHelp_ResponseFile" xml:space="preserve">
-    <value>Read response file for more options</value>
-  </data>
-  <data name="HelpText_DisplayHelp_MiscBanner" xml:space="preserve">
-    <value>MISCELLANEOUS</value>
-  </data>
-  <data name="HelpText_DisplayHelp_NoWarn" xml:space="preserve">
-    <value>Disable specific warning messages. These messages will still be logged in the main log file.</value>
-  </data>
-  <data name="HelpText_DisplayHelp_WarnAsErrorWithList" xml:space="preserve">
-    <value>Report specific warnings as errors.</value>
-  </data>
-  <data name="HelpText_DisplayHelp_WarnAsError" xml:space="preserve">
-    <value>Treat all warnings as errors.</value>
-  </data>
-  <data name="HelpText_DisplayHelp_ErrorsAndWarningsBanner" xml:space="preserve">
-    <value>ERRORS AND WARNINGS</value>
-  </data>
-  <data name="HelpText_DisplayHelp_BreakOnUnexpectedFileAccess" xml:space="preserve">
-    <value>Break into the debugger when {ShortProductName} detects that a tool accesses a file that was not declared in the specification dependencies. This option is useful when developing a new tool or SDKs using these tools. Defaults to off.</value>
-  </data>
-  <data name="HelpText_DisplayHelp_LogsDirectory" xml:space="preserve">
-    <value>Specifies the path to the logs directory.</value>
-  </data>
-  <data name="HelpText_DisplayHelp_Color" xml:space="preserve">
-    <value>Use colors for warnings and errors. Defaults to using colors.</value>
-  </data>
-  <data name="HelpText_DisplayHelp_LogCatalog" xml:space="preserve">
-    <value>Records the set of spec files added to the catalog. Defaults to off.</value>
-  </data>
-  <data name="HelpText_DisplayHelp_FileVerbosity" xml:space="preserve">
-    <value>Sets the file logging verbosity. Allowed values are 'Off', 'Error', 'Warning', 'Informational' and 'Verbose', and the single-character prefixes of those values. Defaults to Verbose. (short form: /fv)</value>
-  </data>
-  <data name="HelpText_DisplayHelp_ConsoleVerbosity" xml:space="preserve">
-    <value>Sets the console logging verbosity. Allowed values are 'Off', 'Error', 'Warning', 'Informational' and 'Verbose', and the single-character prefixes of those values. Defaults to Informational. (short form: /cv)</value>
-  </data>
-  <data name="HelpText_DisplayLogo_Copyright" xml:space="preserve">
-    <value>Copyright (C) Microsoft Corporation. All rights reserved.</value>
-  </data>
-  <data name="HelpText_DisplayLogo_VersionInfo" xml:space="preserve">
-    <value>{LongProductName} version 0.0.0.0</value>
-  </data>
-  <data name="HelpText_DisplayLogo_Template" xml:space="preserve">
-    <value>{0}. Build: {1}, Version: [{2}]</value>
-  </data>
-  <data name="App_ConfigureFileLogging_CantCreateDirectory" xml:space="preserve">
-    <value>The directory '{0}' could not be created, {1}.</value>
-  </data>
-  <data name="App_ConfigureFileLogging_CantOpenLogFile" xml:space="preserve">
-    <value>The log file '{0}' could not be opened, {1}.</value>
-  </data>
-  <data name="Args_Args_NotRecognized" xml:space="preserve">
-    <value>Command line argument '{0}' is not recognized.</value>
-  </data>
-  <data name="Args_ParseVerbosity_UnsupportedValue" xml:space="preserve">
-    <value>Unsupported logger verbosity value {0}, should be one of Off, Error, Warning, Informational, or Verbose</value>
-  </data>
-  <data name="Args_ParseWarningList_ExpectingValidWarningNumbers" xml:space="preserve">
-    <value>Expecting valid warning numbers for the /{0} argument but was given '{1}'.</value>
-  </data>
-  <data name="HelpText_DisplayHelp_Obj" xml:space="preserve">
-    <value>Specifies the root directory for primary build outputs (short form: /o)</value>
-  </data>
-  <data name="HelpText_DisplayHelp_Property" xml:space="preserve">
-    <value>Specifies a property that overrides an allowed environment variable (short form: /p)</value>
-  </data>
-  <data name="Args_Args_NoConfigGiven" xml:space="preserve">
-    <value>No configuration file specified with the /config: argument (short form: /c).</value>
-  </data>
-  <data name="Args_FileAccessAsErrors_FailPipFlags" xml:space="preserve">
-    <value>Flags /unsafe_UnexpectedFileAccessesAreErrors- and /failPipOnFileAccessError- are incompatible. Please specify only one.</value>
-  </data>
-  <data name="App_Main_BuildFailed" xml:space="preserve">
-    <value>Build FAILED</value>
-  </data>
-  <data name="App_Main_BuildSucceeded" xml:space="preserve">
-    <value>Build Succeeded</value>
-  </data>
-  <data name="App_Main_Logs" xml:space="preserve">
-    <value>Logs</value>
-  </data>
-  <data name="App_Main_FailedToWriteSummary" xml:space="preserve">
-    <value>Error writing AzureDevOps summary file: {0}</value>
-  </data>
-  <data name="HelpText_DisplayHelp_CacheDirectory" xml:space="preserve">
-    <value>Specifies the root directory for the incremental artifact cache (short form: /cd)</value>
-  </data>
-  <data name="HelpText_DisplayHelp_Incremental" xml:space="preserve">
-    <value>When enabled, artifacts are built incrementally based on which source files have changed. Defaults to on.</value>
-  </data>
-  <data name="Args_ScriptFile_Deprecated" xml:space="preserve">
-    <value>Error: /scriptfile: and /s: have been deprecated so instead of using /s:{0} you can use /filter:spec=’{0}’ or just {0} without the /s: prefix.</value>
-  </data>
-  <data name="App_Main_Log" xml:space="preserve">
-    <value>    Log: {0}</value>
-  </data>
-  <data name="App_Main_ValuesLog" xml:space="preserve">
-    <value>    Values Log: {0}</value>
-  </data>
-  <data name="App_Main_Snapshot" xml:space="preserve">
-    <value>    Snapshot: {0}</value>
-  </data>
-  <data name="HelpText_DisplayHelp_LogObservedAccesses" xml:space="preserve">
-    <value>Records the files observed to be accessed by individual pips to the log. Defaults to off.</value>
-  </data>
-  <data name="HelpText_DisplayHelp_LogFileEnforcementTables" xml:space="preserve">
-    <value>Records the file enforcement access tables for individual pips to the log. Defaults to off.</value>
-  </data>
-  <data name="HelpText_DisplayHelp_UnexpectedFileAccessesAreErrors" xml:space="preserve">
-    <value>When enabled, if {ShortProductName} detects that a tool accesses a file that was not declared in the specification dependencies, it is treated as an error instead of a warning. Turning this option off results in an unsafe configuration (for diagnostic purposes only). Defaults to on.</value>
-  </data>
-  <data name="HelpText_DisplayHelp_IgnoreZwRenameFileInformation" xml:space="preserve">
-    <value>When enabled, {ShortProductName} will not detour the ZwRenameFileInformation API. This might lead to incorrect builds because some file accesses will not be enforced.</value>
-  </data>
-  <data name="HelpText_DisplayHelp_IgnoreZwOtherFileInformation" xml:space="preserve">
-    <value>When enabled, {ShortProductName} will not detour the ZwLinkFileInformation, ZwFileNameFileInformation, ZwDispositionFileInformation, ZwModeFileInformation APIs. This might lead to incorrect builds because some file accesses will not be enforced. Defaults to off - the functions are detoured.</value>
-  </data>
-  <data name="HelpText_DisplayHelp_IgnoreNonCreateFileReparsePoints" xml:space="preserve">
-    <value>When enabled, {ShortProductName} will not follow symlinks for access validation and reporting for API's outisde of CreateFile, NtCreate, and OpenFile. This might lead to incorrect builds because some file accesses will not be enforced. Defaults to off.</value>
-  </data>
-  <data name="HelpText_DisplayHelp_IgnoreSetFileInformationByHandle" xml:space="preserve">
-    <value>When enabled, {ShortProductName} will not detour the SetFileInformationByHandle API. This might lead to incorrect builds because some file accesses will not be enforced.</value>
-  </data>
-  <data name="HelpText_DisplayHelp_IgnoreReparsePoints" xml:space="preserve">
-    <value>When enabled, {ShortProductName} will not track reparse points. This might lead to incorrect builds because some file accesses will not be enforced. Any reparse points (symlinks and mount points) will not be followed.</value>
-  </data>
-  <data name="HelpText_DisplayHelp_IgnorePreloadedDlls" xml:space="preserve">
-    <value>When enabled, {ShortProductName} will not report Dlls loaded before Detours was started. This might lead to incorrect builds because some file accesses will not be enforced.</value>
-  </data>
-  <data name="Args_SandboxKind_WrongPlatform" xml:space="preserve">
-    <value>Sandbox kind '{0}' cannot be used on '{1}' operating system</value>
-  </data>
-  <data name="HelpText_DisplayHelp_SandboxKind" xml:space="preserve">
-    <value>Specifies the sandbox kind. Allowed values are 'None' (no sandboxing), 'Default' (default sandboxing), 'WinDetours', 'MacOsKext'. Default is 'Default'.</value>
-  </data>
-  <data name="HelpText_DisplayHelp_DisableDetours" xml:space="preserve">
-    <value>When enabled, {ShortProductName} will not detour any processes. This might lead to incorrect builds because any file accesses will not be enforced.</value>
-  </data>
-  <data name="HelpText_DisplayHelp_IgnoreNonExistentProbes" xml:space="preserve">
-    <value>When enabled, {ShortProductName} will not report non existent probes, that are not in sealed directories. This might lead to incorrect builds because some file accesses will not be enforced and validated. Certain calls to GetFileAttribute method for non existing files will not be reported to {ShortProductName}.</value>
-  </data>
-  <data name="HelpText_DisplayHelp_ExistingDirectoryProbesAsEnumerations" xml:space="preserve">
-    <value>When enabled, {ShortProductName} will report existing directory probes as enumerations. This might lead to cases where pips will be executed even when there is no need for it.</value>
-  </data>
-  <data name="HelpText_DisplayHelp_IgnoreNtCreateFile" xml:space="preserve">
-    <value>When enabled, {ShortProductName} will not intercept NtCreateFile calls. This might lead to incorrect builds because some file accesses will not be enforced.</value>
-  </data>
-  <data name="HelpText_DisplayHelp_IgnoreZwCreateOpenQueryFamily" xml:space="preserve">
-    <value>When enabled, {ShortProductName} will not intercept ZwCreateFile, ZwOpenFile, and ZwQueryDirectoryFile calls. This might lead to incorrect builds because some file accesses will not be enforced. This flag is off by default.</value>
-  </data>
-  <data name="App_Main_Cache" xml:space="preserve">
-    <value>Cache</value>
-  </data>
-  <data name="App_Main_Objects" xml:space="preserve">
-    <value>Objects</value>
-  </data>
-  <data name="App_Main_Out" xml:space="preserve">
-    <value>Out</value>
-  </data>
-  <data name="Args_Phase_UnsupportedValue" xml:space="preserve">
-    <value>Unsupported value for phase {0}, should be either None, Parse, Evaluate, ScheduleExecute</value>
-  </data>
-  <data name="HelpText_DisplayHelp_Phase" xml:space="preserve">
-    <value>Specifies the phase until which {ShortProductName} runs. Allowed values are None (no phase is run), Parse (run until parsing is done), Evaluate (run until value evaluation is done), Schedule (run until scheduling is done), Execute (run until execution is done). Default is Execute.</value>
-  </data>
-  <data name="HelpText_DisplayHelp_Channel" xml:space="preserve">
-    <value>Identifies a communication channel. If not specified, the default channel name is derived from the main configuration file. Use together with /listen.</value>
-  </data>
-  <data name="HelpText_DisplayHelp_Server" xml:space="preserve">
-    <value>Launches or connects to a {ShortProductName} app-server (builds may occur in a re-usable background process, with reduced startup time). Defaults to on.</value>
-  </data>
-  <data name="HelpText_DisplayHelp_ExecutionControlBanner" xml:space="preserve">
-    <value>ENGINE CONTROL</value>
-  </data>
-  <data name="HelpText_DisplayHelp_LowPriority" xml:space="preserve">
-    <value>Runs the build engine and all tools at a lower priority in order to provide better responsiveness to interactive processes on the current machine.</value>
-  </data>
-  <data name="HelpText_DisplayHelp_StopOnFirstError" xml:space="preserve">
-    <value>Stops the build engine the first time an error is generated by either {ShortProductName} or one of the tool it runs. Defaults to off.</value>
-  </data>
-  <data name="HelpText_DisplayHelp_PipTimeout" xml:space="preserve">
-    <value>How long to wait before terminating individual processes, in milliseconds. Setting this value will only have an effect if no other timeout is specified for a process.</value>
-  </data>
-  <data name="HelpText_DisplayHelp_PipWarningTimeout" xml:space="preserve">
-    <value>After how much time to issue a warning that an individual process runs too long, in milliseconds. Setting this value will only have an effect if no other timeout is specified for a process.</value>
-  </data>
-  <data name="HelpText_DisplayHelp_DiagBanner" xml:space="preserve">
-    <value>DIAGNOSTICS</value>
-  </data>
-  <data name="App_HandleUnhandledFailure_UnknownException" xml:space="preserve">
-    <value>Unknown exception</value>
-  </data>
-  <data name="HelpText_DisplayHelp_ViewerOptions" xml:space="preserve">
-    <value>Controls viewer behavior. Allowed values are Show, Hide, and Disable. Defaults to Hide.</value>
-  </data>
-  <data name="Args_Error_ViewModeUnrecognized" xml:space="preserve">
-    <value>Unsupported viewer mode value {0}, should be one of Show, Hide, or Disable.</value>
-  </data>
-  <data name="Program_ConfigureFileLogging_Can_t_get_directory_name" xml:space="preserve">
-    <value>Can't get directory name</value>
-  </data>
-  <data name="HelpText_DisplayHelp_DebugIgnoreChangeJournal" xml:space="preserve">
-    <value>If disabled, {ShortProductName} will not use the NTFS / ReFS change journal for caching or incremental builds. This is an unsafe configuration (for diagnostic purposes only). Defaults to on.</value>
-  </data>
-  <data name="Args_Diagnostic_UnsupportedValue" xml:space="preserve">
-    <value>Unsupported value for /diagnostic. Specify a functional area: Scheduler, Parser, Storage, Transformers, Engine, Viewer, PipExecutor, PipInputAssertions, ChangeJournalService, HostApplication, CommonInfrastructure, CacheInteraction, or HybridInterop.</value>
-  </data>
-  <data name="HelpText_DisplayHelp_Diagnostic" xml:space="preserve">
-    <value>Enables diagnostic logging for a functional area. This option may be specified multiple times. Areas: Scheduler, Parser, Storage, Transformers, Engine, Viewer, PipExecutor, PipInputAssertions, ChangeJournalService, HostApplication, CommonInfrastructure, CacheInteraction, HybridInterop. (short form: /diag)</value>
-  </data>
-  <data name="App_ViewMode_Hold" xml:space="preserve">
-    <value>Viewer connected. Holding process until the viewer exits.</value>
-  </data>
-  <data name="HelpText_DisplayHelp_PipTimeoutMultiplier" xml:space="preserve">
-    <value>Multiplier applied to the final timeout for individual processes. Setting a multiplier greater than one will increase the timeout accordingly for all pips, even those with an explicit non-default timeout set.</value>
-  </data>
-  <data name="HelpText_DisplayHelp_PipWarningTimeoutMultiplier" xml:space="preserve">
-    <value>Multiplier applied to the warning timeout for individual processes. Setting a multiplier greater than one will increase the warning timeout accordingly for all pips, even those with an explicit non-default warning timeout set.</value>
-  </data>
-  <data name="HelpText_DisplayHelp_MaxRelativeOutputDirectoryLength" xml:space="preserve">
-    <value>Directories under the object directory root will get shortened to avoid too long path names. Defaults to 64 characters for relative output directories.</value>
-  </data>
-  <data name="HelpText_DisplayHelp_BuildLockPolling" xml:space="preserve">
-    <value>Number of seconds to wait for an executing build to finish before polling again for completion. Defaults to 15 sec.</value>
-  </data>
-  <data name="HelpText_DisplayHelp_BuildWaitTimeout" xml:space="preserve">
-    <value>Number minutes to wait for an executing build to finish before failing the current one. Defaults to 0 minute.</value>
-  </data>
-  <data name="HelpText_DisplayHelp_EnableLazyOutputs" xml:space="preserve">
-    <value>Enables lazy materialization (deployment) of pips' outputs from local cache. Defaults to on.</value>
-  </data>
-  <data name="HelpText_DisplayHelp_ScriptShowSlowest" xml:space="preserve">
-    <value>Indicates whether {ShortProductName} should log information about the slowest {ShortScriptName} elements by phase. Defaults to off.</value>
-  </data>
-  <data name="HelpText_DisplayHelp_ScriptShowLargest" xml:space="preserve">
-    <value>Indicates whether {ShortProductName} should log information about the largest {ShortScriptName} files. Defaults to off.</value>
-  </data>
-  <data name="HelpText_DisplayHelp_DependencySelection" xml:space="preserve">
-    <value>Specifies additional pips to run based on dependency information of pips matched in filter. May be: empty (all dependencies) or "+" (dependencies and dependents).</value>
-  </data>
-  <data name="HelpText_DisplayHelp_Filter" xml:space="preserve">
-    <value>Specifies a filter expression (short form: /f). See verbose help (/help:verbose) for details about constructing filter expressions.</value>
-  </data>
-  <data name="HelpText_DisplayHelp_FilterExampleDirectory" xml:space="preserve">
-    <value>Selects all pips originating from spec files within \src\utilities and all subdirectories, including, their dependencies and dependents.</value>
-  </data>
-  <data name="HelpText_DisplayHelp_FilterExampleNoTest" xml:space="preserve">
-    <value>Selects all pips not marked with the 'test' tag, including their dependencies</value>
-  </data>
-  <data name="HelpText_DisplayHelp_Filter_Examples" xml:space="preserve">
-    <value>Filtering examples:</value>
-  </data>
-  <data name="HelpText_DisplayHelp_Filter_ExamplesBinaryFilter" xml:space="preserve">
-    <value>Selects all pips marked with tag 'csc.exe' and not marked with tag 'test'. Runs them and their dependencies</value>
-  </data>
-  <data name="HelpText_DisplayHelp_Filter_Expression" xml:space="preserve">
-    <value>Expression form &lt;negation&gt;&lt;filterType&gt;='&lt;filterArgument&gt;'or &lt;negation&gt;(&lt;filter&gt;&lt;binaryOperator&gt;&lt;filter&gt;) or &lt;function&gt;(&lt;filter&gt;) where &lt;negation&gt; is the "~" character to negate the expression, &lt;binaryOperator&gt; is either "and" or "or", and &lt;function&gt; is "dpt" or "dpc"</value>
-  </data>
-  <data name="HelpText_DisplayHelp_FilterTypeExplanation" xml:space="preserve">
-    <value>Types of filters:</value>
-  </data>
-  <data name="HelpText_DisplayHelp_Filter_Spec" xml:space="preserve">
-    <value>Filters by the spec that caused a pip to be included in the graph. Similar to filtering on the union of all values defined in that spec. </value>
-  </data>
-  <data name="HelpText_DisplayHelp_Filter_Spec_ValueTransitive" xml:space="preserve">
-    <value>Similar to the basic spec filter, but transitively follows all value (and sealed directory) dependencies.</value>
-  </data>
-  <data name="HelpText_DisplayHelp_Filter_Id" xml:space="preserve">
-    <value>Filters by a pip's id as shown in the viewer.</value>
-  </data>
-  <data name="HelpText_DisplayHelp_Filter_Transformer" xml:space="preserve">
-    <value>Filters by a transformer name. Case sensitive.</value>
-  </data>
-  <data name="HelpText_DisplayHelp_ExportGraph" xml:space="preserve">
-    <value>Specifies the optional file path to export a JSON-formatted graph of pips.</value>
-  </data>
-  <data name="App_Visualizer_DevModeMessage1" xml:space="preserve">
-    <value>Visualizer is in devmode for location: '{0}'.</value>
-  </data>
-  <data name="App_Visualizer_DevModeMessage2" xml:space="preserve">
-    <value>Press Ctrl+C to terminate {ShortProductName}</value>
-  </data>
-  <data name="App_AppDomain_UnhandledException" xml:space="preserve">
-    <value>Unhandled exception happened during execution</value>
-  </data>
-  <data name="Args_Experimental_UnsupportedValue" xml:space="preserve">
-    <value>Unsupported experimental flag  {0}. See /? for supported values.</value>
-  </data>
-  <data name="HelpText_DisplayHelp_Experimental__0" xml:space="preserve">
-    <value>Enables an experimental feature (short form: /exp). Available experimental features: {0}</value>
-  </data>
-  <data name="HelpText_DisplayHelp_CacheGraph" xml:space="preserve">
-    <value>Caches the build graph between runs, avoiding the parse and evaluation phases when no graph inputs have changed. Defaults to on.</value>
-  </data>
-  <data name="Args_Environment_UnsupportedValue" xml:space="preserve">
-    <value>Unsupported value for environment '{0}'. Supported values are '{1}'.</value>
-  </data>
-  <data name="HelpText_DisplayHelp_Environment" xml:space="preserve">
-    <value>Environment build is running in. Allowed values '{0}'.</value>
-  </data>
-  <data name="HelpText_DisplayHelp_RemoteTelemetry" xml:space="preserve">
-    <value>When enabled, sends telemetry information for remote collection. Defaults to off.</value>
-  </data>
-  <data name="Args_ArtificialCacheMiss_AlreadyProvided" xml:space="preserve">
-    <value>The '/injectCacheMisses' option may only be provided once.</value>
-  </data>
-  <data name="Args_ArtificialCacheMiss_Invalid" xml:space="preserve">
-    <value>Invalid miss-rate options: '{0}'. See the description for /injectCacheMisses. Example: ~0.1#123 (inverted rate of 10%; seed 123)</value>
-  </data>
-  <data name="HelpText_DisplayHelp_InjectCacheMisses" xml:space="preserve">
-    <value>Sets a rate for artificial cache misses (pips may be re-run with this likelihood, when otherwise not necessary). Miss rate and options are specified as "[~]Rate[#Seed]". The '~' symbol negates the rate (it becomes an allowed hit rate). The 'Rate' must be a numeric value in the range [0.0, 1.0]. The optional 'Seed' is an integer value fully determining the random aspect of the miss rate (the same seed and miss rate will always pick the same set of pips).</value>
-  </data>
-  <data name="HelpText_DisplayHelp_CustomLog" xml:space="preserve">
-    <value>Sets a custom log file for a specific set of event IDs. Event list should be comma separated integers excluding the DX prefix.</value>
-  </data>
-  <data name="HelpText_DisplayHelp_NoLog" xml:space="preserve">
-    <value>Removes a set of event IDs from the standard log. Does not apply to warning, error, critical, and always level events.</value>
-  </data>
-  <data name="HelpText_DisplayHelp_NoExecutionLog" xml:space="preserve">
-    <value>Removes a set of event IDs from the execution log (.xlg).</value>
-  </data>
-  <data name="HelpText_DisplayHelp_CleanTempDirectories" xml:space="preserve">
-    <value>Cleans per pip temp directories after the pip successfully exits to save disk space. Defaults to on.</value>
-  </data>
-  <data name="HelpText_DisplayHelp_DistributedBuildBanner" xml:space="preserve">
-    <value>DISTRIBUTED BUILD</value>
-  </data>
-  <data name="HelpText_DisplayHelp_DistributedBuildWorker" xml:space="preserve">
-    <value>Specifies the IP address or host name and TCP port of remote worker build services which this process can dispatch work to during a distributed build (can specify multiple).  (short form: /dbw)</value>
-  </data>
-  <data name="HelpText_DisplayHelp_DistributedBuildServicePort" xml:space="preserve">
-    <value>Specifies the TCP port of a locally running distributed build service (master or worker) which peers can connect to during a distributed build. This argument is required for executing a distributed build.  (short form: /dbsp)</value>
-  </data>
-  <data name="Args_DistributedBuildRole_UnsupportedValue" xml:space="preserve">
-    <value>Unsupported value for distributed build role {0}, should be [N]one, [M]aster, or [W]orker.</value>
-  </data>
-  <data name="HelpText_DisplayHelp_DistributedBuildRole" xml:space="preserve">
-    <value>Specifies the role the node plays in the distributed build: [N]one, [M]aster, or [W]orker. This argument is required for executing a distributed build. (short form: /dbr)</value>
-  </data>
-  <data name="Args_DistributedBuildWorker_InvalidServiceLocation" xml:space="preserve">
-    <value>Invalid distributed build worker location '{0}'. Ensure location is of the form &lt;IP address or host name&gt;:&lt;port&gt;. &lt;IP address or host name&gt;should be a non-empty string and &lt;port&gt;must be a valid port number.</value>
-  </data>
-  <data name="HelpText_DisplayHelp_TempDirectory" xml:space="preserve">
-    <value>Specifies the root directory for per-pip temp directories. When unspecified, temp directories will be created under the per-pip object directories.</value>
-  </data>
-  <data name="HelpText_DisplayHelp_Filter_Output" xml:space="preserve">
-    <value>Filters pips by the output files they create.</value>
-  </data>
-  <data name="HelpText_DisplayHelp_Filter_PathArgument" xml:space="preserve">
-    <value>The value may be: 'path' to match a file, 'path\'. to match files within a directory, 'path\*' to match files in a directory and recursive directories, 'Mount[MountName]' to match files under a mount, or '*\fileName' to match files with a specific name no matter where they are. 'path' may be an absolute or relative path. 'fileName' must be a fileName and may not contain any directory separator characters.</value>
-  </data>
-  <data name="HelpText_DisplayHelp_CacheConfigFilePath" xml:space="preserve">
-    <value>Path to cache config file.</value>
-  </data>
-  <data name="HelpText_DisplayHelp_EnableDedupChunk" xml:space="preserve">
-    <value>When enabled, DedupChunk hashing algorithm is used instead of VSO0. Defaults to off.</value>
-  </data>
-  <data name="HelpText_DisplayHelp_LogStats" xml:space="preserve">
-    <value>Logs key/value statistics to default stats file in the same folder as the main log file. Defaults to on.</value>
-  </data>
-  <data name="HelpText_DisplayHelp_LogStatus" xml:space="preserve">
-    <value>Logs build status information to a CSV file in the same folder as the main log file. Defaults to on.</value>
-  </data>
-  <data name="HelpText_DisplayHelp_LogOutput" xml:space="preserve">
-    <value>Specifies how process standard error and standard output should be reported. Allowed values are 'TruncatedOutputOnError', 'FullOutputAlways', 'FullOutputOnError', 'FullOutputOnWarningOrError'. Default is 'TruncatedOutputOnError'.</value>
-  </data>
-  <data name="HelpText_DisplayHelp_TraceInfo" xml:space="preserve">
-    <value>Attaches tracing information to the build. May be specified multiple times. Ex: /TraceInfo:Branch=MyBranch</value>
-  </data>
-  <data name="HelpText_DisplayHelp_LogCounters" xml:space="preserve">
-    <value>Collects various performance counters and logs phase specific aggregations. Defaults to on.</value>
-  </data>
-  <data name="HelpText_DisplayHelp_RootMap" xml:space="preserve">
-    <value>Specifies a drive mapping applied during this build. Paths under specified letters will be mapped to the corresponding paths at the system level for the build process and the tools launched as a part of the build. (short form: /rm)</value>
-  </data>
-  <data name="App_RootMapping_CantCreateDirectory" xml:space="preserve">
-    <value>Directory ({0}) for root mapping drive '{1}' does not exist and unable to create directory for mapping, {2}.</value>
-  </data>
-  <data name="App_RootMapping_CantApplyRootMappings" xml:space="preserve">
-    <value>Unable to apply root mappings.</value>
-  </data>
-  <data name="HelpText_DisplayHelp_AllowMissingOutputs" xml:space="preserve">
-    <value>When specified, suppresses errors for specified-but-not-produced outputs with the given name. May be specified more than once. Using this option results in an unsafe configuration (for diagnostic purposes only). Defaults to false.</value>
-  </data>
-  <data name="HelpText_DisplayHelp_TranslateDirectory" xml:space="preserve">
-    <value>Specify translation of directories before access policy is applied - the fromPath is replaced with toPath in the names of paths accessed. Make sure to add the trailing path separators. Valid from/to path separators are '&lt;' and ' and '::'. Recommended separator is '::'. Defaults to no directory translation is done.</value>
-  </data>
-  <data name="HelpText_DisplayHelp_Filter_Value" xml:space="preserve">
-    <value>Filters by value name. Case sensitive.</value>
-  </data>
-  <data name="HelpText_DisplayHelp_Filter_ValueTransitive" xml:space="preserve">
-    <value>Similar to the basic value filter, but transitively follows all value (and sealed directory) dependencies. Case sensitive.</value>
-  </data>
-  <data name="HelpText_DisplayHelp_CacheSpecs" xml:space="preserve">
-    <value>Caches build specification files to a single large file to improve read performance on spinning disks. When unset the behavior is dynamic based on whether root configuration file is on a drive that is detected to have a seek penalty. May be forced on or off using the flag.</value>
-  </data>
-  <data name="HelpText_DisplayHelp_CacheMemoryUsage" xml:space="preserve">
-    <value>How to balance memory usage vs. fetching values on demand from disk, which carries a seek penalty on spinning disks. Allowed values are 'Auto', 'Minimize', 'Liberal'. The default automatic mode checks if the relevant drive has a seek penalty. A particular behavior may be forced using the flag.</value>
-  </data>
-  <data name="HelpText_DisplayHelp_DeterminismProbeUsage" xml:space="preserve">
-    <value>When enabled, cache hits are ignored, but all pips are built and attempted to be added to the cache, with cache collisions reported to identify non-deterministic tools. Defaults to off.</value>
-  </data>
-  <data name="HelpText_DisplayHelp_LogProcesses" xml:space="preserve">
-    <value>Records all launched processes, including nested processes, of each pip to the log. Defaults to off.</value>
-  </data>
-  <data name="HelpText_DisplayHelp_LogProcessData" xml:space="preserve">
-    <value>When enabled, records process execution times and IO counts and transfers. Requires /LogProcesses to be enabled. Defaults to off.</value>
-  </data>
-  <data name="EventSummaryHeader" xml:space="preserve">
-    <value>EventId,Count</value>
-  </data>
-  <data name="AppServer_TerminatingServer_PipeDisconnect" xml:space="preserve">
-    <value>Terminating Dom{ShortProductName}ino server process because communication with the client has been lost.</value>
-  </data>
-  <data name="AppServer_TerminatingClient_PipeDisconnect" xml:space="preserve">
-    <value>Terminating {ShortProductName} client process because communication with the server has been lost: {0}</value>
-  </data>
-  <data name="HelpText_DisplayHelp_Snapshot" xml:space="preserve">
-    <value>When enabled, captures build inputs needed for evaluation or the full build depending on the specified snapshot mode (see /snapshotMode)</value>
-  </data>
-  <data name="HelpText_DisplayHelp_SnapshotMode" xml:space="preserve">
-    <value>Specifies the mode used to snapshot the build: None, Full (capture all build inputs in VHD file), Evaluation (captures build specifications in zip file). Defaults to Evaluation.</value>
-  </data>
-  <data name="HelpText_DisplayHelp_Scrub" xml:space="preserve">
-    <value>Before executing, scrubs (deletes) files not marked as inputs or outputs of the current build. Only applies to mounts marked as Scrubbable. This includes the object directory but none others by default. Defaults to off.</value>
-  </data>
-  <data name="HelpText_DisplayHelp_CleanOnly" xml:space="preserve">
-    <value>Deletes output files that would have been produced by the build. Pips will not be executed.</value>
-  </data>
-  <data name="HelpText_DisplayHelp_UseHardlinks" xml:space="preserve">
-    <value>When enabled, hardlinks will be used (when possible) to de-duplicate content in output directories with content in the build cache. This reduces space usage and improves performance, since copies are avoided. Creating hardlinks requires that the output directories and cache are on the same volume, and that volume must use NTFS. Defaults to on. </value>
-  </data>
-  <data name="HelpText_DisplayHelp_AnalyzeDependencyViolations" xml:space="preserve">
-    <value>When enabled, file monitoring violations will be analyzed to emit additional warnings about high-level dependency problems (examples include double-writes and read-write races). Defaults to on.</value>
-  </data>
-  <data name="HelpText_DisplayHelp_MaxIOMultiplier" xml:space="preserve">
-    <value>Specifies maxIO in terms of a multiplier of the machine's processor count. Defaults to 0.25.</value>
-  </data>
-  <data name="HelpText_DisplayHelp_MaxProcMultiplier" xml:space="preserve">
-    <value>Specifies maxProc in terms of a multiplier of the machine's processor count. Defaults to 1.25.</value>
-  </data>
-  <data name="Args_Error_InvalidGraphId" xml:space="preserve">
-    <value>Invalid graph identifier '{0}' specified. Graph identifier must be a 40 digit hex string (no delimiters).
-Example: ad2d42d2ec5d2ca0c0b7ad65402d07c7ef40b91e</value>
-  </data>
-  <data name="HelpText_DisplayHelp_LoadGraph" xml:space="preserve">
-    <value>Loads a cached build graph stored under the given fingerprint (40 digit hex string, no delimiters), path to cached graph directory, or canonical name.</value>
-  </data>
-  <data name="HelpText_DisplayHelp_EngineCacheDirectory" xml:space="preserve">
-    <value>Allows overriding where engine state will be cached. If unset, it will be stored in a subdirectory of the artifact cache.</value>
-  </data>
-  <data name="HelpText_DiplayHelp_RelatedActivityId" xml:space="preserve">
-    <value>An external related ETW activity identifier. The top level {ShortProductName} activity will be logged as a child of this one.</value>
-  </data>
-  <data name="HelpText_DisplayHelp_Filter_Input" xml:space="preserve">
-    <value>Filters by an input to a pip.</value>
-  </data>
-  <data name="HelpText_DisplayHelp_LogExecution" xml:space="preserve">
-    <value>Logs an execution trace to the default trace file in the same folder as the main log file. Defaults to on.</value>
-  </data>
-  <data name="HelpText_DisplayHelp_ServerDeploymentDir" xml:space="preserve">
-    <value>Sets the directory where the server process deployment will be created. It not specified, the deployment will be created in the directory {MainExecutableName} is running from.</value>
-  </data>
-  <data name="DurationMs" xml:space="preserve">
-    <value>DurationMs</value>
-  </data>
-  <data name="TelemetryInitialization" xml:space="preserve">
-    <value>TelemetryInitialization</value>
-  </data>
-  <data name="App_BugInConfiguration" xml:space="preserve">
-    <value>An automated validation failed when constructing the internal configuration object. Validations should not be enabled on this object. Please report this bug. Failed validation site was: {0}</value>
-  </data>
-  <data name="Server_FailedToStart" xml:space="preserve">
-    <value>Server failed to start</value>
-  </data>
-  <data name="Server_StartupTimeoutReached" xml:space="preserve">
-    <value>Server process did not start within allowed timeout</value>
-  </data>
-  <data name="Args_NoExecutionLogOnWorker" xml:space="preserve">
-    <value>Execution log is not allowed on workers</value>
-  </data>
-  <data name="HelpText_DisplayHelp_LogPrefix" xml:space="preserve">
-    <value>The prefix to add to all log file names (default: {ShortProductName})</value>
-  </data>
-  <data name="HelpText_DisplayHelp_LogsToRetain" xml:space="preserve">
-    <value>The number of previous logs to retain.</value>
-  </data>
-  <data name="Args_LogPrefix_Invalid" xml:space="preserve">
-    <value>'{0}' is an invalid value for 'logPrefix'</value>
-  </data>
-  <data name="HelpText_DisplayHelp_ScriptBanner" xml:space="preserve">
-    <value>{ShortScriptName}</value>
-  </data>
-  <data name="HelpText_DisplayHelp_ScriptDebugScript" xml:space="preserve">
-    <value>Whether to launch {ShortScriptName} debugger on start.  Intended to be used by IDEs only (if you pass this option when running form command line, {ShortScriptName} evaluator will just wait forever).  Defaults to off.</value>
-  </data>
-  <data name="HelpText_DisplayHelp_ScriptDebugScriptBreakOnExit" xml:space="preserve">
-    <value>Whether to break at the end of the evaluation phase. Defaults to off.</value>
-  </data>
-  <data name="HelpText_DisplayHelp_ScriptDebugScriptPort" xml:space="preserve">
-    <value>TCP/IP port for the {ShortScriptName} debugger to listen on. Defaults to 41177.</value>
-  </data>
-  <data name="HelpText_DisplayHelp_ScriptTypeCheck" xml:space="preserve">
-    <value>Type checks specifications. Defaults to on.</value>
-  </data>
-  <data name="HelpText_DisplayHelp_MaxFrontEndConcurrency" xml:space="preserve">
-    <value>Specifies the maximum concurrency level for constructing the pip graph in the FrontEnd. The default value is 25% more than the total number of processors in the current machine. (short form: /mf)</value>
-  </data>
-  <data name="HelpText_DisplayHelp_EmitSpotlightIndexingWarning" xml:space="preserve">
-    <value>Controls if the engine should emit a warning that indicates that artifact folders are indexed by Spotlight. This flag is on by default.</value>
-  </data>
-  <data name="HelpText_DisplayHelp_DisableConHostSharing" xml:space="preserve">
-    <value>Disables sharing of the ConHost process between PIPs. Defaults to off.</value>
-  </data>
-  <data name="HelpText_DisplayHelp_ScanChangeJournal" xml:space="preserve">
-    <value>Scans volume change journals to determine spec file changes for graph reuse check. Defaults to on.</value>
-  </data>
-  <data name="HelpText_DisplayHelp_CacheSessionName" xml:space="preserve">
-    <value>If specified, this is the new unique cache session name for this build.  If not given, the build cache session will not be tracked.</value>
-  </data>
-  <data name="ConsoleListener_EvalStatusLine" xml:space="preserve">
-    <value>Values: {{0,{0}}} done, {{1,{0}}} waiting</value>
-  </data>
-  <data name="HelpText_DisplayHelp_UsePartialEvaluation" xml:space="preserve">
-    <value>When enabled, a partial graph may be constructed to decrease evaluation time. Defaults to off for XML specs.</value>
-  </data>
-  <data name="ConsoleListener_AdditionalPips" xml:space="preserve">
-    <value>       + {0} more...</value>
-  </data>
-  <data name="HelpText_DisplayHelp_ShowingStandardHelp" xml:space="preserve">
-    <value>Standard help shown. For complete help options, use /help:verbose</value>
-  </data>
-  <data name="App_Vs_SolutionFile" xml:space="preserve">
-    <value>    VS Solution File: {0}</value>
-  </data>
-  <data name="App_LogsDirectory" xml:space="preserve">
-    <value>    Log Directory: {0}</value>
-  </data>
-  <data name="HelpText_DisplayHelp_SubstSource" xml:space="preserve">
-    <value>Path of the original root that has been substituted to another. Log messages will be converted back to this path root. Must be specified with /substTarget.</value>
-  </data>
-  <data name="HelpText_DisplayHelp_SubstTarget" xml:space="preserve">
-    <value>Path of the subst target. Messages rooted at this path will be converted to the root configured in SubstSource. Must be specified with /substSource</value>
-  </data>
-  <data name="HelpText_DisplayHelp_FileSystemMode" xml:space="preserve">
-    <value>Specifies the type of filesystem rules to use when the sandbox computes input assertions. Allowed values are: 'RealAndMinimalPipGraph' ({ShortScriptName} default) - uses the real filesystem for read only mounts and a minimal pip graph based view for writeable mounts, 'RealAndPipGraph' (XML default) - same as RealAndMinimalPipGraph except a full pip graph is used, 'AlwaysMinimalGraph' - always uses the pip graph.</value>
-  </data>
-  <data name="App_Vs_InstallPlugin" xml:space="preserve">
-    <value>{0} does not have the latest {ShortProductName} plugin installed. Before opening VS, please install the latest version ({1}) per the {ShortProductName} wiki</value>
-  </data>
-  <data name="HelpText_DisplayHelp_ForceSkipDependencies" xml:space="preserve">
-    <value>Specifies that dependencies of processes requested in the filter should be skipped as long as all the inputs are present.</value>
-  </data>
-  <data name="HelpText_DisplayHelp_PreserveOutputs" xml:space="preserve">
-    <value>When enabled, {ShortProductName} will preserve the existing state of Process pip output files instead of deleting them before starting the process. This may lead to incorrect builds depending on how the process behaves when prior outputs are present. Specify "/unsafe_preserveOutputs:Reset" to reset the salt added to cached processes run with preserved outputs.</value>
-  </data>
-  <data name="HelpText_DisplayHelp_NormalizeReadTimestamps" xml:space="preserve">
-    <value>When enabled, all file reads seen by processes will have normalized timestamps across builds. When disabled, the actual timestamps will be allowed to flow through to processes, so long as they are newer than the static timestamp used to enforce rewrite ordering (2002). Defaults to on.</value>
-  </data>
-  <data name="HelpText_DisplayHelp_UseLargeNtClosePreallocatedList" xml:space="preserve">
-    <value>When enabled, it uses a larger initial preallocated list for draining NtClose events. Defaults to off.</value>
-  </data>
-  <data name="HelpText_DisplayHelp_UseExtraThreadToDrainNtClose" xml:space="preserve">
-    <value>When enabled, the draining of the {ShortProductName} handle cache happens on a different thread than the one that called the NtClose. Handles to be cleaned are collected in a thread safe, non-locking list and removed from the cache usinga different thread. Defaults to on.</value>
-  </data>
-  <data name="HelpText_DisplayHelp_ReuseEngineState" xml:space="preserve">
-    <value>Reuse engine state between client sessions if /server and /cacheGraph are enabled. Defaults to on.</value>
-  </data>
-  <data name="HelpText_DisplayHelp_FlushPageCacheToFileSystemOnStoringOutputsToCache" xml:space="preserve">
-    <value>Flush page cache to file system on storing outputs to cache. Defaults to off.</value>
-  </data>
-  <data name="HelpText_DisplayHelp_TreatDirectoryAsAbsentFileOnHashingInputContent" xml:space="preserve">
-    <value>Treats directory as absent file on hashing the content of input</value>
-  </data>
-  <data name="HelpText_DisplayHelp_DisableCycleDetection" xml:space="preserve">
-    <value>Disables cycle detection during evaluation. Defaults to off.</value>
-  </data>
-  <data name="HelpText_DisplayHelp_EnforceFileAccesses" xml:space="preserve">
-    <value>Whether {ShortProductName} is to monitor file accesses of individual tools at all. Disabling monitoring results in an unsafe configuration (for diagnostic purposes only). Defaults to on.</value>
-  </data>
-  <data name="HelpText_DiplayHelp_VS" xml:space="preserve">
-    <value>Generates a VS solution file and MSBuild files for C# and C++ projects. Defaults to off.</value>
-  </data>
-  <data name="HelpText_DisplayHelp_SolutionName" xml:space="preserve">
-    <value>Specifies the name of the solution which will be generated via /vs.</value>
-  </data>
-  <data name="HelpText_DisplayHelp_VsOutputSrc" xml:space="preserve">
-    <value>MSBuild project files are written under the source tree. Defaults to off.</value>
-  </data>
-  <data name="HelpText_DisplayHelp_Filter_SpecDependencies" xml:space="preserve">
-    <value>Similar to the basic spec filter, but transitively includes specs of pips referenced by pips in target spec(s) of the filter.</value>
-  </data>
-  <data name="ConsoleListener_PipsResourceWaitingStatusLine" xml:space="preserve">
-    <value>{0} running pips waiting on resources</value>
-  </data>
-  <data name="HelpText_DisplayHelp_MaxRamUtilizationPercentage" xml:space="preserve">
-    <value>Specifies the maximum machine wide RAM utilization allowed before the scheduler will stop scheduling more work to allow resources to be freed. Defaults to 85%.</value>
-  </data>
-  <data name="HelpText_DisplayHelp_MinAvailableRam" xml:space="preserve">
-    <value>Specifies the minimum available machine wide RAM (in megabytes) allowed before the scheduler will stop scheduling more work to allow resources to be freed. Default is 500 mb.</value>
-  </data>
-  <data name="App_ServerKilled" xml:space="preserve">
-    <value>Killing associated server mode process. No build will be performed.</value>
-  </data>
-  <data name="HelpText_DisplayHelp_FilterFunctionExplanation" xml:space="preserve">
-    <value>Filter Functions:</value>
-  </data>
-  <data name="HelpText_DisplayHelp_Filter_DependenciesFunction" xml:space="preserve">
-    <value>Include outputs of transitive closure of inner filter dependencies in the filter (e.g. 'dpc(tag='check')' to include all dependencies of pips tagged with the check tag)</value>
-  </data>
-  <data name="HelpText_DisplayHelp_Filter_DependentsFunction" xml:space="preserve">
-    <value>Include outputs of transitive closure of inner filter dependents in the filter (e.g. 'dpt(tag='test')' to include all dependents of pips tagged with the test tag)</value>
-  </data>
-  <data name="HelpText_DisplayHelp_MaxCacheLookup" xml:space="preserve">
-    <value>Specifies the maximum number of cache lookups that {ShortProductName} will launch at one time. The default value is three times the number of processors in the current machine.</value>
-  </data>
-  <data name="HelpText_DisplayHelp_MaxChooseWorker" xml:space="preserve">
-    <value>Specifies the maximum number of choose worker operations that {ShortProductName} will launch at one time for distributed builds. The default value is 1/4 of the number of processors in the current machine, but at least 1.</value>
-  </data>
-  <data name="HelpText_DisplayHelp_MaxMaterialize" xml:space="preserve">
-    <value>Specifies the maximum number of materialize operations that {ShortProductName} will launch at one time. Defaults to twice the number of processors in the current machine.</value>
-  </data>
-  <data name="DX_Help_Link" xml:space="preserve">
-    <value>http://aka.ms/dhelp</value>
-  </data>
-  <data name="HelpText_DisplayHelp_MaskUntrackedAccesses" xml:space="preserve">
-    <value>When enabled, {ShortProductName} does not consider any access under untracked paths or scopes for sake of cache lookup. Defaults to on.</value>
-  </data>
-  <data name="HelpText_DisplayHelp_FancyConsole" xml:space="preserve">
-    <value>When enabled, the console will give frequent updates of the status of processes that are running. Defaults to off.</value>
-  </data>
-  <data name="HelpText_DisplayHelp_FancyConsoleMaxStatusPips" xml:space="preserve">
-    <value>Maximum number of concurrently executing pips to render in Fancy Console view. Defaults to 5.</value>
-  </data>
-  <data name="HelpText_DisplayHelp_AllowCopySymlink" xml:space="preserve">
-    <value>When enabled, allow copying symlink. Defaults to true.</value>
-  </data>
-  <data name="Args_Malformed_RelatedActivityGuid" xml:space="preserve">
-    <value>The specified related activity guid is not a well-formed GUID</value>
-  </data>
-  <data name="HelpText_DisplayHelp_ProfileReportDestination" xml:space="preserve">
-    <value>Destination file of the profiling report. Default is '{0}' and it is generated in the current directory. Only considered if /profileScript is specified.</value>
-  </data>
-  <data name="HelpText_DisplayHelp_TrackBuildsInUserFolder" xml:space="preserve">
-    <value>When enabled, {ShortProductName} will log every build invocation in the users folder so the viewer and analyzers can use that to figure out what to use. Defaults to on.</value>
-  </data>
-  <data name="HelpText_DisplayHelp_TrackMethodInvocations" xml:space="preserve">
-    <value>When enabled, {ShortProductName} captures most frequently invoked {ShortScriptName} methods. Defaults to off.</value>
-  </data>
-  <data name="HelpText_DisplayHelp_ProfileScript" xml:space="preserve">
-    <value>Runs a profiler for {ShortScriptName} evaluation, generating a TSV file with profiling information.</value>
-  </data>
-  <data name="HelpText_DisplayHelp_DistributedBuildWorkerSourceMaterialization" xml:space="preserve">
-    <value>Enables materialization of source files on distributed workers. NOTE: Source files are required to be present in the worker's remote or local cache.</value>
-  </data>
-  <data name="HelpText_DisplayHelp_ValidateDistribution" xml:space="preserve">
-    <value>Performs validations to ensure the build can be distributed. Defaults to on for distributed builds, disabled in single machine builds.</value>
-  </data>
-  <data name="HelpText_DisplayHelp_ReuseOutputsOnDisk" xml:space="preserve">
-    <value>Reuse outputs on disk for checking up-to-dateness during cache look-up and for file materialization</value>
-  </data>
-  <data name="HelpText_DisplayHelp_MaxTypeCheckingConcurrency" xml:space="preserve">
-    <value>Specifies the maximum concurrency level type checking phase. Defaults to /maxFrontEndConcurrency - 25% more than the total number of processors in the current machine.</value>
-  </data>
-  <data name="HelpText_DisplayHelp_IgnoreGetFinalPathNameByHandle" xml:space="preserve">
-    <value>When enabled, {ShortProductName} will not intercept GetFinalPathNameByHandle calls. This may lead to failures when using subst because non-subst paths will be used. Defaults to off.</value>
-  </data>
-  <data name="HelpText_DisplayHelp_LogProcessDetouringStatus" xml:space="preserve">
-    <value>When enabled, store the Detouring Status messages in the Execution log. Defaults to off.</value>
-  </data>
-  <data name="HelpText_DisplayHelp_HardExitOnErrorInDetours" xml:space="preserve">
-    <value>When enabled, detours will exit the process on Detours error with a special exit code. Defaults to on.</value>
-  </data>
-  <data name="HelpText_DisplayHelp_CheckDetoursMessageCount" xml:space="preserve">
-    <value>When enabled, {ShortProductName} will check the count of messages sent to {ShortProductName} from the pip process tree and will fail the pip (build) if there is mismatch. Defaults to on.</value>
-  </data>
-  <data name="HelpText_DisplayHelp_AllowInternalDetoursErrorNotificationFile" xml:space="preserve">
-    <value>When enabled, the detoured processes will store internal errors in a special file. If this file contains data at the end of pip execution, the pip (build) will fail. Defaults to on.</value>
-  </data>
-  <data name="HelpText_DisplayHelp_KextNumberOfKextConnections" xml:space="preserve">
-    <value>[macOS] Specifies the number of connections that drain the sandbox kernel extension file access reports on macOS systems - the sandbox kernel extension allocates one report queue per connection to balance the system load when reporting file accesses.</value>
-  </data>
-  <data name="HelpText_DisplayHelp_KextReportQueueSizeMb" xml:space="preserve">
-    <value>[macOS] Specifies the size in MB of a sandbox kernel extension report queue. Use this cautiously, because it allocates the specified size in wired system memory multiplied by the number of kernel extension connections.</value>
-  </data>
-  <data name="HelpText_DisplayHelp_KextThrottleCpuUsageBlockThresholdPercent" xml:space="preserve">
-    <value>[macOS] Causes throttling to be triggered whenever CPU usage is above this value.</value>
-  </data>
-  <data name="HelpText_DisplayHelp_KextThrottleCpuUsageWakeupThresholdPercent" xml:space="preserve">
-    <value>[macOS] A blocked process can be awakened only when CPU usage drops below this value (defaults to /KextThrottleCpuUsageBlockThresholdPercent).</value>
-  </data>
-  <data name="HelpText_DisplayHelp_KextThrottleMinAvailableRamMB" xml:space="preserve">
-    <value>[macOS] Causes throttling to be triggered whenever available RAM drops below this value. (takes precedence over CPU usage thresholds)</value>
-  </data>
-  <data name="HelpText_DisplayHelp_LogMemory" xml:space="preserve">
-    <value>Collects actual memory usage when collection performance counters. This has a negaitve performance impact and should only be used when analyzing memory consumption. Defaults to off.</value>
-  </data>
-  <data name="HelpText_DisplayHelp_StoreFingerprints" xml:space="preserve">
-    <value>Stores fingerprint computation information for each pip seen in the build in a peristent key-value store that can be accessed from the logs.</value>
-  </data>
-  <data name="HelpText_DisplayHelp_ScanChangeJournalTimeLimitInSec" xml:space="preserve">
-    <value>Time limit in second for scanning volume change journal. Set to -1 for no limit. Defaults to 30 seconds.</value>
-  </data>
-  <data name="HelpText_DisplayHelp_IncrementalScheduling" xml:space="preserve">
-    <value>When enabled, scheduling is performed incrementally. Defaults to off.</value>
-  </data>
-  <data name="HelpText_DisplayHelp_ScrubDirectory" xml:space="preserve">
-    <value>Before executing, scrubs (deletes) files and directories not marked as inputs or outputs of the current build in the specified directory. Only applies to directories under mounts marked as Scrubbable.</value>
-  </data>
-  <data name="HelpText_DisplayHelp_VerifyCacheLookupPin" xml:space="preserve">
-    <value>Verifies pins for cache lookup output content by attempting to materialize the content. Defaults to off.</value>
-  </data>
-  <data name="HelpText_DisplayHelp_DistributeCacheLookups" xml:space="preserve">
-    <value>Perform cache look-ups on workers in the distributed build. Default to on.</value>
-  </data>
-  <data name="HelpText_DisplayHelp_CanonicalizeFilterOutputs" xml:space="preserve">
-    <value>Canonicalize filter for output filtering. Defaults to on.</value>
-  </data>
-  <data name="HelpText_DisplayHelp_ServerMaxIdleTimeInMinutes" xml:space="preserve">
-    <value>Maximum idle time in minutes for server mode. Defaults to 60 minutes.</value>
-  </data>
-  <data name="HelpText_DisplayHelp_AllowFetchingCachedGraphFromContentCache" xml:space="preserve">
-    <value>Allow fetching cached graph from content cache. Defaults to on.</value>
-  </data>
-  <data name="HelpText_DisplayHelp_SymlinkDefinitionFile" xml:space="preserve">
-    <value>Specifies the file containing mappings from symlinks to their targets, and those symlinks will be created, if necessary, before pip executions</value>
-  </data>
-  <data name="HelpText_DisplayHelp_LazySymlinkCreation" xml:space="preserve">
-    <value>Creates symlink from the symlink definition file lazily. Defaults to off.</value>
-  </data>
-  <data name="HelpText_DisplayHelp_CompressGraphFiles" xml:space="preserve">
-    <value>When enabled, graph files are compressed.</value>
-  </data>
-  <data name="HelpText_DisplayHelp_ProcessRetries" xml:space="preserve">
-    <value>Number of retries for process execution if the process exits with exit codes that allow for retries. Defaults to 0.</value>
-  </data>
-  <data name="HelpText_DisplayHelp_ReplayWarnings" xml:space="preserve">
-    <value>When enabled, {ShortProductName} will replay warning messages from pips that were cache hits. Defaults to on.</value>
-  </data>
-  <data name="HelpText_DisplayHelp_EnableIncrementalFrontEnd" xml:space="preserve">
-    <value>Enables incremental spec analysis based on number of changed specs. Defaults to on.</value>
-  </data>
-  <data name="HelpText_DisplayHelp_UseFileContentTablePathMappings" xml:space="preserve">
-    <value>Use file content table path mappings to avoid opening handles for hashing files already in the table. Defaults to off.</value>
-  </data>
-  <data name="HelpText_DisplayHelp_PopulateSymlinkDirectory" xml:space="preserve">
-    <value>Specifies a directory to eagerly populate with symlinks when symlink definition file and lazy symlink creation are enabled.</value>
-  </data>
-  <data name="HelpText_DisplayHelp_UnexpectedSymlinkAccessReportingMode" xml:space="preserve">
-    <value>Specifies the when unexpected symlink file/directory accesses are reported as warnings: None, ExecutionOnly (only for executed processes), All (executed and cached process observations report unexpected accesses). Default: All. NOTE: This is only enabled when a symlink definition file is provided.</value>
-  </data>
-  <data name="HelpText_DisplayHelp_DisableGraphPostValidation" xml:space="preserve">
-    <value>Disables post validation of graph construction. Defaults to on.</value>
-  </data>
-  <data name="DX_Help_Link_Prefix" xml:space="preserve">
-    <value>For help with {ShortProductName} warnings or errors, see: </value>
-  </data>
-  <data name="HelpText_DisplayHelp_StoreOutputsToCache" xml:space="preserve">
-    <value>When enabled, {ShortProductName} stores pip outputs to the cache. Defaults to on.</value>
-  </data>
-  <data name="HelpText_DisplayHelp_PinCachedOutputs" xml:space="preserve">
-    <value>Indicates whether outputs should be pinned in CAS for cached pips. Defaults to on.</value>
-  </data>
-  <data name="HelpText_DisplayHelp_VfsCasRoot" xml:space="preserve">
-    <value>Specifies the root of the virtualized CAS directory. This should be the same as the root passed to bvfs.exe.</value>
-  </data>
-  <data name="HelpText_DisplayHelp_FileChangeTrackingExclusionRoot" xml:space="preserve">
-    <value>Specifies one or more roots to be excluded from file change tracking. NOTE: This flag is not compatible with /incrementalScheduling which requires all paths to be tracked.</value>
-  </data>
-  <data name="HelpText_DisplayHelp_FileChangeTrackingInclusionRoot" xml:space="preserve">
-    <value>Specifies one or more roots to be included in file change tracking. NOTE: When specified all paths not under inclusion roots are excluded from file change tracking. This flag is not compatible with /incrementalScheduling which requires all paths to be tracked.</value>
-  </data>
-  <data name="HelpText_DisplayHelp_FileChangeTrackerInitializationMode" xml:space="preserve">
-    <value>Modes for initializing file change tracker. Allowed values are ResumeExisting, ForceRestart. Defaults to ResumeExisting.</value>
-  </data>
-  <data name="HelpText_DisplayHelp_InferNonExistenceBasedOnParentPathInRealFileSystem" xml:space="preserve">
-    <value>Infers the non-existence of a path based on the parent path when checking the real file system in file system view. Defaults to on.</value>
-  </data>
-  <data name="HelpText_DisplayHelp_OutputMaterializationExclusionRoot" xml:space="preserve">
-    <value>Specifies one or more roots to be excluded from output materialization. NOTE: Files needed for execution are always materialized even if under this root.</value>
-  </data>
-  <data name="HelpText_DisplayHelp_UseCustomPipDescriptionOnConsole" xml:space="preserve">
-    <value>Indicates whether pip descriptions should be shortened to (semi-stable hash, customer-supplied pip description) when reporting errors and warnings on the console. Defaults to on.</value>
-  </data>
-  <data name="HelpText_DisplayHelp_EnforceAccessPoliciesOnDirectoryCreation" xml:space="preserve">
-    <value>Indicates whether {ShortProductName} should enforce access policies on CreateDirectory for paths under writable mounts as well as the cases when the directory already exists. Defaults to off.</value>
-  </data>
-  <data name="HelpText_DisplayHelp_Filter_CopyDependentsFunction" xml:space="preserve">
-    <value>Include outputs of filter along with all downstream copies of the outputs via copy pips.</value>
-  </data>
-  <data name="HelpText_DisplayHelp_Filter_RequiredInputsFunction" xml:space="preserve">
-    <value>Include the immediate inputs (outputs of direct dependencies) for the pips specified filter. If pip is a matching neighbor of one of the matching pips for the inner filter, it will be excluded.</value>
-  </data>
-  <data name="App_Errors_LogsDirectory" xml:space="preserve">
-    <value>    {0} ERROR(S). Log Directory: {1}</value>
-  </data>
-  <data name="HelpText_DisplayHelp_CacheMiss" xml:space="preserve">
-    <value>When enabled, {ShortProductName} performs the on-the-fly cache miss analysis during the execute phase. If no value is given (/cacheMiss+),  the local FingerprintStore is used for comparison. The user can pass the list of changesets if they want to compare the build to a remote FingerprintStore: /cacheMiss:[&lt;sha&gt;:&lt;sha&gt;:...]. Defaults to off.</value>
-  </data>
-  <data name="HelpText_DisplayHelp_LogPipStaticFingerprintTexts" xml:space="preserve">
-    <value>Log pip static fingerprint texts. Defaults to off.</value>
-  </data>
-  <data name="HelpText_DisplayHelp_TelemetryTagPrefix" xml:space="preserve">
-    <value>Prefix of tag considered for sending aggregate statistics to telemetry</value>
-  </data>
-  <data name="HelpText_DisplayHelp_MsBuildBanner" xml:space="preserve">
-    <value>MSBuild</value>
-  </data>
-  <data name="HelpText_DisplayHelp_MsBuild_LogVerbosity" xml:space="preserve">
-    <value>Activates MSBuild file logging for each MSBuild project file to 'msbuild.log' in the log directory, using the specified MSBuild log verbosity. WARNING: This option adds I/O overhead to your build, since MSBuild console logging is already enabled and captured, and use of Detailed or Diagnostic levels should only be used temporarily to avoid significantly increased build times.</value>
-  </data>
-  <data name="HelpText_DisplayHelp_MsBuild_EnableBinLogTracing" xml:space="preserve">
-    <value>Controls whether MSBuild binlog tracing should be enabled for the build. The binlog is placed in the logs directory for each MSBuild project as 'msbuild.binlog'. WARNING: This option increases build I/O and should only be used temporarily to avoid increased build times.</value>
-  </data>
-  <data name="HelpText_DisplayHelp_MsBuild_EnableEngineTracing" xml:space="preserve">
-    <value>Controls whether MSBuild engine/scheduler tracing should be enabled for the build. WARNING: Use this option only temporarily as it will significantly increase build times.</value>
-  </data>
-  <data name="HelpText_DisplayHelp_MasterCpuMultiplier" xml:space="preserve">
-    <value>Specifies the cpu queue limit in terms of a multiplier of the normal limit when at least one remote worker gets connected. Defaults to 0.</value>
-  </data>
-  <data name="HelpText_DisplayHelp_LaunchDebugger" xml:space="preserve">
-    <value>Launches the debugger during boot (in the server process if applicable).</value>
-  </data>
-  <data name="HelpText_DisplayHelp_MasterCacheLookupMultiplier" xml:space="preserve">
-    <value>Specifies the cachelookup queue limit in terms of a multiplier of the normal limit when at least one remote worker gets connected. Defaults to 0.</value>
-  </data>
-  <data name="HelpText_DisplayHelp_IgnoreDynamicWritesOnAbsentProbes" xml:space="preserve">
-    <value>When enabled, {ShortProductName} will not flag as violations absent path probes that coexist with writes under output directories for those same paths.</value>
-  </data>
-  <data name="HelpText_DisplayHelp_StoreFingerprintsWithMode" xml:space="preserve">
-    <value>Stores fingerprint computation information for each pip seen in the build in a peristent key-value store that can be accessed from the logs. "Default" mode will check for pre-existing entries before overwriting entries. "ExecutionFingerprintsOnly" mode will only store fingerprints computed when a pip executes. On strong fingerprint cache misses, setting this will SKIP storing fingerprints computed at cache lookup time, which are useful for analyzing strong fingerprint misses. "IgnoreExistingEntries" mode will overwrite entries without doing any (random) reads, this is only recommended on spin drives experiencing slowdowns. </value>
-  </data>
-  <data name="HelpText_DisplayHelp_UseFileContentTable" xml:space="preserve">
-    <value>When enabled, use file content table. Defaults to on on Windows, but off on Unix</value>
-  </data>
-  <data name="HelpText_DisplayHelp_PosixDeleteMode" xml:space="preserve">
-    <value>Controls the applicability of file/directory deletion using POSIX delete. Allowed values are NoRun, RunFirst, and RunLast. Defaults for Windows is RunLast, and for Unix is RunFirst</value>
-  </data>
-  <data name="Args_ProfileRedirectEnabled_NoPathProvided" xml:space="preserve">
-    <value>User profile redirect was enabled (/enableProfileRedirect+) but the path to the redirected user profile was not set. Please use /RedirectedUserProfileJunctionRoot:&lt;path&gt; to set the path under which a junction to the real user profile will be created.</value>
-  </data>
-  <data name="HelpText_DisplayHelp_RunInContainerAndAllowDoubleWrites" xml:space="preserve">
-    <value>Configures the default for all scheduled pips to run in a container with output isolation, allowing double writes to occur. Individual pips can override this setting. This is an unsafe option.</value>
-  </data>
-  <data name="HelpText_DisplayHelp_AdminRequiredProcessExecutionMode" xml:space="preserve">
-    <value>Mode for running processes that required admin privilege. Allowed values are 'Internal' (BuildXL starts the process as an immediate child process), 'ExternalTool' (BuildXL starts a sandboxed process executor tool as a child process, and in turn the tool starts the admin-required process as its child process), 'ExternalVM' (BuildXL sends command to VM to execute a sandboxed process executor tool in VM, and in turn the tool starts the admin-required process as its child process) . For Internal and ExternalTool, the process will be run with the same elevation level as BuildXL. For ExternalVM, the process will be run with the elevation level in the VM. Defaults to 'Internal'.</value>
-  </data>
-  <data name="HelpText_DisplayHelp_AdditionalConfigFile" xml:space="preserve">
-    <value>Additional configuration files that can contain module definitions (short form: /ac)</value>
-  </data>
-  <data name="Args_AdminRequiredProcessExecutionMode_NotSupportedOnNonWindows" xml:space="preserve">
-    <value>Admin-required process execution mode '{0}' is not supported on non-Windows OS</value>
-  </data>
-  <data name="HelpText_DisplayHelp_OptimizedAstConversion" xml:space="preserve">
-    <value>When enabled, optimized AST conversion by disabling some analyses and skipping some AST constructs. By disabling analyses linter policies are not enforced. The types in the resulting AST are stripped away as they are not needed for evaluation. Defauts to off.</value>
-  </data>
-  <data name="HelpText_DisplayHelp_Interactive" xml:space="preserve">
-    <value>When enabled indicates that {ShortProductName} is allowed to interact with the user either via console or popups. A common use case is to allow front ends like nuget to display authentication prompts in case the user is not authenticated.</value>
-  </data>
-  <data name="HelpText_DisplayHelp_InputChanges" xml:space="preserve">
-    <value>Path to file containing a list of input changes, separated by new lines. The formats of an input change is '&lt;path&gt;|&lt;change kind&gt;' or '&lt;path&gt;', where change kinds are 'DataOrMetadataChanged', 'Removed', 'MembershipChanged', 'NewlyPresentAsFile', 'NewlyPresentAsDirectory'.</value>
-  </data>
-<<<<<<< HEAD
-  <data name="HelpText_DisplayHelp_CgManifestBanner" xml:space="preserve">
-    <value>Component Governance</value>
-  </data>
-  <data name="HelpText_DisplayHelp_GenerateCgManifest" xml:space="preserve">
-    <value>Generates a cgmanifest.json file at the specified path. This file contains the names and versions for all Nuget packages used within BuildXL, and is used for Component Governance during CloudBuild.</value>
-  </data>
-  <data name="HelpText_DisplayHelp_ValidateCgManifest" xml:space="preserve">
-    <value>Validates the cgmanifest.json file at the specified path. This file should contain up-to-date names and versions of all Nuget packages used within BuildXL for Component Governance. Any mismatch will cause the Build to fail. Updated file can be created using the /generateCgManifestForNugets:&lt;path&gt;</value>
-=======
-  <data name="HelpText_DisplayHelp_PathSetThreshold" xml:space="preserve">
-    <value>The maximum number of visited path sets allowed before switching to an 'augmented' weak fingerprint computed from common dynamically accessed paths.</value>
-  </data>
-  <data name="HelpText_DisplayHelp_AugmentingPathSetCommonalityFactor" xml:space="preserve">
-    <value>Used to compute the number of times (i.e. {augmentingPathSetCommonalityFactor} * {pathSetThreshold}) an entry must appear among paths in the observed path set in order to be included in the common path set. Value must be (0, 1]</value>
->>>>>>> e529b5e2
-  </data>
+﻿<?xml version="1.0" encoding="utf-8"?>
+<root>
+  <!-- 
+    Microsoft ResX Schema 
+    
+    Version 2.0
+    
+    The primary goals of this format is to allow a simple XML format 
+    that is mostly human readable. The generation and parsing of the 
+    various data types are done through the TypeConverter classes 
+    associated with the data types.
+    
+    Example:
+    
+    ... ado.net/XML headers & schema ...
+    <resheader name="resmimetype">text/microsoft-resx</resheader>
+    <resheader name="version">2.0</resheader>
+    <resheader name="reader">System.Resources.ResXResourceReader, System.Windows.Forms, ...</resheader>
+    <resheader name="writer">System.Resources.ResXResourceWriter, System.Windows.Forms, ...</resheader>
+    <data name="Name1"><value>this is my long string</value><comment>this is a comment</comment></data>
+    <data name="Color1" type="System.Drawing.Color, System.Drawing">Blue</data>
+    <data name="Bitmap1" mimetype="application/x-microsoft.net.object.binary.base64">
+        <value>[base64 mime encoded serialized .NET Framework object]</value>
+    </data>
+    <data name="Icon1" type="System.Drawing.Icon, System.Drawing" mimetype="application/x-microsoft.net.object.bytearray.base64">
+        <value>[base64 mime encoded string representing a byte array form of the .NET Framework object]</value>
+        <comment>This is a comment</comment>
+    </data>
+                
+    There are any number of "resheader" rows that contain simple 
+    name/value pairs.
+    
+    Each data row contains a name, and value. The row also contains a 
+    type or mimetype. Type corresponds to a .NET class that support 
+    text/value conversion through the TypeConverter architecture. 
+    Classes that don't support this are serialized and stored with the 
+    mimetype set.
+    
+    The mimetype is used for serialized objects, and tells the 
+    ResXResourceReader how to depersist the object. This is currently not 
+    extensible. For a given mimetype the value must be set accordingly:
+    
+    Note - application/x-microsoft.net.object.binary.base64 is the format 
+    that the ResXResourceWriter will generate, however the reader can 
+    read any of the formats listed below.
+    
+    mimetype: application/x-microsoft.net.object.binary.base64
+    value   : The object must be serialized with 
+            : System.Runtime.Serialization.Formatters.Binary.BinaryFormatter
+            : and then encoded with base64 encoding.
+    
+    mimetype: application/x-microsoft.net.object.soap.base64
+    value   : The object must be serialized with 
+            : System.Runtime.Serialization.Formatters.Soap.SoapFormatter
+            : and then encoded with base64 encoding.
+
+    mimetype: application/x-microsoft.net.object.bytearray.base64
+    value   : The object must be serialized into a byte array 
+            : using a System.ComponentModel.TypeConverter
+            : and then encoded with base64 encoding.
+    -->
+  <xsd:schema id="root" xmlns="" xmlns:xsd="http://www.w3.org/2001/XMLSchema" xmlns:msdata="urn:schemas-microsoft-com:xml-msdata">
+    <xsd:import namespace="http://www.w3.org/XML/1998/namespace" />
+    <xsd:element name="root" msdata:IsDataSet="true">
+      <xsd:complexType>
+        <xsd:choice maxOccurs="unbounded">
+          <xsd:element name="metadata">
+            <xsd:complexType>
+              <xsd:sequence>
+                <xsd:element name="value" type="xsd:string" minOccurs="0" />
+              </xsd:sequence>
+              <xsd:attribute name="name" use="required" type="xsd:string" />
+              <xsd:attribute name="type" type="xsd:string" />
+              <xsd:attribute name="mimetype" type="xsd:string" />
+              <xsd:attribute ref="xml:space" />
+            </xsd:complexType>
+          </xsd:element>
+          <xsd:element name="assembly">
+            <xsd:complexType>
+              <xsd:attribute name="alias" type="xsd:string" />
+              <xsd:attribute name="name" type="xsd:string" />
+            </xsd:complexType>
+          </xsd:element>
+          <xsd:element name="data">
+            <xsd:complexType>
+              <xsd:sequence>
+                <xsd:element name="value" type="xsd:string" minOccurs="0" msdata:Ordinal="1" />
+                <xsd:element name="comment" type="xsd:string" minOccurs="0" msdata:Ordinal="2" />
+              </xsd:sequence>
+              <xsd:attribute name="name" type="xsd:string" use="required" msdata:Ordinal="1" />
+              <xsd:attribute name="type" type="xsd:string" msdata:Ordinal="3" />
+              <xsd:attribute name="mimetype" type="xsd:string" msdata:Ordinal="4" />
+              <xsd:attribute ref="xml:space" />
+            </xsd:complexType>
+          </xsd:element>
+          <xsd:element name="resheader">
+            <xsd:complexType>
+              <xsd:sequence>
+                <xsd:element name="value" type="xsd:string" minOccurs="0" msdata:Ordinal="1" />
+              </xsd:sequence>
+              <xsd:attribute name="name" type="xsd:string" use="required" />
+            </xsd:complexType>
+          </xsd:element>
+        </xsd:choice>
+      </xsd:complexType>
+    </xsd:element>
+  </xsd:schema>
+  <resheader name="resmimetype">
+    <value>text/microsoft-resx</value>
+  </resheader>
+  <resheader name="version">
+    <value>2.0</value>
+  </resheader>
+  <resheader name="reader">
+    <value>System.Resources.ResXResourceReader, System.Windows.Forms, Version=4.0.0.0, Culture=neutral, PublicKeyToken=b77a5c561934e089</value>
+  </resheader>
+  <resheader name="writer">
+    <value>System.Resources.ResXResourceWriter, System.Windows.Forms, Version=4.0.0.0, Culture=neutral, PublicKeyToken=b77a5c561934e089</value>
+  </resheader>
+  <data name="HelpText_DisplayHelp_BuildBanner" xml:space="preserve">
+    <value>BUILD</value>
+  </data>
+  <data name="HelpText_DisplayHelp_ConfigFile" xml:space="preserve">
+    <value>Configuration file that determines {ShortProductName}'s behavior (short form: /c)</value>
+  </data>
+  <data name="HelpText_DisplayHelp_Qualifiers" xml:space="preserve">
+    <value>Qualifiers controlling what flavor to build (short form: /q)</value>
+  </data>
+  <data name="HelpText_DisplayHelp_Paths" xml:space="preserve">
+    <value>Paths to output files or spec files which determine what gets built. This is a shorthand for a full filter expression.</value>
+  </data>
+  <data name="HelpText_DisplayHelp_CachingBanner" xml:space="preserve">
+    <value>CACHING</value>
+  </data>
+  <data name="HelpText_DisplayHelp_FilteringBanner" xml:space="preserve">
+    <value>FILTERING</value>
+  </data>
+  <data name="HelpText_DisplayHelp_FilteringInfo" xml:space="preserve">
+    <value>You can choose to build only a subset of available pips by using filtering.</value>
+  </data>
+  <data name="HelpText_DisplayHelp_Filter_Tag" xml:space="preserve">
+    <value>Filters by a tag. Case sensitive.</value>
+  </data>
+  <data name="HelpText_DisplayHelp_LoggingBanner" xml:space="preserve">
+    <value>LOGGING</value>
+  </data>
+  <data name="HelpText_DisplayHelp_MaxProc" xml:space="preserve">
+    <value>Specifies the maximum number of processes that {ShortProductName} will launch at one time. Defaults to 25% more than the total number of processors in the current machine.</value>
+  </data>
+  <data name="HelpText_DisplayHelp_MaxLightProc" xml:space="preserve">
+    <value>Specifies the maximum number of "light" processes that {ShortProductName} will launch at one time. Build specs can mark certain processes as "light" to indicate that they won't use much CPU time. Defaults to 0.</value>
+  </data>
+  <data name="HelpText_DisplayHelp_MaxIO" xml:space="preserve">
+    <value>Specifies the maximum number of I/O operations that {ShortProductName} will launch at one time. The default value is 1/4 of the number of processors in the current machine, but at least 1.</value>
+  </data>
+  <data name="HelpText_DisplayHelp_NoLogo" xml:space="preserve">
+    <value>Suppress copyright message</value>
+  </data>
+  <data name="HelpText_DisplayHelp_Help" xml:space="preserve">
+    <value>Display this usage message (Short form: /?). See verbose help with /help:verbose. See DX code specific help with /help:1234.</value>
+  </data>
+  <data name="HelpText_DisplayHelp_ResponseFile" xml:space="preserve">
+    <value>Read response file for more options</value>
+  </data>
+  <data name="HelpText_DisplayHelp_MiscBanner" xml:space="preserve">
+    <value>MISCELLANEOUS</value>
+  </data>
+  <data name="HelpText_DisplayHelp_NoWarn" xml:space="preserve">
+    <value>Disable specific warning messages. These messages will still be logged in the main log file.</value>
+  </data>
+  <data name="HelpText_DisplayHelp_WarnAsErrorWithList" xml:space="preserve">
+    <value>Report specific warnings as errors.</value>
+  </data>
+  <data name="HelpText_DisplayHelp_WarnAsError" xml:space="preserve">
+    <value>Treat all warnings as errors.</value>
+  </data>
+  <data name="HelpText_DisplayHelp_ErrorsAndWarningsBanner" xml:space="preserve">
+    <value>ERRORS AND WARNINGS</value>
+  </data>
+  <data name="HelpText_DisplayHelp_BreakOnUnexpectedFileAccess" xml:space="preserve">
+    <value>Break into the debugger when {ShortProductName} detects that a tool accesses a file that was not declared in the specification dependencies. This option is useful when developing a new tool or SDKs using these tools. Defaults to off.</value>
+  </data>
+  <data name="HelpText_DisplayHelp_LogsDirectory" xml:space="preserve">
+    <value>Specifies the path to the logs directory.</value>
+  </data>
+  <data name="HelpText_DisplayHelp_Color" xml:space="preserve">
+    <value>Use colors for warnings and errors. Defaults to using colors.</value>
+  </data>
+  <data name="HelpText_DisplayHelp_LogCatalog" xml:space="preserve">
+    <value>Records the set of spec files added to the catalog. Defaults to off.</value>
+  </data>
+  <data name="HelpText_DisplayHelp_FileVerbosity" xml:space="preserve">
+    <value>Sets the file logging verbosity. Allowed values are 'Off', 'Error', 'Warning', 'Informational' and 'Verbose', and the single-character prefixes of those values. Defaults to Verbose. (short form: /fv)</value>
+  </data>
+  <data name="HelpText_DisplayHelp_ConsoleVerbosity" xml:space="preserve">
+    <value>Sets the console logging verbosity. Allowed values are 'Off', 'Error', 'Warning', 'Informational' and 'Verbose', and the single-character prefixes of those values. Defaults to Informational. (short form: /cv)</value>
+  </data>
+  <data name="HelpText_DisplayLogo_Copyright" xml:space="preserve">
+    <value>Copyright (C) Microsoft Corporation. All rights reserved.</value>
+  </data>
+  <data name="HelpText_DisplayLogo_VersionInfo" xml:space="preserve">
+    <value>{LongProductName} version 0.0.0.0</value>
+  </data>
+  <data name="HelpText_DisplayLogo_Template" xml:space="preserve">
+    <value>{0}. Build: {1}, Version: [{2}]</value>
+  </data>
+  <data name="App_ConfigureFileLogging_CantCreateDirectory" xml:space="preserve">
+    <value>The directory '{0}' could not be created, {1}.</value>
+  </data>
+  <data name="App_ConfigureFileLogging_CantOpenLogFile" xml:space="preserve">
+    <value>The log file '{0}' could not be opened, {1}.</value>
+  </data>
+  <data name="Args_Args_NotRecognized" xml:space="preserve">
+    <value>Command line argument '{0}' is not recognized.</value>
+  </data>
+  <data name="Args_ParseVerbosity_UnsupportedValue" xml:space="preserve">
+    <value>Unsupported logger verbosity value {0}, should be one of Off, Error, Warning, Informational, or Verbose</value>
+  </data>
+  <data name="Args_ParseWarningList_ExpectingValidWarningNumbers" xml:space="preserve">
+    <value>Expecting valid warning numbers for the /{0} argument but was given '{1}'.</value>
+  </data>
+  <data name="HelpText_DisplayHelp_Obj" xml:space="preserve">
+    <value>Specifies the root directory for primary build outputs (short form: /o)</value>
+  </data>
+  <data name="HelpText_DisplayHelp_Property" xml:space="preserve">
+    <value>Specifies a property that overrides an allowed environment variable (short form: /p)</value>
+  </data>
+  <data name="Args_Args_NoConfigGiven" xml:space="preserve">
+    <value>No configuration file specified with the /config: argument (short form: /c).</value>
+  </data>
+  <data name="Args_FileAccessAsErrors_FailPipFlags" xml:space="preserve">
+    <value>Flags /unsafe_UnexpectedFileAccessesAreErrors- and /failPipOnFileAccessError- are incompatible. Please specify only one.</value>
+  </data>
+  <data name="App_Main_BuildFailed" xml:space="preserve">
+    <value>Build FAILED</value>
+  </data>
+  <data name="App_Main_BuildSucceeded" xml:space="preserve">
+    <value>Build Succeeded</value>
+  </data>
+  <data name="App_Main_Logs" xml:space="preserve">
+    <value>Logs</value>
+  </data>
+  <data name="App_Main_FailedToWriteSummary" xml:space="preserve">
+    <value>Error writing AzureDevOps summary file: {0}</value>
+  </data>
+  <data name="HelpText_DisplayHelp_CacheDirectory" xml:space="preserve">
+    <value>Specifies the root directory for the incremental artifact cache (short form: /cd)</value>
+  </data>
+  <data name="HelpText_DisplayHelp_Incremental" xml:space="preserve">
+    <value>When enabled, artifacts are built incrementally based on which source files have changed. Defaults to on.</value>
+  </data>
+  <data name="Args_ScriptFile_Deprecated" xml:space="preserve">
+    <value>Error: /scriptfile: and /s: have been deprecated so instead of using /s:{0} you can use /filter:spec=’{0}’ or just {0} without the /s: prefix.</value>
+  </data>
+  <data name="App_Main_Log" xml:space="preserve">
+    <value>    Log: {0}</value>
+  </data>
+  <data name="App_Main_ValuesLog" xml:space="preserve">
+    <value>    Values Log: {0}</value>
+  </data>
+  <data name="App_Main_Snapshot" xml:space="preserve">
+    <value>    Snapshot: {0}</value>
+  </data>
+  <data name="HelpText_DisplayHelp_LogObservedAccesses" xml:space="preserve">
+    <value>Records the files observed to be accessed by individual pips to the log. Defaults to off.</value>
+  </data>
+  <data name="HelpText_DisplayHelp_LogFileEnforcementTables" xml:space="preserve">
+    <value>Records the file enforcement access tables for individual pips to the log. Defaults to off.</value>
+  </data>
+  <data name="HelpText_DisplayHelp_UnexpectedFileAccessesAreErrors" xml:space="preserve">
+    <value>When enabled, if {ShortProductName} detects that a tool accesses a file that was not declared in the specification dependencies, it is treated as an error instead of a warning. Turning this option off results in an unsafe configuration (for diagnostic purposes only). Defaults to on.</value>
+  </data>
+  <data name="HelpText_DisplayHelp_IgnoreZwRenameFileInformation" xml:space="preserve">
+    <value>When enabled, {ShortProductName} will not detour the ZwRenameFileInformation API. This might lead to incorrect builds because some file accesses will not be enforced.</value>
+  </data>
+  <data name="HelpText_DisplayHelp_IgnoreZwOtherFileInformation" xml:space="preserve">
+    <value>When enabled, {ShortProductName} will not detour the ZwLinkFileInformation, ZwFileNameFileInformation, ZwDispositionFileInformation, ZwModeFileInformation APIs. This might lead to incorrect builds because some file accesses will not be enforced. Defaults to off - the functions are detoured.</value>
+  </data>
+  <data name="HelpText_DisplayHelp_IgnoreNonCreateFileReparsePoints" xml:space="preserve">
+    <value>When enabled, {ShortProductName} will not follow symlinks for access validation and reporting for API's outisde of CreateFile, NtCreate, and OpenFile. This might lead to incorrect builds because some file accesses will not be enforced. Defaults to off.</value>
+  </data>
+  <data name="HelpText_DisplayHelp_IgnoreSetFileInformationByHandle" xml:space="preserve">
+    <value>When enabled, {ShortProductName} will not detour the SetFileInformationByHandle API. This might lead to incorrect builds because some file accesses will not be enforced.</value>
+  </data>
+  <data name="HelpText_DisplayHelp_IgnoreReparsePoints" xml:space="preserve">
+    <value>When enabled, {ShortProductName} will not track reparse points. This might lead to incorrect builds because some file accesses will not be enforced. Any reparse points (symlinks and mount points) will not be followed.</value>
+  </data>
+  <data name="HelpText_DisplayHelp_IgnorePreloadedDlls" xml:space="preserve">
+    <value>When enabled, {ShortProductName} will not report Dlls loaded before Detours was started. This might lead to incorrect builds because some file accesses will not be enforced.</value>
+  </data>
+  <data name="Args_SandboxKind_WrongPlatform" xml:space="preserve">
+    <value>Sandbox kind '{0}' cannot be used on '{1}' operating system</value>
+  </data>
+  <data name="HelpText_DisplayHelp_SandboxKind" xml:space="preserve">
+    <value>Specifies the sandbox kind. Allowed values are 'None' (no sandboxing), 'Default' (default sandboxing), 'WinDetours', 'MacOsKext'. Default is 'Default'.</value>
+  </data>
+  <data name="HelpText_DisplayHelp_DisableDetours" xml:space="preserve">
+    <value>When enabled, {ShortProductName} will not detour any processes. This might lead to incorrect builds because any file accesses will not be enforced.</value>
+  </data>
+  <data name="HelpText_DisplayHelp_IgnoreNonExistentProbes" xml:space="preserve">
+    <value>When enabled, {ShortProductName} will not report non existent probes, that are not in sealed directories. This might lead to incorrect builds because some file accesses will not be enforced and validated. Certain calls to GetFileAttribute method for non existing files will not be reported to {ShortProductName}.</value>
+  </data>
+  <data name="HelpText_DisplayHelp_ExistingDirectoryProbesAsEnumerations" xml:space="preserve">
+    <value>When enabled, {ShortProductName} will report existing directory probes as enumerations. This might lead to cases where pips will be executed even when there is no need for it.</value>
+  </data>
+  <data name="HelpText_DisplayHelp_IgnoreNtCreateFile" xml:space="preserve">
+    <value>When enabled, {ShortProductName} will not intercept NtCreateFile calls. This might lead to incorrect builds because some file accesses will not be enforced.</value>
+  </data>
+  <data name="HelpText_DisplayHelp_IgnoreZwCreateOpenQueryFamily" xml:space="preserve">
+    <value>When enabled, {ShortProductName} will not intercept ZwCreateFile, ZwOpenFile, and ZwQueryDirectoryFile calls. This might lead to incorrect builds because some file accesses will not be enforced. This flag is off by default.</value>
+  </data>
+  <data name="App_Main_Cache" xml:space="preserve">
+    <value>Cache</value>
+  </data>
+  <data name="App_Main_Objects" xml:space="preserve">
+    <value>Objects</value>
+  </data>
+  <data name="App_Main_Out" xml:space="preserve">
+    <value>Out</value>
+  </data>
+  <data name="Args_Phase_UnsupportedValue" xml:space="preserve">
+    <value>Unsupported value for phase {0}, should be either None, Parse, Evaluate, ScheduleExecute</value>
+  </data>
+  <data name="HelpText_DisplayHelp_Phase" xml:space="preserve">
+    <value>Specifies the phase until which {ShortProductName} runs. Allowed values are None (no phase is run), Parse (run until parsing is done), Evaluate (run until value evaluation is done), Schedule (run until scheduling is done), Execute (run until execution is done). Default is Execute.</value>
+  </data>
+  <data name="HelpText_DisplayHelp_Channel" xml:space="preserve">
+    <value>Identifies a communication channel. If not specified, the default channel name is derived from the main configuration file. Use together with /listen.</value>
+  </data>
+  <data name="HelpText_DisplayHelp_Server" xml:space="preserve">
+    <value>Launches or connects to a {ShortProductName} app-server (builds may occur in a re-usable background process, with reduced startup time). Defaults to on.</value>
+  </data>
+  <data name="HelpText_DisplayHelp_ExecutionControlBanner" xml:space="preserve">
+    <value>ENGINE CONTROL</value>
+  </data>
+  <data name="HelpText_DisplayHelp_LowPriority" xml:space="preserve">
+    <value>Runs the build engine and all tools at a lower priority in order to provide better responsiveness to interactive processes on the current machine.</value>
+  </data>
+  <data name="HelpText_DisplayHelp_StopOnFirstError" xml:space="preserve">
+    <value>Stops the build engine the first time an error is generated by either {ShortProductName} or one of the tool it runs. Defaults to off.</value>
+  </data>
+  <data name="HelpText_DisplayHelp_PipTimeout" xml:space="preserve">
+    <value>How long to wait before terminating individual processes, in milliseconds. Setting this value will only have an effect if no other timeout is specified for a process.</value>
+  </data>
+  <data name="HelpText_DisplayHelp_PipWarningTimeout" xml:space="preserve">
+    <value>After how much time to issue a warning that an individual process runs too long, in milliseconds. Setting this value will only have an effect if no other timeout is specified for a process.</value>
+  </data>
+  <data name="HelpText_DisplayHelp_DiagBanner" xml:space="preserve">
+    <value>DIAGNOSTICS</value>
+  </data>
+  <data name="App_HandleUnhandledFailure_UnknownException" xml:space="preserve">
+    <value>Unknown exception</value>
+  </data>
+  <data name="HelpText_DisplayHelp_ViewerOptions" xml:space="preserve">
+    <value>Controls viewer behavior. Allowed values are Show, Hide, and Disable. Defaults to Hide.</value>
+  </data>
+  <data name="Args_Error_ViewModeUnrecognized" xml:space="preserve">
+    <value>Unsupported viewer mode value {0}, should be one of Show, Hide, or Disable.</value>
+  </data>
+  <data name="Program_ConfigureFileLogging_Can_t_get_directory_name" xml:space="preserve">
+    <value>Can't get directory name</value>
+  </data>
+  <data name="HelpText_DisplayHelp_DebugIgnoreChangeJournal" xml:space="preserve">
+    <value>If disabled, {ShortProductName} will not use the NTFS / ReFS change journal for caching or incremental builds. This is an unsafe configuration (for diagnostic purposes only). Defaults to on.</value>
+  </data>
+  <data name="Args_Diagnostic_UnsupportedValue" xml:space="preserve">
+    <value>Unsupported value for /diagnostic. Specify a functional area: Scheduler, Parser, Storage, Transformers, Engine, Viewer, PipExecutor, PipInputAssertions, ChangeJournalService, HostApplication, CommonInfrastructure, CacheInteraction, or HybridInterop.</value>
+  </data>
+  <data name="HelpText_DisplayHelp_Diagnostic" xml:space="preserve">
+    <value>Enables diagnostic logging for a functional area. This option may be specified multiple times. Areas: Scheduler, Parser, Storage, Transformers, Engine, Viewer, PipExecutor, PipInputAssertions, ChangeJournalService, HostApplication, CommonInfrastructure, CacheInteraction, HybridInterop. (short form: /diag)</value>
+  </data>
+  <data name="App_ViewMode_Hold" xml:space="preserve">
+    <value>Viewer connected. Holding process until the viewer exits.</value>
+  </data>
+  <data name="HelpText_DisplayHelp_PipTimeoutMultiplier" xml:space="preserve">
+    <value>Multiplier applied to the final timeout for individual processes. Setting a multiplier greater than one will increase the timeout accordingly for all pips, even those with an explicit non-default timeout set.</value>
+  </data>
+  <data name="HelpText_DisplayHelp_PipWarningTimeoutMultiplier" xml:space="preserve">
+    <value>Multiplier applied to the warning timeout for individual processes. Setting a multiplier greater than one will increase the warning timeout accordingly for all pips, even those with an explicit non-default warning timeout set.</value>
+  </data>
+  <data name="HelpText_DisplayHelp_MaxRelativeOutputDirectoryLength" xml:space="preserve">
+    <value>Directories under the object directory root will get shortened to avoid too long path names. Defaults to 64 characters for relative output directories.</value>
+  </data>
+  <data name="HelpText_DisplayHelp_BuildLockPolling" xml:space="preserve">
+    <value>Number of seconds to wait for an executing build to finish before polling again for completion. Defaults to 15 sec.</value>
+  </data>
+  <data name="HelpText_DisplayHelp_BuildWaitTimeout" xml:space="preserve">
+    <value>Number minutes to wait for an executing build to finish before failing the current one. Defaults to 0 minute.</value>
+  </data>
+  <data name="HelpText_DisplayHelp_EnableLazyOutputs" xml:space="preserve">
+    <value>Enables lazy materialization (deployment) of pips' outputs from local cache. Defaults to on.</value>
+  </data>
+  <data name="HelpText_DisplayHelp_ScriptShowSlowest" xml:space="preserve">
+    <value>Indicates whether {ShortProductName} should log information about the slowest {ShortScriptName} elements by phase. Defaults to off.</value>
+  </data>
+  <data name="HelpText_DisplayHelp_ScriptShowLargest" xml:space="preserve">
+    <value>Indicates whether {ShortProductName} should log information about the largest {ShortScriptName} files. Defaults to off.</value>
+  </data>
+  <data name="HelpText_DisplayHelp_DependencySelection" xml:space="preserve">
+    <value>Specifies additional pips to run based on dependency information of pips matched in filter. May be: empty (all dependencies) or "+" (dependencies and dependents).</value>
+  </data>
+  <data name="HelpText_DisplayHelp_Filter" xml:space="preserve">
+    <value>Specifies a filter expression (short form: /f). See verbose help (/help:verbose) for details about constructing filter expressions.</value>
+  </data>
+  <data name="HelpText_DisplayHelp_FilterExampleDirectory" xml:space="preserve">
+    <value>Selects all pips originating from spec files within \src\utilities and all subdirectories, including, their dependencies and dependents.</value>
+  </data>
+  <data name="HelpText_DisplayHelp_FilterExampleNoTest" xml:space="preserve">
+    <value>Selects all pips not marked with the 'test' tag, including their dependencies</value>
+  </data>
+  <data name="HelpText_DisplayHelp_Filter_Examples" xml:space="preserve">
+    <value>Filtering examples:</value>
+  </data>
+  <data name="HelpText_DisplayHelp_Filter_ExamplesBinaryFilter" xml:space="preserve">
+    <value>Selects all pips marked with tag 'csc.exe' and not marked with tag 'test'. Runs them and their dependencies</value>
+  </data>
+  <data name="HelpText_DisplayHelp_Filter_Expression" xml:space="preserve">
+    <value>Expression form &lt;negation&gt;&lt;filterType&gt;='&lt;filterArgument&gt;'or &lt;negation&gt;(&lt;filter&gt;&lt;binaryOperator&gt;&lt;filter&gt;) or &lt;function&gt;(&lt;filter&gt;) where &lt;negation&gt; is the "~" character to negate the expression, &lt;binaryOperator&gt; is either "and" or "or", and &lt;function&gt; is "dpt" or "dpc"</value>
+  </data>
+  <data name="HelpText_DisplayHelp_FilterTypeExplanation" xml:space="preserve">
+    <value>Types of filters:</value>
+  </data>
+  <data name="HelpText_DisplayHelp_Filter_Spec" xml:space="preserve">
+    <value>Filters by the spec that caused a pip to be included in the graph. Similar to filtering on the union of all values defined in that spec. </value>
+  </data>
+  <data name="HelpText_DisplayHelp_Filter_Spec_ValueTransitive" xml:space="preserve">
+    <value>Similar to the basic spec filter, but transitively follows all value (and sealed directory) dependencies.</value>
+  </data>
+  <data name="HelpText_DisplayHelp_Filter_Id" xml:space="preserve">
+    <value>Filters by a pip's id as shown in the viewer.</value>
+  </data>
+  <data name="HelpText_DisplayHelp_Filter_Transformer" xml:space="preserve">
+    <value>Filters by a transformer name. Case sensitive.</value>
+  </data>
+  <data name="HelpText_DisplayHelp_ExportGraph" xml:space="preserve">
+    <value>Specifies the optional file path to export a JSON-formatted graph of pips.</value>
+  </data>
+  <data name="App_Visualizer_DevModeMessage1" xml:space="preserve">
+    <value>Visualizer is in devmode for location: '{0}'.</value>
+  </data>
+  <data name="App_Visualizer_DevModeMessage2" xml:space="preserve">
+    <value>Press Ctrl+C to terminate {ShortProductName}</value>
+  </data>
+  <data name="App_AppDomain_UnhandledException" xml:space="preserve">
+    <value>Unhandled exception happened during execution</value>
+  </data>
+  <data name="Args_Experimental_UnsupportedValue" xml:space="preserve">
+    <value>Unsupported experimental flag  {0}. See /? for supported values.</value>
+  </data>
+  <data name="HelpText_DisplayHelp_Experimental__0" xml:space="preserve">
+    <value>Enables an experimental feature (short form: /exp). Available experimental features: {0}</value>
+  </data>
+  <data name="HelpText_DisplayHelp_CacheGraph" xml:space="preserve">
+    <value>Caches the build graph between runs, avoiding the parse and evaluation phases when no graph inputs have changed. Defaults to on.</value>
+  </data>
+  <data name="Args_Environment_UnsupportedValue" xml:space="preserve">
+    <value>Unsupported value for environment '{0}'. Supported values are '{1}'.</value>
+  </data>
+  <data name="HelpText_DisplayHelp_Environment" xml:space="preserve">
+    <value>Environment build is running in. Allowed values '{0}'.</value>
+  </data>
+  <data name="HelpText_DisplayHelp_RemoteTelemetry" xml:space="preserve">
+    <value>When enabled, sends telemetry information for remote collection. Defaults to off.</value>
+  </data>
+  <data name="Args_ArtificialCacheMiss_AlreadyProvided" xml:space="preserve">
+    <value>The '/injectCacheMisses' option may only be provided once.</value>
+  </data>
+  <data name="Args_ArtificialCacheMiss_Invalid" xml:space="preserve">
+    <value>Invalid miss-rate options: '{0}'. See the description for /injectCacheMisses. Example: ~0.1#123 (inverted rate of 10%; seed 123)</value>
+  </data>
+  <data name="HelpText_DisplayHelp_InjectCacheMisses" xml:space="preserve">
+    <value>Sets a rate for artificial cache misses (pips may be re-run with this likelihood, when otherwise not necessary). Miss rate and options are specified as "[~]Rate[#Seed]". The '~' symbol negates the rate (it becomes an allowed hit rate). The 'Rate' must be a numeric value in the range [0.0, 1.0]. The optional 'Seed' is an integer value fully determining the random aspect of the miss rate (the same seed and miss rate will always pick the same set of pips).</value>
+  </data>
+  <data name="HelpText_DisplayHelp_CustomLog" xml:space="preserve">
+    <value>Sets a custom log file for a specific set of event IDs. Event list should be comma separated integers excluding the DX prefix.</value>
+  </data>
+  <data name="HelpText_DisplayHelp_NoLog" xml:space="preserve">
+    <value>Removes a set of event IDs from the standard log. Does not apply to warning, error, critical, and always level events.</value>
+  </data>
+  <data name="HelpText_DisplayHelp_NoExecutionLog" xml:space="preserve">
+    <value>Removes a set of event IDs from the execution log (.xlg).</value>
+  </data>
+  <data name="HelpText_DisplayHelp_CleanTempDirectories" xml:space="preserve">
+    <value>Cleans per pip temp directories after the pip successfully exits to save disk space. Defaults to on.</value>
+  </data>
+  <data name="HelpText_DisplayHelp_DistributedBuildBanner" xml:space="preserve">
+    <value>DISTRIBUTED BUILD</value>
+  </data>
+  <data name="HelpText_DisplayHelp_DistributedBuildWorker" xml:space="preserve">
+    <value>Specifies the IP address or host name and TCP port of remote worker build services which this process can dispatch work to during a distributed build (can specify multiple).  (short form: /dbw)</value>
+  </data>
+  <data name="HelpText_DisplayHelp_DistributedBuildServicePort" xml:space="preserve">
+    <value>Specifies the TCP port of a locally running distributed build service (master or worker) which peers can connect to during a distributed build. This argument is required for executing a distributed build.  (short form: /dbsp)</value>
+  </data>
+  <data name="Args_DistributedBuildRole_UnsupportedValue" xml:space="preserve">
+    <value>Unsupported value for distributed build role {0}, should be [N]one, [M]aster, or [W]orker.</value>
+  </data>
+  <data name="HelpText_DisplayHelp_DistributedBuildRole" xml:space="preserve">
+    <value>Specifies the role the node plays in the distributed build: [N]one, [M]aster, or [W]orker. This argument is required for executing a distributed build. (short form: /dbr)</value>
+  </data>
+  <data name="Args_DistributedBuildWorker_InvalidServiceLocation" xml:space="preserve">
+    <value>Invalid distributed build worker location '{0}'. Ensure location is of the form &lt;IP address or host name&gt;:&lt;port&gt;. &lt;IP address or host name&gt;should be a non-empty string and &lt;port&gt;must be a valid port number.</value>
+  </data>
+  <data name="HelpText_DisplayHelp_TempDirectory" xml:space="preserve">
+    <value>Specifies the root directory for per-pip temp directories. When unspecified, temp directories will be created under the per-pip object directories.</value>
+  </data>
+  <data name="HelpText_DisplayHelp_Filter_Output" xml:space="preserve">
+    <value>Filters pips by the output files they create.</value>
+  </data>
+  <data name="HelpText_DisplayHelp_Filter_PathArgument" xml:space="preserve">
+    <value>The value may be: 'path' to match a file, 'path\'. to match files within a directory, 'path\*' to match files in a directory and recursive directories, 'Mount[MountName]' to match files under a mount, or '*\fileName' to match files with a specific name no matter where they are. 'path' may be an absolute or relative path. 'fileName' must be a fileName and may not contain any directory separator characters.</value>
+  </data>
+  <data name="HelpText_DisplayHelp_CacheConfigFilePath" xml:space="preserve">
+    <value>Path to cache config file.</value>
+  </data>
+  <data name="HelpText_DisplayHelp_EnableDedupChunk" xml:space="preserve">
+    <value>When enabled, DedupChunk hashing algorithm is used instead of VSO0. Defaults to off.</value>
+  </data>
+  <data name="HelpText_DisplayHelp_LogStats" xml:space="preserve">
+    <value>Logs key/value statistics to default stats file in the same folder as the main log file. Defaults to on.</value>
+  </data>
+  <data name="HelpText_DisplayHelp_LogStatus" xml:space="preserve">
+    <value>Logs build status information to a CSV file in the same folder as the main log file. Defaults to on.</value>
+  </data>
+  <data name="HelpText_DisplayHelp_LogOutput" xml:space="preserve">
+    <value>Specifies how process standard error and standard output should be reported. Allowed values are 'TruncatedOutputOnError', 'FullOutputAlways', 'FullOutputOnError', 'FullOutputOnWarningOrError'. Default is 'TruncatedOutputOnError'.</value>
+  </data>
+  <data name="HelpText_DisplayHelp_TraceInfo" xml:space="preserve">
+    <value>Attaches tracing information to the build. May be specified multiple times. Ex: /TraceInfo:Branch=MyBranch</value>
+  </data>
+  <data name="HelpText_DisplayHelp_LogCounters" xml:space="preserve">
+    <value>Collects various performance counters and logs phase specific aggregations. Defaults to on.</value>
+  </data>
+  <data name="HelpText_DisplayHelp_RootMap" xml:space="preserve">
+    <value>Specifies a drive mapping applied during this build. Paths under specified letters will be mapped to the corresponding paths at the system level for the build process and the tools launched as a part of the build. (short form: /rm)</value>
+  </data>
+  <data name="App_RootMapping_CantCreateDirectory" xml:space="preserve">
+    <value>Directory ({0}) for root mapping drive '{1}' does not exist and unable to create directory for mapping, {2}.</value>
+  </data>
+  <data name="App_RootMapping_CantApplyRootMappings" xml:space="preserve">
+    <value>Unable to apply root mappings.</value>
+  </data>
+  <data name="HelpText_DisplayHelp_AllowMissingOutputs" xml:space="preserve">
+    <value>When specified, suppresses errors for specified-but-not-produced outputs with the given name. May be specified more than once. Using this option results in an unsafe configuration (for diagnostic purposes only). Defaults to false.</value>
+  </data>
+  <data name="HelpText_DisplayHelp_TranslateDirectory" xml:space="preserve">
+    <value>Specify translation of directories before access policy is applied - the fromPath is replaced with toPath in the names of paths accessed. Make sure to add the trailing path separators. Valid from/to path separators are '&lt;' and ' and '::'. Recommended separator is '::'. Defaults to no directory translation is done.</value>
+  </data>
+  <data name="HelpText_DisplayHelp_Filter_Value" xml:space="preserve">
+    <value>Filters by value name. Case sensitive.</value>
+  </data>
+  <data name="HelpText_DisplayHelp_Filter_ValueTransitive" xml:space="preserve">
+    <value>Similar to the basic value filter, but transitively follows all value (and sealed directory) dependencies. Case sensitive.</value>
+  </data>
+  <data name="HelpText_DisplayHelp_CacheSpecs" xml:space="preserve">
+    <value>Caches build specification files to a single large file to improve read performance on spinning disks. When unset the behavior is dynamic based on whether root configuration file is on a drive that is detected to have a seek penalty. May be forced on or off using the flag.</value>
+  </data>
+  <data name="HelpText_DisplayHelp_CacheMemoryUsage" xml:space="preserve">
+    <value>How to balance memory usage vs. fetching values on demand from disk, which carries a seek penalty on spinning disks. Allowed values are 'Auto', 'Minimize', 'Liberal'. The default automatic mode checks if the relevant drive has a seek penalty. A particular behavior may be forced using the flag.</value>
+  </data>
+  <data name="HelpText_DisplayHelp_DeterminismProbeUsage" xml:space="preserve">
+    <value>When enabled, cache hits are ignored, but all pips are built and attempted to be added to the cache, with cache collisions reported to identify non-deterministic tools. Defaults to off.</value>
+  </data>
+  <data name="HelpText_DisplayHelp_LogProcesses" xml:space="preserve">
+    <value>Records all launched processes, including nested processes, of each pip to the log. Defaults to off.</value>
+  </data>
+  <data name="HelpText_DisplayHelp_LogProcessData" xml:space="preserve">
+    <value>When enabled, records process execution times and IO counts and transfers. Requires /LogProcesses to be enabled. Defaults to off.</value>
+  </data>
+  <data name="EventSummaryHeader" xml:space="preserve">
+    <value>EventId,Count</value>
+  </data>
+  <data name="AppServer_TerminatingServer_PipeDisconnect" xml:space="preserve">
+    <value>Terminating Dom{ShortProductName}ino server process because communication with the client has been lost.</value>
+  </data>
+  <data name="AppServer_TerminatingClient_PipeDisconnect" xml:space="preserve">
+    <value>Terminating {ShortProductName} client process because communication with the server has been lost: {0}</value>
+  </data>
+  <data name="HelpText_DisplayHelp_Snapshot" xml:space="preserve">
+    <value>When enabled, captures build inputs needed for evaluation or the full build depending on the specified snapshot mode (see /snapshotMode)</value>
+  </data>
+  <data name="HelpText_DisplayHelp_SnapshotMode" xml:space="preserve">
+    <value>Specifies the mode used to snapshot the build: None, Full (capture all build inputs in VHD file), Evaluation (captures build specifications in zip file). Defaults to Evaluation.</value>
+  </data>
+  <data name="HelpText_DisplayHelp_Scrub" xml:space="preserve">
+    <value>Before executing, scrubs (deletes) files not marked as inputs or outputs of the current build. Only applies to mounts marked as Scrubbable. This includes the object directory but none others by default. Defaults to off.</value>
+  </data>
+  <data name="HelpText_DisplayHelp_CleanOnly" xml:space="preserve">
+    <value>Deletes output files that would have been produced by the build. Pips will not be executed.</value>
+  </data>
+  <data name="HelpText_DisplayHelp_UseHardlinks" xml:space="preserve">
+    <value>When enabled, hardlinks will be used (when possible) to de-duplicate content in output directories with content in the build cache. This reduces space usage and improves performance, since copies are avoided. Creating hardlinks requires that the output directories and cache are on the same volume, and that volume must use NTFS. Defaults to on. </value>
+  </data>
+  <data name="HelpText_DisplayHelp_AnalyzeDependencyViolations" xml:space="preserve">
+    <value>When enabled, file monitoring violations will be analyzed to emit additional warnings about high-level dependency problems (examples include double-writes and read-write races). Defaults to on.</value>
+  </data>
+  <data name="HelpText_DisplayHelp_MaxIOMultiplier" xml:space="preserve">
+    <value>Specifies maxIO in terms of a multiplier of the machine's processor count. Defaults to 0.25.</value>
+  </data>
+  <data name="HelpText_DisplayHelp_MaxProcMultiplier" xml:space="preserve">
+    <value>Specifies maxProc in terms of a multiplier of the machine's processor count. Defaults to 1.25.</value>
+  </data>
+  <data name="Args_Error_InvalidGraphId" xml:space="preserve">
+    <value>Invalid graph identifier '{0}' specified. Graph identifier must be a 40 digit hex string (no delimiters).
+Example: ad2d42d2ec5d2ca0c0b7ad65402d07c7ef40b91e</value>
+  </data>
+  <data name="HelpText_DisplayHelp_LoadGraph" xml:space="preserve">
+    <value>Loads a cached build graph stored under the given fingerprint (40 digit hex string, no delimiters), path to cached graph directory, or canonical name.</value>
+  </data>
+  <data name="HelpText_DisplayHelp_EngineCacheDirectory" xml:space="preserve">
+    <value>Allows overriding where engine state will be cached. If unset, it will be stored in a subdirectory of the artifact cache.</value>
+  </data>
+  <data name="HelpText_DiplayHelp_RelatedActivityId" xml:space="preserve">
+    <value>An external related ETW activity identifier. The top level {ShortProductName} activity will be logged as a child of this one.</value>
+  </data>
+  <data name="HelpText_DisplayHelp_Filter_Input" xml:space="preserve">
+    <value>Filters by an input to a pip.</value>
+  </data>
+  <data name="HelpText_DisplayHelp_LogExecution" xml:space="preserve">
+    <value>Logs an execution trace to the default trace file in the same folder as the main log file. Defaults to on.</value>
+  </data>
+  <data name="HelpText_DisplayHelp_ServerDeploymentDir" xml:space="preserve">
+    <value>Sets the directory where the server process deployment will be created. It not specified, the deployment will be created in the directory {MainExecutableName} is running from.</value>
+  </data>
+  <data name="DurationMs" xml:space="preserve">
+    <value>DurationMs</value>
+  </data>
+  <data name="TelemetryInitialization" xml:space="preserve">
+    <value>TelemetryInitialization</value>
+  </data>
+  <data name="App_BugInConfiguration" xml:space="preserve">
+    <value>An automated validation failed when constructing the internal configuration object. Validations should not be enabled on this object. Please report this bug. Failed validation site was: {0}</value>
+  </data>
+  <data name="Server_FailedToStart" xml:space="preserve">
+    <value>Server failed to start</value>
+  </data>
+  <data name="Server_StartupTimeoutReached" xml:space="preserve">
+    <value>Server process did not start within allowed timeout</value>
+  </data>
+  <data name="Args_NoExecutionLogOnWorker" xml:space="preserve">
+    <value>Execution log is not allowed on workers</value>
+  </data>
+  <data name="HelpText_DisplayHelp_LogPrefix" xml:space="preserve">
+    <value>The prefix to add to all log file names (default: {ShortProductName})</value>
+  </data>
+  <data name="HelpText_DisplayHelp_LogsToRetain" xml:space="preserve">
+    <value>The number of previous logs to retain.</value>
+  </data>
+  <data name="Args_LogPrefix_Invalid" xml:space="preserve">
+    <value>'{0}' is an invalid value for 'logPrefix'</value>
+  </data>
+  <data name="HelpText_DisplayHelp_ScriptBanner" xml:space="preserve">
+    <value>{ShortScriptName}</value>
+  </data>
+  <data name="HelpText_DisplayHelp_ScriptDebugScript" xml:space="preserve">
+    <value>Whether to launch {ShortScriptName} debugger on start.  Intended to be used by IDEs only (if you pass this option when running form command line, {ShortScriptName} evaluator will just wait forever).  Defaults to off.</value>
+  </data>
+  <data name="HelpText_DisplayHelp_ScriptDebugScriptBreakOnExit" xml:space="preserve">
+    <value>Whether to break at the end of the evaluation phase. Defaults to off.</value>
+  </data>
+  <data name="HelpText_DisplayHelp_ScriptDebugScriptPort" xml:space="preserve">
+    <value>TCP/IP port for the {ShortScriptName} debugger to listen on. Defaults to 41177.</value>
+  </data>
+  <data name="HelpText_DisplayHelp_ScriptTypeCheck" xml:space="preserve">
+    <value>Type checks specifications. Defaults to on.</value>
+  </data>
+  <data name="HelpText_DisplayHelp_MaxFrontEndConcurrency" xml:space="preserve">
+    <value>Specifies the maximum concurrency level for constructing the pip graph in the FrontEnd. The default value is 25% more than the total number of processors in the current machine. (short form: /mf)</value>
+  </data>
+  <data name="HelpText_DisplayHelp_EmitSpotlightIndexingWarning" xml:space="preserve">
+    <value>Controls if the engine should emit a warning that indicates that artifact folders are indexed by Spotlight. This flag is on by default.</value>
+  </data>
+  <data name="HelpText_DisplayHelp_DisableConHostSharing" xml:space="preserve">
+    <value>Disables sharing of the ConHost process between PIPs. Defaults to off.</value>
+  </data>
+  <data name="HelpText_DisplayHelp_ScanChangeJournal" xml:space="preserve">
+    <value>Scans volume change journals to determine spec file changes for graph reuse check. Defaults to on.</value>
+  </data>
+  <data name="HelpText_DisplayHelp_CacheSessionName" xml:space="preserve">
+    <value>If specified, this is the new unique cache session name for this build.  If not given, the build cache session will not be tracked.</value>
+  </data>
+  <data name="ConsoleListener_EvalStatusLine" xml:space="preserve">
+    <value>Values: {{0,{0}}} done, {{1,{0}}} waiting</value>
+  </data>
+  <data name="HelpText_DisplayHelp_UsePartialEvaluation" xml:space="preserve">
+    <value>When enabled, a partial graph may be constructed to decrease evaluation time. Defaults to off for XML specs.</value>
+  </data>
+  <data name="ConsoleListener_AdditionalPips" xml:space="preserve">
+    <value>       + {0} more...</value>
+  </data>
+  <data name="HelpText_DisplayHelp_ShowingStandardHelp" xml:space="preserve">
+    <value>Standard help shown. For complete help options, use /help:verbose</value>
+  </data>
+  <data name="App_Vs_SolutionFile" xml:space="preserve">
+    <value>    VS Solution File: {0}</value>
+  </data>
+  <data name="App_LogsDirectory" xml:space="preserve">
+    <value>    Log Directory: {0}</value>
+  </data>
+  <data name="HelpText_DisplayHelp_SubstSource" xml:space="preserve">
+    <value>Path of the original root that has been substituted to another. Log messages will be converted back to this path root. Must be specified with /substTarget.</value>
+  </data>
+  <data name="HelpText_DisplayHelp_SubstTarget" xml:space="preserve">
+    <value>Path of the subst target. Messages rooted at this path will be converted to the root configured in SubstSource. Must be specified with /substSource</value>
+  </data>
+  <data name="HelpText_DisplayHelp_FileSystemMode" xml:space="preserve">
+    <value>Specifies the type of filesystem rules to use when the sandbox computes input assertions. Allowed values are: 'RealAndMinimalPipGraph' ({ShortScriptName} default) - uses the real filesystem for read only mounts and a minimal pip graph based view for writeable mounts, 'RealAndPipGraph' (XML default) - same as RealAndMinimalPipGraph except a full pip graph is used, 'AlwaysMinimalGraph' - always uses the pip graph.</value>
+  </data>
+  <data name="App_Vs_InstallPlugin" xml:space="preserve">
+    <value>{0} does not have the latest {ShortProductName} plugin installed. Before opening VS, please install the latest version ({1}) per the {ShortProductName} wiki</value>
+  </data>
+  <data name="HelpText_DisplayHelp_ForceSkipDependencies" xml:space="preserve">
+    <value>Specifies that dependencies of processes requested in the filter should be skipped as long as all the inputs are present.</value>
+  </data>
+  <data name="HelpText_DisplayHelp_PreserveOutputs" xml:space="preserve">
+    <value>When enabled, {ShortProductName} will preserve the existing state of Process pip output files instead of deleting them before starting the process. This may lead to incorrect builds depending on how the process behaves when prior outputs are present. Specify "/unsafe_preserveOutputs:Reset" to reset the salt added to cached processes run with preserved outputs.</value>
+  </data>
+  <data name="HelpText_DisplayHelp_NormalizeReadTimestamps" xml:space="preserve">
+    <value>When enabled, all file reads seen by processes will have normalized timestamps across builds. When disabled, the actual timestamps will be allowed to flow through to processes, so long as they are newer than the static timestamp used to enforce rewrite ordering (2002). Defaults to on.</value>
+  </data>
+  <data name="HelpText_DisplayHelp_UseLargeNtClosePreallocatedList" xml:space="preserve">
+    <value>When enabled, it uses a larger initial preallocated list for draining NtClose events. Defaults to off.</value>
+  </data>
+  <data name="HelpText_DisplayHelp_UseExtraThreadToDrainNtClose" xml:space="preserve">
+    <value>When enabled, the draining of the {ShortProductName} handle cache happens on a different thread than the one that called the NtClose. Handles to be cleaned are collected in a thread safe, non-locking list and removed from the cache usinga different thread. Defaults to on.</value>
+  </data>
+  <data name="HelpText_DisplayHelp_ReuseEngineState" xml:space="preserve">
+    <value>Reuse engine state between client sessions if /server and /cacheGraph are enabled. Defaults to on.</value>
+  </data>
+  <data name="HelpText_DisplayHelp_FlushPageCacheToFileSystemOnStoringOutputsToCache" xml:space="preserve">
+    <value>Flush page cache to file system on storing outputs to cache. Defaults to off.</value>
+  </data>
+  <data name="HelpText_DisplayHelp_TreatDirectoryAsAbsentFileOnHashingInputContent" xml:space="preserve">
+    <value>Treats directory as absent file on hashing the content of input</value>
+  </data>
+  <data name="HelpText_DisplayHelp_DisableCycleDetection" xml:space="preserve">
+    <value>Disables cycle detection during evaluation. Defaults to off.</value>
+  </data>
+  <data name="HelpText_DisplayHelp_EnforceFileAccesses" xml:space="preserve">
+    <value>Whether {ShortProductName} is to monitor file accesses of individual tools at all. Disabling monitoring results in an unsafe configuration (for diagnostic purposes only). Defaults to on.</value>
+  </data>
+  <data name="HelpText_DiplayHelp_VS" xml:space="preserve">
+    <value>Generates a VS solution file and MSBuild files for C# and C++ projects. Defaults to off.</value>
+  </data>
+  <data name="HelpText_DisplayHelp_SolutionName" xml:space="preserve">
+    <value>Specifies the name of the solution which will be generated via /vs.</value>
+  </data>
+  <data name="HelpText_DisplayHelp_VsOutputSrc" xml:space="preserve">
+    <value>MSBuild project files are written under the source tree. Defaults to off.</value>
+  </data>
+  <data name="HelpText_DisplayHelp_Filter_SpecDependencies" xml:space="preserve">
+    <value>Similar to the basic spec filter, but transitively includes specs of pips referenced by pips in target spec(s) of the filter.</value>
+  </data>
+  <data name="ConsoleListener_PipsResourceWaitingStatusLine" xml:space="preserve">
+    <value>{0} running pips waiting on resources</value>
+  </data>
+  <data name="HelpText_DisplayHelp_MaxRamUtilizationPercentage" xml:space="preserve">
+    <value>Specifies the maximum machine wide RAM utilization allowed before the scheduler will stop scheduling more work to allow resources to be freed. Defaults to 85%.</value>
+  </data>
+  <data name="HelpText_DisplayHelp_MinAvailableRam" xml:space="preserve">
+    <value>Specifies the minimum available machine wide RAM (in megabytes) allowed before the scheduler will stop scheduling more work to allow resources to be freed. Default is 500 mb.</value>
+  </data>
+  <data name="App_ServerKilled" xml:space="preserve">
+    <value>Killing associated server mode process. No build will be performed.</value>
+  </data>
+  <data name="HelpText_DisplayHelp_FilterFunctionExplanation" xml:space="preserve">
+    <value>Filter Functions:</value>
+  </data>
+  <data name="HelpText_DisplayHelp_Filter_DependenciesFunction" xml:space="preserve">
+    <value>Include outputs of transitive closure of inner filter dependencies in the filter (e.g. 'dpc(tag='check')' to include all dependencies of pips tagged with the check tag)</value>
+  </data>
+  <data name="HelpText_DisplayHelp_Filter_DependentsFunction" xml:space="preserve">
+    <value>Include outputs of transitive closure of inner filter dependents in the filter (e.g. 'dpt(tag='test')' to include all dependents of pips tagged with the test tag)</value>
+  </data>
+  <data name="HelpText_DisplayHelp_MaxCacheLookup" xml:space="preserve">
+    <value>Specifies the maximum number of cache lookups that {ShortProductName} will launch at one time. The default value is three times the number of processors in the current machine.</value>
+  </data>
+  <data name="HelpText_DisplayHelp_MaxChooseWorker" xml:space="preserve">
+    <value>Specifies the maximum number of choose worker operations that {ShortProductName} will launch at one time for distributed builds. The default value is 1/4 of the number of processors in the current machine, but at least 1.</value>
+  </data>
+  <data name="HelpText_DisplayHelp_MaxMaterialize" xml:space="preserve">
+    <value>Specifies the maximum number of materialize operations that {ShortProductName} will launch at one time. Defaults to twice the number of processors in the current machine.</value>
+  </data>
+  <data name="DX_Help_Link" xml:space="preserve">
+    <value>http://aka.ms/dhelp</value>
+  </data>
+  <data name="HelpText_DisplayHelp_MaskUntrackedAccesses" xml:space="preserve">
+    <value>When enabled, {ShortProductName} does not consider any access under untracked paths or scopes for sake of cache lookup. Defaults to on.</value>
+  </data>
+  <data name="HelpText_DisplayHelp_FancyConsole" xml:space="preserve">
+    <value>When enabled, the console will give frequent updates of the status of processes that are running. Defaults to off.</value>
+  </data>
+  <data name="HelpText_DisplayHelp_FancyConsoleMaxStatusPips" xml:space="preserve">
+    <value>Maximum number of concurrently executing pips to render in Fancy Console view. Defaults to 5.</value>
+  </data>
+  <data name="HelpText_DisplayHelp_AllowCopySymlink" xml:space="preserve">
+    <value>When enabled, allow copying symlink. Defaults to true.</value>
+  </data>
+  <data name="Args_Malformed_RelatedActivityGuid" xml:space="preserve">
+    <value>The specified related activity guid is not a well-formed GUID</value>
+  </data>
+  <data name="HelpText_DisplayHelp_ProfileReportDestination" xml:space="preserve">
+    <value>Destination file of the profiling report. Default is '{0}' and it is generated in the current directory. Only considered if /profileScript is specified.</value>
+  </data>
+  <data name="HelpText_DisplayHelp_TrackBuildsInUserFolder" xml:space="preserve">
+    <value>When enabled, {ShortProductName} will log every build invocation in the users folder so the viewer and analyzers can use that to figure out what to use. Defaults to on.</value>
+  </data>
+  <data name="HelpText_DisplayHelp_TrackMethodInvocations" xml:space="preserve">
+    <value>When enabled, {ShortProductName} captures most frequently invoked {ShortScriptName} methods. Defaults to off.</value>
+  </data>
+  <data name="HelpText_DisplayHelp_ProfileScript" xml:space="preserve">
+    <value>Runs a profiler for {ShortScriptName} evaluation, generating a TSV file with profiling information.</value>
+  </data>
+  <data name="HelpText_DisplayHelp_DistributedBuildWorkerSourceMaterialization" xml:space="preserve">
+    <value>Enables materialization of source files on distributed workers. NOTE: Source files are required to be present in the worker's remote or local cache.</value>
+  </data>
+  <data name="HelpText_DisplayHelp_ValidateDistribution" xml:space="preserve">
+    <value>Performs validations to ensure the build can be distributed. Defaults to on for distributed builds, disabled in single machine builds.</value>
+  </data>
+  <data name="HelpText_DisplayHelp_ReuseOutputsOnDisk" xml:space="preserve">
+    <value>Reuse outputs on disk for checking up-to-dateness during cache look-up and for file materialization</value>
+  </data>
+  <data name="HelpText_DisplayHelp_MaxTypeCheckingConcurrency" xml:space="preserve">
+    <value>Specifies the maximum concurrency level type checking phase. Defaults to /maxFrontEndConcurrency - 25% more than the total number of processors in the current machine.</value>
+  </data>
+  <data name="HelpText_DisplayHelp_IgnoreGetFinalPathNameByHandle" xml:space="preserve">
+    <value>When enabled, {ShortProductName} will not intercept GetFinalPathNameByHandle calls. This may lead to failures when using subst because non-subst paths will be used. Defaults to off.</value>
+  </data>
+  <data name="HelpText_DisplayHelp_LogProcessDetouringStatus" xml:space="preserve">
+    <value>When enabled, store the Detouring Status messages in the Execution log. Defaults to off.</value>
+  </data>
+  <data name="HelpText_DisplayHelp_HardExitOnErrorInDetours" xml:space="preserve">
+    <value>When enabled, detours will exit the process on Detours error with a special exit code. Defaults to on.</value>
+  </data>
+  <data name="HelpText_DisplayHelp_CheckDetoursMessageCount" xml:space="preserve">
+    <value>When enabled, {ShortProductName} will check the count of messages sent to {ShortProductName} from the pip process tree and will fail the pip (build) if there is mismatch. Defaults to on.</value>
+  </data>
+  <data name="HelpText_DisplayHelp_AllowInternalDetoursErrorNotificationFile" xml:space="preserve">
+    <value>When enabled, the detoured processes will store internal errors in a special file. If this file contains data at the end of pip execution, the pip (build) will fail. Defaults to on.</value>
+  </data>
+  <data name="HelpText_DisplayHelp_KextNumberOfKextConnections" xml:space="preserve">
+    <value>[macOS] Specifies the number of connections that drain the sandbox kernel extension file access reports on macOS systems - the sandbox kernel extension allocates one report queue per connection to balance the system load when reporting file accesses.</value>
+  </data>
+  <data name="HelpText_DisplayHelp_KextReportQueueSizeMb" xml:space="preserve">
+    <value>[macOS] Specifies the size in MB of a sandbox kernel extension report queue. Use this cautiously, because it allocates the specified size in wired system memory multiplied by the number of kernel extension connections.</value>
+  </data>
+  <data name="HelpText_DisplayHelp_KextThrottleCpuUsageBlockThresholdPercent" xml:space="preserve">
+    <value>[macOS] Causes throttling to be triggered whenever CPU usage is above this value.</value>
+  </data>
+  <data name="HelpText_DisplayHelp_KextThrottleCpuUsageWakeupThresholdPercent" xml:space="preserve">
+    <value>[macOS] A blocked process can be awakened only when CPU usage drops below this value (defaults to /KextThrottleCpuUsageBlockThresholdPercent).</value>
+  </data>
+  <data name="HelpText_DisplayHelp_KextThrottleMinAvailableRamMB" xml:space="preserve">
+    <value>[macOS] Causes throttling to be triggered whenever available RAM drops below this value. (takes precedence over CPU usage thresholds)</value>
+  </data>
+  <data name="HelpText_DisplayHelp_LogMemory" xml:space="preserve">
+    <value>Collects actual memory usage when collection performance counters. This has a negaitve performance impact and should only be used when analyzing memory consumption. Defaults to off.</value>
+  </data>
+  <data name="HelpText_DisplayHelp_StoreFingerprints" xml:space="preserve">
+    <value>Stores fingerprint computation information for each pip seen in the build in a peristent key-value store that can be accessed from the logs.</value>
+  </data>
+  <data name="HelpText_DisplayHelp_ScanChangeJournalTimeLimitInSec" xml:space="preserve">
+    <value>Time limit in second for scanning volume change journal. Set to -1 for no limit. Defaults to 30 seconds.</value>
+  </data>
+  <data name="HelpText_DisplayHelp_IncrementalScheduling" xml:space="preserve">
+    <value>When enabled, scheduling is performed incrementally. Defaults to off.</value>
+  </data>
+  <data name="HelpText_DisplayHelp_ScrubDirectory" xml:space="preserve">
+    <value>Before executing, scrubs (deletes) files and directories not marked as inputs or outputs of the current build in the specified directory. Only applies to directories under mounts marked as Scrubbable.</value>
+  </data>
+  <data name="HelpText_DisplayHelp_VerifyCacheLookupPin" xml:space="preserve">
+    <value>Verifies pins for cache lookup output content by attempting to materialize the content. Defaults to off.</value>
+  </data>
+  <data name="HelpText_DisplayHelp_DistributeCacheLookups" xml:space="preserve">
+    <value>Perform cache look-ups on workers in the distributed build. Default to on.</value>
+  </data>
+  <data name="HelpText_DisplayHelp_CanonicalizeFilterOutputs" xml:space="preserve">
+    <value>Canonicalize filter for output filtering. Defaults to on.</value>
+  </data>
+  <data name="HelpText_DisplayHelp_ServerMaxIdleTimeInMinutes" xml:space="preserve">
+    <value>Maximum idle time in minutes for server mode. Defaults to 60 minutes.</value>
+  </data>
+  <data name="HelpText_DisplayHelp_AllowFetchingCachedGraphFromContentCache" xml:space="preserve">
+    <value>Allow fetching cached graph from content cache. Defaults to on.</value>
+  </data>
+  <data name="HelpText_DisplayHelp_SymlinkDefinitionFile" xml:space="preserve">
+    <value>Specifies the file containing mappings from symlinks to their targets, and those symlinks will be created, if necessary, before pip executions</value>
+  </data>
+  <data name="HelpText_DisplayHelp_LazySymlinkCreation" xml:space="preserve">
+    <value>Creates symlink from the symlink definition file lazily. Defaults to off.</value>
+  </data>
+  <data name="HelpText_DisplayHelp_CompressGraphFiles" xml:space="preserve">
+    <value>When enabled, graph files are compressed.</value>
+  </data>
+  <data name="HelpText_DisplayHelp_ProcessRetries" xml:space="preserve">
+    <value>Number of retries for process execution if the process exits with exit codes that allow for retries. Defaults to 0.</value>
+  </data>
+  <data name="HelpText_DisplayHelp_ReplayWarnings" xml:space="preserve">
+    <value>When enabled, {ShortProductName} will replay warning messages from pips that were cache hits. Defaults to on.</value>
+  </data>
+  <data name="HelpText_DisplayHelp_EnableIncrementalFrontEnd" xml:space="preserve">
+    <value>Enables incremental spec analysis based on number of changed specs. Defaults to on.</value>
+  </data>
+  <data name="HelpText_DisplayHelp_UseFileContentTablePathMappings" xml:space="preserve">
+    <value>Use file content table path mappings to avoid opening handles for hashing files already in the table. Defaults to off.</value>
+  </data>
+  <data name="HelpText_DisplayHelp_PopulateSymlinkDirectory" xml:space="preserve">
+    <value>Specifies a directory to eagerly populate with symlinks when symlink definition file and lazy symlink creation are enabled.</value>
+  </data>
+  <data name="HelpText_DisplayHelp_UnexpectedSymlinkAccessReportingMode" xml:space="preserve">
+    <value>Specifies the when unexpected symlink file/directory accesses are reported as warnings: None, ExecutionOnly (only for executed processes), All (executed and cached process observations report unexpected accesses). Default: All. NOTE: This is only enabled when a symlink definition file is provided.</value>
+  </data>
+  <data name="HelpText_DisplayHelp_DisableGraphPostValidation" xml:space="preserve">
+    <value>Disables post validation of graph construction. Defaults to on.</value>
+  </data>
+  <data name="DX_Help_Link_Prefix" xml:space="preserve">
+    <value>For help with {ShortProductName} warnings or errors, see: </value>
+  </data>
+  <data name="HelpText_DisplayHelp_StoreOutputsToCache" xml:space="preserve">
+    <value>When enabled, {ShortProductName} stores pip outputs to the cache. Defaults to on.</value>
+  </data>
+  <data name="HelpText_DisplayHelp_PinCachedOutputs" xml:space="preserve">
+    <value>Indicates whether outputs should be pinned in CAS for cached pips. Defaults to on.</value>
+  </data>
+  <data name="HelpText_DisplayHelp_VfsCasRoot" xml:space="preserve">
+    <value>Specifies the root of the virtualized CAS directory. This should be the same as the root passed to bvfs.exe.</value>
+  </data>
+  <data name="HelpText_DisplayHelp_FileChangeTrackingExclusionRoot" xml:space="preserve">
+    <value>Specifies one or more roots to be excluded from file change tracking. NOTE: This flag is not compatible with /incrementalScheduling which requires all paths to be tracked.</value>
+  </data>
+  <data name="HelpText_DisplayHelp_FileChangeTrackingInclusionRoot" xml:space="preserve">
+    <value>Specifies one or more roots to be included in file change tracking. NOTE: When specified all paths not under inclusion roots are excluded from file change tracking. This flag is not compatible with /incrementalScheduling which requires all paths to be tracked.</value>
+  </data>
+  <data name="HelpText_DisplayHelp_FileChangeTrackerInitializationMode" xml:space="preserve">
+    <value>Modes for initializing file change tracker. Allowed values are ResumeExisting, ForceRestart. Defaults to ResumeExisting.</value>
+  </data>
+  <data name="HelpText_DisplayHelp_InferNonExistenceBasedOnParentPathInRealFileSystem" xml:space="preserve">
+    <value>Infers the non-existence of a path based on the parent path when checking the real file system in file system view. Defaults to on.</value>
+  </data>
+  <data name="HelpText_DisplayHelp_OutputMaterializationExclusionRoot" xml:space="preserve">
+    <value>Specifies one or more roots to be excluded from output materialization. NOTE: Files needed for execution are always materialized even if under this root.</value>
+  </data>
+  <data name="HelpText_DisplayHelp_UseCustomPipDescriptionOnConsole" xml:space="preserve">
+    <value>Indicates whether pip descriptions should be shortened to (semi-stable hash, customer-supplied pip description) when reporting errors and warnings on the console. Defaults to on.</value>
+  </data>
+  <data name="HelpText_DisplayHelp_EnforceAccessPoliciesOnDirectoryCreation" xml:space="preserve">
+    <value>Indicates whether {ShortProductName} should enforce access policies on CreateDirectory for paths under writable mounts as well as the cases when the directory already exists. Defaults to off.</value>
+  </data>
+  <data name="HelpText_DisplayHelp_Filter_CopyDependentsFunction" xml:space="preserve">
+    <value>Include outputs of filter along with all downstream copies of the outputs via copy pips.</value>
+  </data>
+  <data name="HelpText_DisplayHelp_Filter_RequiredInputsFunction" xml:space="preserve">
+    <value>Include the immediate inputs (outputs of direct dependencies) for the pips specified filter. If pip is a matching neighbor of one of the matching pips for the inner filter, it will be excluded.</value>
+  </data>
+  <data name="App_Errors_LogsDirectory" xml:space="preserve">
+    <value>    {0} ERROR(S). Log Directory: {1}</value>
+  </data>
+  <data name="HelpText_DisplayHelp_CacheMiss" xml:space="preserve">
+    <value>When enabled, {ShortProductName} performs the on-the-fly cache miss analysis during the execute phase. If no value is given (/cacheMiss+),  the local FingerprintStore is used for comparison. The user can pass the list of changesets if they want to compare the build to a remote FingerprintStore: /cacheMiss:[&lt;sha&gt;:&lt;sha&gt;:...]. Defaults to off.</value>
+  </data>
+  <data name="HelpText_DisplayHelp_LogPipStaticFingerprintTexts" xml:space="preserve">
+    <value>Log pip static fingerprint texts. Defaults to off.</value>
+  </data>
+  <data name="HelpText_DisplayHelp_TelemetryTagPrefix" xml:space="preserve">
+    <value>Prefix of tag considered for sending aggregate statistics to telemetry</value>
+  </data>
+  <data name="HelpText_DisplayHelp_MsBuildBanner" xml:space="preserve">
+    <value>MSBuild</value>
+  </data>
+  <data name="HelpText_DisplayHelp_MsBuild_LogVerbosity" xml:space="preserve">
+    <value>Activates MSBuild file logging for each MSBuild project file to 'msbuild.log' in the log directory, using the specified MSBuild log verbosity. WARNING: This option adds I/O overhead to your build, since MSBuild console logging is already enabled and captured, and use of Detailed or Diagnostic levels should only be used temporarily to avoid significantly increased build times.</value>
+  </data>
+  <data name="HelpText_DisplayHelp_MsBuild_EnableBinLogTracing" xml:space="preserve">
+    <value>Controls whether MSBuild binlog tracing should be enabled for the build. The binlog is placed in the logs directory for each MSBuild project as 'msbuild.binlog'. WARNING: This option increases build I/O and should only be used temporarily to avoid increased build times.</value>
+  </data>
+  <data name="HelpText_DisplayHelp_MsBuild_EnableEngineTracing" xml:space="preserve">
+    <value>Controls whether MSBuild engine/scheduler tracing should be enabled for the build. WARNING: Use this option only temporarily as it will significantly increase build times.</value>
+  </data>
+  <data name="HelpText_DisplayHelp_MasterCpuMultiplier" xml:space="preserve">
+    <value>Specifies the cpu queue limit in terms of a multiplier of the normal limit when at least one remote worker gets connected. Defaults to 0.</value>
+  </data>
+  <data name="HelpText_DisplayHelp_LaunchDebugger" xml:space="preserve">
+    <value>Launches the debugger during boot (in the server process if applicable).</value>
+  </data>
+  <data name="HelpText_DisplayHelp_MasterCacheLookupMultiplier" xml:space="preserve">
+    <value>Specifies the cachelookup queue limit in terms of a multiplier of the normal limit when at least one remote worker gets connected. Defaults to 0.</value>
+  </data>
+  <data name="HelpText_DisplayHelp_IgnoreDynamicWritesOnAbsentProbes" xml:space="preserve">
+    <value>When enabled, {ShortProductName} will not flag as violations absent path probes that coexist with writes under output directories for those same paths.</value>
+  </data>
+  <data name="HelpText_DisplayHelp_StoreFingerprintsWithMode" xml:space="preserve">
+    <value>Stores fingerprint computation information for each pip seen in the build in a peristent key-value store that can be accessed from the logs. "Default" mode will check for pre-existing entries before overwriting entries. "ExecutionFingerprintsOnly" mode will only store fingerprints computed when a pip executes. On strong fingerprint cache misses, setting this will SKIP storing fingerprints computed at cache lookup time, which are useful for analyzing strong fingerprint misses. "IgnoreExistingEntries" mode will overwrite entries without doing any (random) reads, this is only recommended on spin drives experiencing slowdowns. </value>
+  </data>
+  <data name="HelpText_DisplayHelp_UseFileContentTable" xml:space="preserve">
+    <value>When enabled, use file content table. Defaults to on on Windows, but off on Unix</value>
+  </data>
+  <data name="HelpText_DisplayHelp_PosixDeleteMode" xml:space="preserve">
+    <value>Controls the applicability of file/directory deletion using POSIX delete. Allowed values are NoRun, RunFirst, and RunLast. Defaults for Windows is RunLast, and for Unix is RunFirst</value>
+  </data>
+  <data name="Args_ProfileRedirectEnabled_NoPathProvided" xml:space="preserve">
+    <value>User profile redirect was enabled (/enableProfileRedirect+) but the path to the redirected user profile was not set. Please use /RedirectedUserProfileJunctionRoot:&lt;path&gt; to set the path under which a junction to the real user profile will be created.</value>
+  </data>
+  <data name="HelpText_DisplayHelp_RunInContainerAndAllowDoubleWrites" xml:space="preserve">
+    <value>Configures the default for all scheduled pips to run in a container with output isolation, allowing double writes to occur. Individual pips can override this setting. This is an unsafe option.</value>
+  </data>
+  <data name="HelpText_DisplayHelp_AdminRequiredProcessExecutionMode" xml:space="preserve">
+    <value>Mode for running processes that required admin privilege. Allowed values are 'Internal' (BuildXL starts the process as an immediate child process), 'ExternalTool' (BuildXL starts a sandboxed process executor tool as a child process, and in turn the tool starts the admin-required process as its child process), 'ExternalVM' (BuildXL sends command to VM to execute a sandboxed process executor tool in VM, and in turn the tool starts the admin-required process as its child process) . For Internal and ExternalTool, the process will be run with the same elevation level as BuildXL. For ExternalVM, the process will be run with the elevation level in the VM. Defaults to 'Internal'.</value>
+  </data>
+  <data name="HelpText_DisplayHelp_AdditionalConfigFile" xml:space="preserve">
+    <value>Additional configuration files that can contain module definitions (short form: /ac)</value>
+  </data>
+  <data name="Args_AdminRequiredProcessExecutionMode_NotSupportedOnNonWindows" xml:space="preserve">
+    <value>Admin-required process execution mode '{0}' is not supported on non-Windows OS</value>
+  </data>
+  <data name="HelpText_DisplayHelp_OptimizedAstConversion" xml:space="preserve">
+    <value>When enabled, optimized AST conversion by disabling some analyses and skipping some AST constructs. By disabling analyses linter policies are not enforced. The types in the resulting AST are stripped away as they are not needed for evaluation. Defauts to off.</value>
+  </data>
+  <data name="HelpText_DisplayHelp_Interactive" xml:space="preserve">
+    <value>When enabled indicates that {ShortProductName} is allowed to interact with the user either via console or popups. A common use case is to allow front ends like nuget to display authentication prompts in case the user is not authenticated.</value>
+  </data>
+  <data name="HelpText_DisplayHelp_InputChanges" xml:space="preserve">
+    <value>Path to file containing a list of input changes, separated by new lines. The formats of an input change is '&lt;path&gt;|&lt;change kind&gt;' or '&lt;path&gt;', where change kinds are 'DataOrMetadataChanged', 'Removed', 'MembershipChanged', 'NewlyPresentAsFile', 'NewlyPresentAsDirectory'.</value>
+  </data>
+  <data name="HelpText_DisplayHelp_PathSetThreshold" xml:space="preserve">
+    <value>The maximum number of visited path sets allowed before switching to an 'augmented' weak fingerprint computed from common dynamically accessed paths.</value>
+  </data>
+  <data name="HelpText_DisplayHelp_AugmentingPathSetCommonalityFactor" xml:space="preserve">
+    <value>Used to compute the number of times (i.e. {augmentingPathSetCommonalityFactor} * {pathSetThreshold}) an entry must appear among paths in the observed path set in order to be included in the common path set. Value must be (0, 1]</value>
+<data name="HelpText_DisplayHelp_CgManifestBanner" xml:space="preserve">
+    <value>Component Governance</value>
+  </data>
+  <data name="HelpText_DisplayHelp_GenerateCgManifest" xml:space="preserve">
+    <value>Generates a cgmanifest.json file at the specified path. This file contains the names and versions for all Nuget packages used within BuildXL, and is used for Component Governance during CloudBuild.</value>
+  </data>
+  <data name="HelpText_DisplayHelp_ValidateCgManifest" xml:space="preserve">
+    <value>Validates the cgmanifest.json file at the specified path. This file should contain up-to-date names and versions of all Nuget packages used within BuildXL for Component Governance. Any mismatch will cause the Build to fail. Updated file can be created using the /generateCgManifestForNugets:&lt;path&gt;</value>
+  </data>
 </root>