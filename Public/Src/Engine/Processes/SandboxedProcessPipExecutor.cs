--- conflicted
+++ resolved
@@ -1,3865 +1,3856 @@
-// Copyright (c) Microsoft. All rights reserved.
-// Licensed under the MIT license. See LICENSE file in the project root for full license information.
-
-using System;
-using System.Collections.Concurrent;
-using System.Collections.Generic;
-using System.Diagnostics.CodeAnalysis;
-using System.Diagnostics.ContractsLight;
-using System.Globalization;
-using System.IO;
-using System.Linq;
-using System.Text;
-using System.Text.RegularExpressions;
-using System.Threading;
-using System.Threading.Tasks;
-using BuildXL.Native.IO;
-using BuildXL.Native.Processes;
-using BuildXL.Pips;
-using BuildXL.Pips.Operations;
-using BuildXL.Processes.Containers;
-using BuildXL.Utilities;
-using BuildXL.Utilities.Collections;
-using BuildXL.Utilities.Configuration;
-using BuildXL.Utilities.Instrumentation.Common;
-using BuildXL.Utilities.Tracing;
-using BuildXL.Utilities.VmCommandProxy;
-using static BuildXL.Utilities.BuildParameters;
-
-namespace BuildXL.Processes
-{
-    /// <summary>
-    /// Adapter from <see cref="Process" /> pips to real (uncached) execution in a <see cref="SandboxedProcess" />.
-    /// </summary>
-    public sealed class SandboxedProcessPipExecutor : ISandboxedProcessFileStorage
-    {
-        /// <summary>
-        /// Max console length for standard output/error before getting truncated.
-        /// </summary>
-        public const int MaxConsoleLength = 2048; // around 30 lines
-
-        private static readonly string s_appDataLocalMicrosoftClrPrefix =
-            Path.Combine(SpecialFolderUtilities.GetFolderPath(Environment.SpecialFolder.LocalApplicationData), "Microsoft", "CLR");
-
-        private static readonly string s_nvidiaProgramDataPrefix =
-            Path.Combine(SpecialFolderUtilities.GetFolderPath(Environment.SpecialFolder.CommonApplicationData), "NVIDIA Corporation");
-
-        private static readonly string s_nvidiaProgramFilesPrefix =
-            Path.Combine(SpecialFolderUtilities.GetFolderPath(Environment.SpecialFolder.ProgramFiles), "NVIDIA Corporation");
-
-        private static readonly string s_forefrontTmgClientProgramFilesX86Prefix =
-            Path.Combine(SpecialFolderUtilities.GetFolderPath(Environment.SpecialFolder.ProgramFilesX86), "Forefront TMG Client");
-
-        private static readonly string s_userProfilePath =
-            Environment.GetFolderPath(Environment.SpecialFolder.UserProfile, Environment.SpecialFolderOption.DoNotVerify);
-
-        private static readonly string s_possibleRedirectedUserProfilePath =
-            SpecialFolderUtilities.GetFolderPath(Environment.SpecialFolder.UserProfile, Environment.SpecialFolderOption.DoNotVerify);
-
-        // Compute if WCI and Bind are available on this machine
-        private static readonly bool s_isIsolationSupported = ProcessUtilities.IsWciAndBindFiltersAvailable();
-
-        /// <summary>
-        /// The maximum number that this executor will try to launch the given process pip.
-        /// </summary>
-        public const int ProcessLaunchRetryCountMax = 5;
-
-        /// <summary>
-        /// When directing full output to the console, number of lines to read before writing out the log event. This
-        /// prevents a pip with very long output from consuming large amounts of memory in this process
-        /// </summary>
-        public const int OutputChunkInLines = 10000;
-
-        private static readonly ConcurrentDictionary<ExpandedRegexDescriptor, Lazy<Task<Regex>>> s_regexTasks =
-            new ConcurrentDictionary<ExpandedRegexDescriptor, Lazy<Task<Regex>>>();
-
-        private readonly PipExecutionContext m_context;
-        private readonly PathTable m_pathTable;
-
-        private readonly ISandboxConfiguration m_sandboxConfig;
-
-        private readonly IReadOnlyDictionary<string, string> m_rootMappings;
-
-        private readonly FileAccessManifest m_fileAccessManifest;
-
-        private readonly bool m_disableConHostSharing;
-
-        private readonly Action<int> m_processIdListener;
-
-        private readonly PipFragmentRenderer m_pipDataRenderer;
-
-        private readonly FileAccessWhitelist m_fileAccessWhitelist;
-
-        private readonly Process m_pip;
-
-        private readonly Task<Regex> m_warningRegexTask;
-
-        private readonly Task<Regex> m_errorRegexTask;
-
-        private readonly Func<FileArtifact, Task<bool>> m_makeInputPrivate;
-
-        private readonly Func<string, Task<bool>> m_makeOutputPrivate;
-
-        private readonly bool m_warningRegexIsDefault;
-
-        private readonly string m_workingDirectory;
-
-        private string m_standardDirectory;
-
-        private Regex m_warningRegex;
-
-        private Regex m_errorRegex;
-
-        private int m_numWarnings;
-
-        private TimeSpan m_timeout;
-
-        private readonly FileAccessPolicy m_excludeReportAccessMask;
-
-        private readonly SemanticPathExpander m_semanticPathExpander;
-
-        private readonly ISandboxedProcessLogger m_logger;
-
-        private readonly bool m_shouldPreserveOutputs;
-
-        private readonly PipEnvironment m_pipEnvironment;
-
-        private readonly AbsolutePath m_buildEngineDirectory;
-
-        private readonly bool m_validateDistribution;
-
-        private readonly IDirectoryArtifactContext m_directoryArtifactContext;
-
-        private string m_detoursFailuresFile;
-
-        private readonly ILayoutConfiguration m_layoutConfiguration;
-
-        private readonly ILoggingConfiguration m_loggingConfiguration;
-
-        private readonly LoggingContext m_loggingContext;
-
-        private readonly int m_remainingUserRetryCount;
-
-        private readonly ITempDirectoryCleaner m_tempDirectoryCleaner;
-
-        private readonly ReadOnlyHashSet<AbsolutePath> m_sharedOpaqueDirectoryRoots;
-
-        private readonly ProcessInContainerManager m_processInContainerManager;
-        private readonly ContainerConfiguration m_containerConfiguration;
-
-        private readonly VmInitializer m_vmInitializer;
-
-        private readonly List<(AbsolutePath source, AbsolutePath target)> m_tempFolderRedirectionForVm = new List<(AbsolutePath source, AbsolutePath target)>();
-
-        /// <summary>
-        /// The active sandboxed process (if any)
-        /// </summary>
-        private ISandboxedProcess m_activeProcess;
-
-        /// <summary>
-        /// Creates an executor for a process pip. Execution can then be started with <see cref="RunAsync" />.
-        /// </summary>
-        public SandboxedProcessPipExecutor(
-            PipExecutionContext context,
-            LoggingContext loggingContext,
-            Process pip,
-            ISandboxConfiguration sandBoxConfig,
-            ILayoutConfiguration layoutConfig,
-            ILoggingConfiguration loggingConfig,
-            IReadOnlyDictionary<string, string> rootMappings,
-            ProcessInContainerManager processInContainerManager,
-            FileAccessWhitelist whitelist,
-            Func<FileArtifact, Task<bool>> makeInputPrivate,
-            Func<string, Task<bool>> makeOutputPrivate,
-            SemanticPathExpander semanticPathExpander,
-            bool disableConHostSharing,
-            PipEnvironment pipEnvironment,
-            bool validateDistribution,
-            IDirectoryArtifactContext directoryArtifactContext,
-            ISandboxedProcessLogger logger = null,
-            Action<int> processIdListener = null,
-            PipFragmentRenderer pipDataRenderer = null,
-            AbsolutePath buildEngineDirectory = default,
-            DirectoryTranslator directoryTranslator = null,
-            int remainingUserRetryCount = 0,
-            bool isQbuildIntegrated = false,
-            VmInitializer vmInitializer = null,
-            ITempDirectoryCleaner tempDirectoryCleaner = null,
-            SubstituteProcessExecutionInfo shimInfo = null)
-        {
-            Contract.Requires(pip != null);
-            Contract.Requires(context != null);
-            Contract.Requires(loggingContext != null);
-            Contract.Requires(sandBoxConfig != null);
-            Contract.Requires(rootMappings != null);
-            Contract.Requires(pipEnvironment != null);
-            Contract.Requires(directoryArtifactContext != null);
-            Contract.Requires(processInContainerManager != null);
-
-            m_context = context;
-            m_loggingContext = loggingContext;
-            m_pathTable = context.PathTable;
-            m_pip = pip;
-            m_sandboxConfig = sandBoxConfig;
-            m_rootMappings = rootMappings;
-            m_workingDirectory = pip.WorkingDirectory.ToString(m_pathTable);
-            m_fileAccessManifest =
-                new FileAccessManifest(m_pathTable, directoryTranslator)
-                {
-                    MonitorNtCreateFile = sandBoxConfig.UnsafeSandboxConfiguration.MonitorNtCreateFile,
-                    MonitorZwCreateOpenQueryFile = sandBoxConfig.UnsafeSandboxConfiguration.MonitorZwCreateOpenQueryFile,
-                    ForceReadOnlyForRequestedReadWrite = sandBoxConfig.ForceReadOnlyForRequestedReadWrite,
-                    IgnoreReparsePoints = sandBoxConfig.UnsafeSandboxConfiguration.IgnoreReparsePoints,
-                    IgnorePreloadedDlls = sandBoxConfig.UnsafeSandboxConfiguration.IgnorePreloadedDlls,
-                    IgnoreZwRenameFileInformation = sandBoxConfig.UnsafeSandboxConfiguration.IgnoreZwRenameFileInformation,
-                    IgnoreZwOtherFileInformation = sandBoxConfig.UnsafeSandboxConfiguration.IgnoreZwOtherFileInformation,
-                    IgnoreNonCreateFileReparsePoints = sandBoxConfig.UnsafeSandboxConfiguration.IgnoreNonCreateFileReparsePoints,
-                    IgnoreSetFileInformationByHandle = sandBoxConfig.UnsafeSandboxConfiguration.IgnoreSetFileInformationByHandle,
-                    NormalizeReadTimestamps =
-                        sandBoxConfig.NormalizeReadTimestamps &&
-                        // Do not normalize read timestamps if preserved-output mode is enabled and pip wants its outputs to be preserved.
-                        (sandBoxConfig.UnsafeSandboxConfiguration.PreserveOutputs == PreserveOutputsMode.Disabled || !pip.AllowPreserveOutputs),
-                    UseLargeNtClosePreallocatedList = sandBoxConfig.UseLargeNtClosePreallocatedList,
-                    UseExtraThreadToDrainNtClose = sandBoxConfig.UseExtraThreadToDrainNtClose,
-                    DisableDetours = sandBoxConfig.UnsafeSandboxConfiguration.DisableDetours(),
-                    LogProcessData = sandBoxConfig.LogProcesses && sandBoxConfig.LogProcessData,
-                    IgnoreGetFinalPathNameByHandle = sandBoxConfig.UnsafeSandboxConfiguration.IgnoreGetFinalPathNameByHandle,
-                    // SemiStableHash is 0 for pips with no provenance;
-                    // since multiple pips can have no provenance, SemiStableHash is not always unique across all pips
-                    PipId = m_pip.SemiStableHash != 0 ? m_pip.SemiStableHash : m_pip.PipId.Value,
-                    QBuildIntegrated = isQbuildIntegrated,
-                    SubstituteProcessExecutionInfo = shimInfo,
-                };
-
-            if (!sandBoxConfig.UnsafeSandboxConfiguration.MonitorFileAccesses)
-            {
-                // If monitoring of file accesses is disabled, make sure a valid
-                // manifest is still provided and disable detours for this pip.
-                m_fileAccessManifest.DisableDetours = true;
-            }
-
-            m_fileAccessWhitelist = whitelist;
-            m_makeInputPrivate = makeInputPrivate;
-            m_makeOutputPrivate = makeOutputPrivate;
-            m_semanticPathExpander = semanticPathExpander;
-            m_logger = logger ?? new SandboxedProcessLogger(m_loggingContext, pip, context);
-            m_disableConHostSharing = disableConHostSharing;
-            m_shouldPreserveOutputs = m_pip.AllowPreserveOutputs && m_sandboxConfig.UnsafeSandboxConfiguration.PreserveOutputs != PreserveOutputsMode.Disabled;
-            m_processIdListener = processIdListener;
-            m_pipEnvironment = pipEnvironment;
-            m_pipDataRenderer = pipDataRenderer ?? new PipFragmentRenderer(m_pathTable);
-
-            if (pip.WarningRegex.IsValid)
-            {
-                var expandedDescriptor = new ExpandedRegexDescriptor(pip.WarningRegex.Pattern.ToString(context.StringTable), pip.WarningRegex.Options);
-                m_warningRegexTask = GetRegexAsync(expandedDescriptor);
-                m_warningRegexIsDefault = RegexDescriptor.IsDefault(expandedDescriptor.Pattern, expandedDescriptor.Options);
-            }
-
-            if (pip.ErrorRegex.IsValid)
-            {
-                var expandedDescriptor = new ExpandedRegexDescriptor(pip.ErrorRegex.Pattern.ToString(context.StringTable), pip.ErrorRegex.Options);
-                m_errorRegexTask = GetRegexAsync(expandedDescriptor);
-            }
-
-            m_excludeReportAccessMask = ~FileAccessPolicy.ReportAccess;
-            if (!m_sandboxConfig.MaskUntrackedAccesses)
-            {
-                // TODO: Remove this when we ascertain that our customers are not
-                // negatively impacted by excluding these reports
-                // Use 'legacy' behavior where directory enumerations are tracked even
-                // when report access is masked.
-                m_excludeReportAccessMask |= FileAccessPolicy.ReportDirectoryEnumerationAccess;
-            }
-
-            m_buildEngineDirectory = buildEngineDirectory;
-            m_validateDistribution = validateDistribution;
-            m_directoryArtifactContext = directoryArtifactContext;
-            m_layoutConfiguration = layoutConfig;
-            m_loggingConfiguration = loggingConfig;
-            m_remainingUserRetryCount = remainingUserRetryCount;
-            m_tempDirectoryCleaner = tempDirectoryCleaner;
-
-            m_sharedOpaqueDirectoryRoots = m_pip.DirectoryOutputs
-                .Where(directory => directory.IsSharedOpaque)
-                .Select(directory => directory.Path)
-                .ToReadOnlySet();
-
-            m_processInContainerManager = processInContainerManager;
-
-            if ((m_pip.ProcessOptions & Process.Options.NeedsToRunInContainer) != 0)
-            {
-                m_containerConfiguration = m_processInContainerManager.CreateContainerConfigurationForProcess(m_pip);
-            }
-            else
-            {
-                m_containerConfiguration = ContainerConfiguration.DisabledIsolation;
-            }
-
-            m_vmInitializer = vmInitializer;
-        }
-
-        /// <inheritdoc />
-        public string GetFileName(SandboxedProcessFile file)
-        {
-            FileArtifact fileArtifact = file.PipFileArtifact(m_pip);
-
-            string filename = null;
-            if (fileArtifact.IsValid)
-            {
-                // If the file is valid, that means it also got included as a declared output file
-                // so if isolation is enabled for files, it must be redirected as well
-                if (m_containerConfiguration.IsIsolationEnabled && m_pip.ContainerIsolationLevel.IsolateOutputFiles())
-                {
-                    var success = m_containerConfiguration.OriginalDirectories.TryGetValue(fileArtifact.Path.GetParent(m_pathTable), out var redirectedDirectories);
-                    if (!success)
-                    {
-                        Contract.Assert(false, $"File artifact '{fileArtifact.Path.ToString(m_pathTable)}' of type ${file} should be part of the pip outputs, and therefore it should be a redirected file");
-                    }
-
-                    // An output file has a single redirected directory
-                    var redirectedDirectory = redirectedDirectories.Single();
-
-                    filename = Path.Combine(redirectedDirectory.ExpandedPath, fileArtifact.Path.GetName(m_pathTable).ToString(m_pathTable.StringTable));
-                }
-                else
-                {
-                    filename = fileArtifact.Path.ToString(m_pathTable);
-                }
-            }
-            else
-            {
-                filename = Path.Combine(GetStandardDirectory(), file.DefaultFileName());
-            }
-
-            return filename;
-        }
-
-        /// <summary>
-        /// <see cref="SandboxedProcess.GetActivePeakMemoryUsage"/>
-        /// </summary>
-        public ulong? GetActivePeakMemoryUsage()
-        {
-            return m_activeProcess?.GetActivePeakMemoryUsage();
-        }
-
-        private static Task<Regex> GetRegexAsync(ExpandedRegexDescriptor descriptor)
-        {
-            // ConcurrentDictionary.GetOrAdd might evaluate the delegate multiple times for the same key
-            // if its called concurrently for the same key and there isn't an entry in the dictionary yet.
-            // However, only one is actually stored in the dictionary.
-            // To avoid creating multiple tasks that do redundant expensive work, we wrap the task creation in a Lazy.
-            // While multiple lazies might get created, only one of them is actually evaluated: the one that was actually inserted into the dictionary.
-            // All others are forgotten, and thus, we only ever do the expensive Regex work once.
-            // The overhead of the Lazy is irrelevant in practice given that the race itself is unlikely, and considering that the actual
-            // Regex object dwarfs the size of the Lazy overhead by several orders of magnitude.
-            return s_regexTasks.GetOrAdd(
-                descriptor,
-                descriptor2 => Lazy.Create(
-                    () => Task.Factory.StartNew(
-                        () => new Regex(descriptor2.Pattern, descriptor2.Options | RegexOptions.Compiled | RegexOptions.CultureInvariant)))).Value;
-        }
-
-        private string GetDetoursInternalErrorFilePath(LoggingContext loggingContext)
-        {
-            string tempDir = null;
-
-            if (m_layoutConfiguration != null)
-            {
-                // First try the object folder.
-                // In fully instantiated engine this will never be null, but for some tests it is.
-                tempDir = m_layoutConfiguration.ObjectDirectory.ToString(m_pathTable) + "\\Detours";
-            }
-
-            if (string.IsNullOrEmpty(tempDir) && m_standardDirectory != null)
-            {
-                // Then try the Standard directory.
-                tempDir = m_standardDirectory;
-            }
-
-            // Normalize the temp location. And make sure it is valid.
-            // Our tests sometime set the ObjectDirectory to be "\\Test\...".
-            if (!string.IsNullOrEmpty(tempDir) && tempDir.StartsWith(@"\", StringComparison.OrdinalIgnoreCase))
-            {
-                tempDir = null;
-            }
-            else if (!string.IsNullOrEmpty(tempDir))
-            {
-                AbsolutePath absPath = AbsolutePath.Create(m_pathTable, tempDir);
-                if (absPath.IsValid)
-                {
-                    tempDir = absPath.ToString(m_pathTable);
-                }
-                else
-                {
-                    tempDir = null;
-                }
-            }
-
-            if (string.IsNullOrEmpty(tempDir))
-            {
-                // Get and use the BuildXL temp dir.
-                tempDir = Path.GetTempPath();
-            }
-
-            if (!FileUtilities.DirectoryExistsNoFollow(tempDir))
-            {
-                try
-                {
-                    FileUtilities.CreateDirectory(tempDir);
-                }
-                catch (BuildXLException ex)
-                {
-                    Tracing.Logger.Log.LogFailedToCreateDirectoryForInternalDetoursFailureFile(
-                        loggingContext,
-                        m_pip.SemiStableHash,
-                        m_pip.GetDescription(m_context),
-                        tempDir,
-                        ex.ToStringDemystified());
-                    throw;
-                }
-            }
-
-            if (!tempDir.EndsWith("\\", StringComparison.OrdinalIgnoreCase))
-            {
-                tempDir += "\\";
-            }
-
-            return tempDir + m_pip.SemiStableHash.ToString("X16", CultureInfo.InvariantCulture) + "-" + Guid.NewGuid().ToString() + ".tmp";
-        }
-
-        private string GetStandardDirectory()
-        {
-            if (m_standardDirectory == null)
-            {
-                Contract.Assert(m_pip.StandardDirectory.IsValid, "Pip builder should guarantee that the assertion holds.");
-                m_standardDirectory = m_pip.StandardDirectory.ToString(m_pathTable);
-            }
-
-            return m_standardDirectory;
-        }
-
-        /// <remarks>
-        /// Adapted from Microsoft.Build.Utilities.Core / CanonicalError.cs / Parse
-        /// </remarks>>
-        private bool IsWarning(string line)
-        {
-            Contract.Requires(line != null);
-
-            if (m_warningRegex == null)
-            {
-                return false;
-            }
-
-            // An unusually long string causes pathologically slow Regex back-tracking.
-            // To avoid that, only scan the first 400 characters. That's enough for
-            // the longest possible prefix: MAX_PATH, plus a huge subcategory string, and an error location.
-            // After the regex is done, we can append the overflow.
-            if (line.Length > 400)
-            {
-                line = line.Substring(0, 400);
-            }
-
-            // If a tool has a large amount of output that isn't a warning (eg., "dir /s %hugetree%")
-            // the regex matching below may be slow. It's faster to pre-scan for "warning"
-            // and bail out if neither are present.
-            if (m_warningRegexIsDefault &&
-                line.IndexOf("warning", StringComparison.OrdinalIgnoreCase) == -1)
-            {
-                return false;
-            }
-
-            return m_warningRegex.IsMatch(line);
-        }
-
-        private bool IsError(string line)
-        {
-            Contract.Requires(line != null, "line must not be null.");
-
-            // in absence of regex, treating everything as error.
-            if (m_errorRegex == null)
-            {
-                return true;
-            }
-
-            // An unusually long string causes pathologically slow Regex back-tracking.
-            // To avoid that, only scan the first 400 characters. That's enough for
-            // the longest possible prefix: MAX_PATH, plus a huge subcategory string, and an error location.
-            // After the regex is done, we can append the overflow.
-            if (line.Length > 400)
-            {
-                line = line.Substring(0, 400);
-            }
-
-            return m_errorRegex.IsMatch(line);
-        }
-
-        private void Observe(string line)
-        {
-            if (IsWarning(line))
-            {
-                Interlocked.Increment(ref m_numWarnings);
-            }
-        }
-
-        /// <summary>
-        /// Filters items from sandboxed output, depending on the predicate provided.
-        /// </summary>
-        /// <param name="output">Output stream (from sandboxed process) to read from.</param>
-        /// <param name="filterPredicate"> Predicate, used to filter lines of interest.</param>
-        /// <param name="appendNewLine">Whether to append newLine on non-empty content. Defaults to false.</param>
-        private async Task<string> TryFilterAsync(SandboxedProcessOutput output, Predicate<string> filterPredicate, bool appendNewLine = false)
-        {
-            try
-            {
-                using (PooledObjectWrapper<StringBuilder> wrapper = Pools.StringBuilderPool.GetInstance())
-                {
-                    using (TextReader reader = output.CreateReader())
-                    {
-                        StringBuilder sb = wrapper.Instance;
-                        while (true)
-                        {
-                            string line = await reader.ReadLineAsync();
-                            if (line == null)
-                            {
-                                break;
-                            }
-
-                            if (filterPredicate(line))
-                            {
-                                // only add leading newlines (when needed).
-                                // Trailing newlines would cause the message logged to have double newlines
-                                if (appendNewLine && sb.Length > 0)
-                                {
-                                    sb.AppendLine();
-                                }
-
-                                sb.Append(line);
-                                if (sb.Length >= MaxConsoleLength)
-                                {
-                                    // Make sure we have a newline before the ellipsis
-                                    sb.AppendLine();
-                                    sb.AppendLine("[...]");
-                                    await output.SaveAsync();
-                                    sb.Append(output.FileName);
-                                    break;
-                                }
-                            }
-                        }
-
-                        return sb.ToString();
-                    }
-                }
-            }
-            catch (IOException ex)
-            {
-                PipStandardIOFailed(GetFileName(output.File), ex);
-                return null;
-            }
-            catch (AggregateException ex)
-            {
-                if (TryLogRootIOException(GetFileName(output.File), ex))
-                {
-                    return null;
-                }
-
-                throw;
-            }
-            catch (BuildXLException ex)
-            {
-                PipStandardIOFailed(GetFileName(output.File), ex);
-                return null;
-            }
-        }
-
-        /// <summary>
-        /// Runs the process pip (uncached).
-        /// </summary>
-        public async Task<SandboxedProcessPipExecutionResult> RunAsync(CancellationToken cancellationToken = default, IKextConnection sandboxedKextConnection = null)
-        {
-            try
-            {
-                var sandboxPrepTime = System.Diagnostics.Stopwatch.StartNew();
-                var environmentVariables = m_pipEnvironment.GetEffectiveEnvironmentVariables(m_pip, m_pipDataRenderer);
-
-                if (!PrepareWorkingDirectory())
-                {
-                    return SandboxedProcessPipExecutionResult.PreparationFailure();
-                }
-
-                if (!PrepareTempDirectory(environmentVariables))
-                {
-                    return SandboxedProcessPipExecutionResult.PreparationFailure();
-                }
-
-                if (!await PrepareResponseFile())
-                {
-                    return SandboxedProcessPipExecutionResult.PreparationFailure();
-                }
-
-                using (var allInputPathsUnderSharedOpaquesWrapper = Pools.GetAbsolutePathSet())
-                {
-                    // Here we collect all the paths representing inputs under shared opaques dependencies
-                    // These paths need to be flagged appropriately so timestamp faking happen for them. It is also used to identify accesses
-                    // that belong to inputs vs accesses that belong to outputs under shared opaques
-                    // Both dynamic inputs (the content of shared opaque dependencies) and static inputs are accumulated here.
-                    // These paths represent not only the file artifacts, but also the directories that contain those artifacts, up
-                    // to the root of the outmost shared opaque that contain them. This makes sure that if timestamps are retrieved
-                    // on directories containing inputs, those are faked as well.
-                    // The set is kept for two reasons 1) so we avoid duplicate work: as soon as a path is found to be already in this set, we can
-                    // shortcut the upward traversal on a given path when doing timestamp faking setup and 2) so GetObservedFileAccesses
-                    // doesn't need to recompute this and it can distinguish between accesses that only pertain to outputs vs inptus
-                    // in the scope of a shared opaque
-                    HashSet<AbsolutePath> allInputPathsUnderSharedOpaques = allInputPathsUnderSharedOpaquesWrapper.Instance;
-
-                    if (m_sandboxConfig.UnsafeSandboxConfiguration.MonitorFileAccesses && !TryPrepareFileAccessMonitoring(m_loggingContext, allInputPathsUnderSharedOpaques))
-                    {
-                        return SandboxedProcessPipExecutionResult.PreparationFailure();
-                    }
-
-                    if (!await PrepareOutputsAsync())
-                    {
-                        return SandboxedProcessPipExecutionResult.PreparationFailure();
-                    }
-
-                    string executable = m_pip.Executable.Path.ToString(m_pathTable);
-                    string arguments = m_pip.Arguments.ToString(m_pipDataRenderer);
-                    m_timeout = GetEffectiveTimeout(m_pip.Timeout, m_sandboxConfig.DefaultTimeout, m_sandboxConfig.TimeoutMultiplier);
-
-                    SandboxedProcessInfo info = new SandboxedProcessInfo(
-                        m_pathTable,
-                        this,
-                        executable,
-                        m_fileAccessManifest,
-                        m_disableConHostSharing,
-                        m_containerConfiguration,
-                        m_pip.TestRetries,
-                        m_loggingContext,
-                        sandboxedKextConnection: sandboxedKextConnection)
-                    {
-                        Arguments = arguments,
-                        WorkingDirectory = m_workingDirectory,
-                        RootMappings = m_rootMappings,
-                        EnvironmentVariables = environmentVariables,
-                        Timeout = m_timeout,
-                        PipSemiStableHash = m_pip.SemiStableHash,
-                        PipDescription = m_pip.GetDescription(m_context),
-                        ProcessIdListener = m_processIdListener,
-                        TimeoutDumpDirectory = ComputePipTimeoutDumpDirectory(m_sandboxConfig, m_pip, m_pathTable),
-                        SandboxKind = m_sandboxConfig.UnsafeSandboxConfiguration.SandboxKind,
-                        AllowedSurvivingChildProcessNames = m_pip.AllowedSurvivingChildProcessNames.Select(n => n.ToString(m_pathTable.StringTable)).ToArray(),
-                        NestedProcessTerminationTimeout = m_pip.NestedProcessTerminationTimeout ?? SandboxedProcessInfo.DefaultNestedProcessTerminationTimeout,
-                    };
-
-                    return ShouldSandboxedProcessExecuteExternal
-                        ? await RunExternalAsync(info, allInputPathsUnderSharedOpaques, sandboxPrepTime, cancellationToken) 
-                        : await RunInternalAsync(info, allInputPathsUnderSharedOpaques, sandboxPrepTime, cancellationToken);
-                }
-            }
-            finally
-            {
-                Contract.Assert(m_fileAccessManifest != null);
-
-                m_fileAccessManifest.UnsetMessageCountSemaphore();
-            }
-        }
-
-        private bool ShouldSandboxedProcessExecuteExternal
-            => // Execution mode is external
-               m_sandboxConfig.AdminRequiredProcessExecutionMode.ExecuteExternal()
-               // Only pip that requires admin privilege.
-               && m_pip.RequiresAdmin
-               // Process does not talk to BuildXL server.
-               && m_processIdListener == null
-               // Container is disabled.
-               && !m_containerConfiguration.IsIsolationEnabled
-               // Windows only.
-               && !OperatingSystemHelper.IsUnixOS;
-
-        private bool ShouldSandboxedProcessExecuteInVm => ShouldSandboxedProcessExecuteExternal && m_sandboxConfig.AdminRequiredProcessExecutionMode == AdminRequiredProcessExecutionMode.ExternalVM;
-
-        private async Task<SandboxedProcessPipExecutionResult> RunInternalAsync(
-            SandboxedProcessInfo info,
-            HashSet<AbsolutePath> allInputPathsUnderSharedOpaques,
-            System.Diagnostics.Stopwatch sandboxPrepTime,
-            CancellationToken cancellationToken = default)
-        {
-            using (Stream standardInputStream = TryOpenStandardInputStream(out bool openStandardInputStreamSuccess))
-            {
-                if (!openStandardInputStreamSuccess)
-                {
-                    return SandboxedProcessPipExecutionResult.PreparationFailure();
-                }
-
-                using (StreamReader standardInputReader = standardInputStream == null ? null : new StreamReader(standardInputStream, CharUtilities.Utf8NoBomNoThrow))
-                {
-                    info.StandardInputReader = standardInputReader;
-                    info.StandardInputEncoding = standardInputReader?.CurrentEncoding;
-
-                    Action<string> observer = m_warningRegexTask == null ? null : (Action<string>)Observe;
-
-                    info.StandardOutputObserver = observer;
-                    info.StandardErrorObserver = observer;
-
-                    if (info.GetCommandLine().Length > SandboxedProcessInfo.MaxCommandLineLength)
-                    {
-                        LogCommandLineTooLong(info);
-                        return SandboxedProcessPipExecutionResult.PreparationFailure();
-                    }
-
-                    if (!await TryInitializeWarningRegexAsync())
-                    {
-                        return SandboxedProcessPipExecutionResult.PreparationFailure();
-                    }
-
-                    sandboxPrepTime.Stop();
-                    ISandboxedProcess process = null;
-
-                    // Sometimes the injection of Detours fails with error ERROR_PARTIAL_COPY (0x12b)
-                    // This is random failure, not consistent at all and it seems to be in the lower levels of
-                    // Detours. If we get such error attempt running the process up to RetryStartCount times
-                    // before bailing out and reporting an error.
-                    int processLaunchRetryCount = 0;
-                    long maxDetoursHeapSize = 0L;
-                    bool shouldRelaunchProcess = true;
-
-                    while (shouldRelaunchProcess)
-                    {
-                        try
-                        {
-                            shouldRelaunchProcess = false;
-
-                            // If the process should be run in a container, we (verbose) log the remapping information
-                            if (m_containerConfiguration.IsIsolationEnabled)
-                            {
-                                // If the process was specified to run in a container but isolation is not supported, then we bail out
-                                // before even trying to run the process
-                                if (!s_isIsolationSupported)
-                                {
-                                    Tracing.Logger.Log.PipSpecifiedToRunInContainerButIsolationIsNotSupported(m_loggingContext, m_pip.SemiStableHash, m_pip.GetDescription(m_context));
-                                    return SandboxedProcessPipExecutionResult.PreparationFailure(processLaunchRetryCount, (int)EventId.PipSpecifiedToRunInContainerButIsolationIsNotSupported, maxDetoursHeapSize: maxDetoursHeapSize);
-                                }
-
-                                Tracing.Logger.Log.PipInContainerStarting(m_loggingContext, m_pip.SemiStableHash, m_pip.GetDescription(m_context), m_containerConfiguration.ToDisplayString());
-                            }
-
-                            process = await SandboxedProcessFactory.StartAsync(info, forceSandboxing: false);
-
-                            // If the process started in a container, the setup of it is ready at this point, so we (verbose) log it
-                            if (m_containerConfiguration.IsIsolationEnabled)
-                            {
-                                Tracing.Logger.Log.PipInContainerStarted(m_loggingContext, m_pip.SemiStableHash, m_pip.GetDescription(m_context));
-                            }
-                        }
-                        catch (BuildXLException ex)
-                        {
-                            if (ex.LogEventErrorCode == NativeIOConstants.ErrorFileNotFound)
-                            {
-                                LocationData location = m_pip.Provenance.Token;
-                                string specFile = location.Path.ToString(m_pathTable);
-
-                                Tracing.Logger.Log.PipProcessStartFailed(m_loggingContext, m_pip.SemiStableHash, m_pip.GetDescription(m_context), 2,
-                                    string.Format(CultureInfo.InvariantCulture, "File '{0}' was not found on disk. The tool is referred in '{1}({2})'.", info.FileName, specFile, location.Position));
-                            }
-                            else if (ex.LogEventErrorCode == NativeIOConstants.ErrorPartialCopy && (processLaunchRetryCount < ProcessLaunchRetryCountMax))
-                            {
-                                processLaunchRetryCount++;
-                                shouldRelaunchProcess = true;
-                                Tracing.Logger.Log.RetryStartPipDueToErrorPartialCopyDuringDetours(
-                                    m_loggingContext,
-                                    m_pip.SemiStableHash,
-                                    m_pip.GetDescription(m_context),
-                                    ex.LogEventErrorCode,
-                                    processLaunchRetryCount);
-
-                                // We are about to retry a process execution.
-                                // Make sure we wait for the process to end. This way the reporting messages get flushed.
-                                if (process != null)
-                                {
-                                    maxDetoursHeapSize = process.GetDetoursMaxHeapSize();
-
-                                    try
-                                    {
-                                        await process.GetResultAsync();
-                                    }
-                                    finally
-                                    {
-                                        process.Dispose();
-                                    }
-                                }
-
-                                continue;
-                            }
-                            else
-                            {
-                                // not all start failures map to Win32 error code, so we have a message here too
-                                Tracing.Logger.Log.PipProcessStartFailed(
-                                    m_loggingContext,
-                                    m_pip.SemiStableHash,
-                                    m_pip.GetDescription(m_context),
-                                    ex.LogEventErrorCode,
-                                    ex.LogEventMessage);
-                            }
-
-                            return SandboxedProcessPipExecutionResult.PreparationFailure(processLaunchRetryCount, ex.LogEventErrorCode, maxDetoursHeapSize: maxDetoursHeapSize);
-                        }
-                    }
-
-                    return await GetAndProcessResultAsync(process, allInputPathsUnderSharedOpaques, sandboxPrepTime, cancellationToken);
-                }
-            }
-        }
-
-        private async Task<SandboxedProcessPipExecutionResult> RunExternalAsync(
-            SandboxedProcessInfo info,
-            HashSet<AbsolutePath> allInputPathsUnderSharedOpaques,
-            System.Diagnostics.Stopwatch sandboxPrepTime,
-            CancellationToken cancellationToken = default)
-        {
-            StandardInputInfo standardInputSource = m_pip.StandardInput.IsData
-                ? StandardInputInfo.CreateForData(m_pip.StandardInput.Data.ToString(m_context.PathTable))
-                : (m_pip.StandardInput.IsFile
-                    ? StandardInputInfo.CreateForFile(m_pip.StandardInput.File.Path.ToString(m_context.PathTable))
-                    : null);
-
-            info.StandardInputSourceInfo = standardInputSource;
-
-            if (m_pip.WarningRegex.IsValid)
-            {
-                var observerDescriptor = new SandboxObserverDescriptor
-                {
-                    WarningRegex = new ExpandedRegexDescriptor(m_pip.WarningRegex.Pattern.ToString(m_context.StringTable), m_pip.WarningRegex.Options)
-                };
-
-                info.StandardObserverDescriptor = observerDescriptor;
-            }
-
-            info.RedirectedTempFolders = m_tempFolderRedirectionForVm.Select(p => (p.source.ToString(m_pathTable), p.target.ToString(m_pathTable))).ToArray();
-
-            // Preparation should be finished.
-            sandboxPrepTime.Stop();
-            ISandboxedProcess process = null;
-
-            try
-            {
-                var externalSandboxedProcessExecutor = new ExternalToolSandboxedProcessExecutor(Path.Combine(
-                    m_layoutConfiguration.BuildEngineDirectory.ToString(m_context.PathTable),
-                    ExternalToolSandboxedProcessExecutor.DefaultToolRelativePath));
-
-                if (m_sandboxConfig.AdminRequiredProcessExecutionMode == AdminRequiredProcessExecutionMode.ExternalTool)
-                {
-                    Tracing.Logger.Log.PipProcessStartExternalTool(m_loggingContext, m_pip.SemiStableHash, m_pip.GetDescription(m_context), externalSandboxedProcessExecutor.ExecutablePath);
-
-                    process = await ExternalSandboxedProcess.StartAsync(
-                        info,
-                        spi => new ExternalToolSandboxedProcess(spi, externalSandboxedProcessExecutor));
-                }
-                else
-                {
-                    Contract.Assert(m_sandboxConfig.AdminRequiredProcessExecutionMode == AdminRequiredProcessExecutionMode.ExternalVM);
-
-                    Tracing.Logger.Log.PipProcessStartExternalVm(m_loggingContext, m_pip.SemiStableHash, m_pip.GetDescription(m_context));
-
-                    await m_vmInitializer.LazyInitVmAsync.Value;
-
-                    process = await ExternalSandboxedProcess.StartAsync(
-                        info,
-                        spi => new ExternalVmSandboxedProcess(spi, m_vmInitializer, externalSandboxedProcessExecutor));
-                }
-            }
-            catch (BuildXLException ex)
-            {
-                Tracing.Logger.Log.PipProcessStartFailed(
-                    m_loggingContext,
-                    m_pip.SemiStableHash,
-                    m_pip.GetDescription(m_context),
-                    ex.LogEventErrorCode,
-                    ex.LogEventMessage);
-
-                return SandboxedProcessPipExecutionResult.PreparationFailure(0, ex.LogEventErrorCode);
-            }
-
-            return await GetAndProcessResultAsync(process, allInputPathsUnderSharedOpaques, sandboxPrepTime, cancellationToken);
-        }
-
-        private async Task<SandboxedProcessPipExecutionResult> GetAndProcessResultAsync(
-            ISandboxedProcess process,
-            HashSet<AbsolutePath> allInputPathsUnderSharedOpaques,
-            System.Diagnostics.Stopwatch sandboxPrepTime,
-            CancellationToken cancellationToken)
-        {
-            using (var cancellationTokenSource = CancellationTokenSource.CreateLinkedTokenSource(cancellationToken, m_context.CancellationToken))
-            {
-                var cancellationTokenRegistration = cancellationTokenSource.Token.Register(() => process.KillAsync());
-
-                SandboxedProcessResult result;
-
-                int lastMessageCount = 0;
-                bool isMessageCountSemaphoreCreated = false;
-
-                try
-                {
-                    m_activeProcess = process;
-                    result = await process.GetResultAsync();
-                    lastMessageCount = process.GetLastMessageCount() + result.LastMessageCount;
-                    m_numWarnings += result.WarningCount;
-                    isMessageCountSemaphoreCreated = m_fileAccessManifest.MessageCountSemaphore != null || result.MessageCountSemaphoreCreated;
-
-                    if (process is ExternalSandboxedProcess externalSandboxedProcess)
-                    {
-                        int exitCode = externalSandboxedProcess.ExitCode ?? -1;
-                        string stdOut = Environment.NewLine + "StdOut:" + Environment.NewLine + externalSandboxedProcess.StdOut;
-                        string stdErr = Environment.NewLine + "StdErr:" + Environment.NewLine + externalSandboxedProcess.StdErr;
-
-                        if (process is ExternalToolSandboxedProcess externalToolSandboxedProcess)
-                        {
-                            Tracing.Logger.Log.PipProcessFinishedExternalTool(
-                                m_loggingContext,
-                                m_pip.SemiStableHash,
-                                m_pip.GetDescription(m_context),
-                                exitCode,
-                                stdOut,
-                                stdErr);
-                        }
-                        else if (process is ExternalVmSandboxedProcess externalVmSandboxedProcess)
-                        {
-                            Tracing.Logger.Log.PipProcessFinishedExternalVm(
-                                m_loggingContext,
-                                m_pip.SemiStableHash,
-                                m_pip.GetDescription(m_context),
-                                exitCode,
-                                stdOut,
-                                stdErr);
-                        }
-                    }
-                }
-                finally
-                {
-                    m_activeProcess = null;
-#pragma warning disable AsyncFixer02
-                    cancellationTokenRegistration.Dispose();
-#pragma warning restore AsyncFixer02
-                    process.Dispose();
-                }
-
-                SandboxedProcessPipExecutionResult executionResult =
-                    await
-                        ProcessSandboxedProcessResultAsync(
-                            m_loggingContext,
-                            result,
-                            sandboxPrepTime.ElapsedMilliseconds,
-                            cancellationTokenSource.Token,
-                            process.GetDetoursMaxHeapSize() + result.DetoursMaxHeapSize,
-                            allInputPathsUnderSharedOpaques);
-
-                return ValidateDetoursCommunication(
-                    executionResult,
-                    lastMessageCount,
-                    isMessageCountSemaphoreCreated);
-            }
-        }
-
-        /// <summary>
-        /// These various validations that the detours communication channel
-        /// </summary>
-        private SandboxedProcessPipExecutionResult ValidateDetoursCommunication(
-            SandboxedProcessPipExecutionResult result,
-            int lastMessageCount,
-            bool isMessageSemaphoreCountCreated)
-        {
-            // If we have a failure already, that could have cause some of the mismatch in message count of writing the side communication file.
-            if (result.Status == SandboxedProcessPipExecutionStatus.Succeeded && !string.IsNullOrEmpty(m_detoursFailuresFile))
-            {
-                FileInfo fi;
-
-                try
-                {
-                    fi = new FileInfo(m_detoursFailuresFile);
-                }
-                catch (Exception ex)
-                {
-                    Tracing.Logger.Log.LogGettingInternalDetoursErrorFile(
-                        m_loggingContext,
-                        m_pip.SemiStableHash,
-                        m_pip.GetDescription(m_context),
-                        ex.ToStringDemystified());
-                    return SandboxedProcessPipExecutionResult.DetouringFailure(result);
-                }
-
-                bool fileExists = fi.Exists;
-                if (fileExists)
-                {
-                    Tracing.Logger.Log.LogInternalDetoursErrorFileNotEmpty(
-                        m_loggingContext,
-                        m_pip.SemiStableHash,
-                        m_pip.GetDescription(m_context),
-                        File.ReadAllText(m_detoursFailuresFile, Encoding.Unicode));
-
-                    return SandboxedProcessPipExecutionResult.DetouringFailure(result);
-                }
-
-                // Avoid eager reporting of message count mismatch. We have observed two failures in WDG and both were due to
-                // a pip running longer than the timeout (5 hours). The pip gets killed and in such cases the message count mismatch
-                // is legitimate.
-                // Report a counter mismatch only if there are no other errors.
-                if (result.Status == SandboxedProcessPipExecutionStatus.Succeeded && isMessageSemaphoreCountCreated)
-                {
-                    if (lastMessageCount != 0)
-                    {
-                        Tracing.Logger.Log.LogMismatchedDetoursVerboseCount(
-                            m_loggingContext,
-                            m_pip.SemiStableHash,
-                            m_pip.GetDescription(m_context),
-                            lastMessageCount);
-
-                        return SandboxedProcessPipExecutionResult.MismatchedMessageCountFailure(result);
-                    }
-                }
-            }
-
-            return result;
-        }
-
-        /// <summary>
-        /// Checks if the warning regex is valid.
-        /// </summary>
-        public async Task<bool> TryInitializeWarningRegexAsync()
-        {
-            if (m_warningRegexTask != null)
-            {
-                try
-                {
-                    m_warningRegex = await m_warningRegexTask;
-                }
-                catch (ArgumentException)
-                {
-                    LogInvalidWarningRegex();
-                    return false;
-                }
-            }
-
-            return true;
-        }
-
-        private async Task<bool> TryInitializeErrorRegexAsync()
-        {
-            if (m_errorRegexTask != null)
-            {
-                try
-                {
-                    m_errorRegex = await m_errorRegexTask;
-                }
-                catch (ArgumentException)
-                {
-                    LogInvalidErrorRegex();
-                    return false;
-                }
-            }
-
-            return true;
-        }
-
-        private bool TryLogRootIOException(string path, AggregateException aggregateException)
-        {
-            var flattenedEx = aggregateException.Flatten();
-            if (flattenedEx.InnerExceptions.Count == 1 && flattenedEx.InnerExceptions[0] is IOException)
-            {
-                PipStandardIOFailed(path, flattenedEx.InnerExceptions[0]);
-                return true;
-            }
-
-            return false;
-        }
-
-        private void PipStandardIOFailed(string path, Exception ex)
-        {
-            BuildXL.Processes.Tracing.Logger.Log.PipStandardIOFailed(
-                m_loggingContext,
-                m_pip.SemiStableHash,
-                m_pip.GetDescription(m_context),
-                path,
-                ex.GetLogEventErrorCode(),
-                ex.GetLogEventMessage());
-        }
-
-        private void LogOutputPreparationFailed(string path, BuildXLException ex)
-        {
-            BuildXL.Processes.Tracing.Logger.Log.PipProcessOutputPreparationFailed(
-                m_loggingContext,
-                m_pip.SemiStableHash,
-                m_pip.GetDescription(m_context),
-                path,
-                ex.LogEventErrorCode,
-                ex.LogEventMessage,
-                ex.ToString());
-        }
-
-        private void LogInvalidWarningRegex()
-        {
-            BuildXL.Processes.Tracing.Logger.Log.PipProcessInvalidWarningRegex(
-                m_loggingContext,
-                m_pip.SemiStableHash,
-                m_pip.GetDescription(m_context),
-                m_pathTable.StringTable.GetString(m_pip.WarningRegex.Pattern),
-                m_pip.WarningRegex.Options.ToString());
-        }
-
-        private void LogInvalidErrorRegex()
-        {
-            BuildXL.Processes.Tracing.Logger.Log.PipProcessInvalidErrorRegex(
-                m_loggingContext,
-                m_pip.SemiStableHash,
-                m_pip.GetDescription(m_context),
-                m_pathTable.StringTable.GetString(m_pip.ErrorRegex.Pattern),
-                m_pip.ErrorRegex.Options.ToString());
-        }
-
-        private void LogCommandLineTooLong(SandboxedProcessInfo info)
-        {
-            BuildXL.Processes.Tracing.Logger.Log.PipProcessCommandLineTooLong(
-                m_loggingContext,
-                m_pip.SemiStableHash,
-                m_pip.GetDescription(m_context),
-                info.GetCommandLine(),
-                SandboxedProcessInfo.MaxCommandLineLength);
-        }
-
-        private async Task<SandboxedProcessPipExecutionResult> ProcessSandboxedProcessResultAsync(
-            LoggingContext loggingContext,
-            SandboxedProcessResult result,
-            long sandboxPrepMs,
-            CancellationToken cancellationToken,
-            long maxDetoursHeapSize,
-            HashSet<AbsolutePath> allInputPathsUnderSharedOpaques)
-        {
-            var sw = System.Diagnostics.Stopwatch.StartNew();
-            bool canceled = result.Killed && cancellationToken.IsCancellationRequested;
-            bool hasMessageParsingError = result?.MessageProcessingFailure != null;
-            bool exitedWithSuccessExitCode = m_pip.SuccessExitCodes.Length == 0
-                ? result.ExitCode == 0
-                : m_pip.SuccessExitCodes.Contains(result.ExitCode);
-            bool exitedSuccessfullyAndGracefully = !canceled && exitedWithSuccessExitCode;
-            bool exitedButCanBeRetried = m_pip.RetryExitCodes.Contains(result.ExitCode) && m_remainingUserRetryCount > 0;
-
-            bool allOutputsPresent = false;
-
-            ProcessTimes primaryProcessTimes = result.PrimaryProcessTimes;
-            JobObject.AccountingInformation? jobAccounting = result.JobAccountingInformation;
-
-            TimeSpan time = primaryProcessTimes.TotalWallClockTime;
-            if (result.TimedOut)
-            {
-                LogTookTooLongError(result, m_timeout, time);
-
-                if (result.DumpCreationException != null)
-                {
-                    Tracing.Logger.Log.PipFailedToCreateDumpFile(
-                        loggingContext,
-                        m_pip.SemiStableHash,
-                        m_pip.GetDescription(m_context),
-                        result.DumpCreationException.GetLogEventMessage());
-                }
-            }
-            else
-            {
-                TimeSpan warningTimeout = GetEffectiveTimeout(
-                    m_pip.WarningTimeout,
-                    m_sandboxConfig.DefaultWarningTimeout,
-                    m_sandboxConfig.WarningTimeoutMultiplier);
-
-                if (time > warningTimeout)
-                {
-                    LogTookTooLongWarning(m_timeout, time, warningTimeout);
-                }
-
-                // There are cases where the process exit code is not successful and the injection has failed.
-                // (ExitCode code is set by Windows - TerminateProcess, kill(), process crash).
-                // The build needs to fail in this case(s) as well and log that we had injection failure.
-                if (result.HasDetoursInjectionFailures)
-                {
-                    Tracing.Logger.Log.PipProcessFinishedDetourFailures(loggingContext, m_pip.SemiStableHash, m_pip.GetDescription(m_context));
-                }
-
-                if (exitedSuccessfullyAndGracefully)
-                {
-                    Tracing.Logger.Log.PipProcessFinished(loggingContext, m_pip.SemiStableHash, m_pip.GetDescription(m_context), result.ExitCode);
-                    allOutputsPresent = CheckExpectedOutputs();
-                }
-                else
-                {
-                    if (!canceled)
-                    {
-                        LogFinishedFailed(result);
-
-                        if (exitedButCanBeRetried)
-                        {
-                            return SandboxedProcessPipExecutionResult.RetryProcessDueToExitCode(
-                                result.NumberOfProcessLaunchRetries,
-                                result.ExitCode,
-                                primaryProcessTimes,
-                                jobAccounting,
-                                result.DetouringStatuses,
-                                sandboxPrepMs,
-                                sw.ElapsedMilliseconds,
-                                result.ProcessStartTime,
-                                maxDetoursHeapSize,
-                                m_containerConfiguration);
-                        }
-                    }
-                }
-            }
-
-            int numSurvivingChildErrors = 0;
-            if (result.SurvivingChildProcesses != null &&
-                result.SurvivingChildProcesses.Any())
-            {
-                numSurvivingChildErrors = ReportSurvivingChildProcesses(result);
-            }
-
-            var fileAccessReportingContext = new FileAccessReportingContext(
-                loggingContext,
-                m_context,
-                m_sandboxConfig,
-                m_pip,
-                m_validateDistribution,
-                m_fileAccessWhitelist);
-
-            // Note that when MonitorFileAccesses == false, we should not assume the various reported-access sets are non-null.
-            if (m_sandboxConfig.UnsafeSandboxConfiguration.MonitorFileAccesses)
-            {
-                // First remove all the paths that are Injectable from in the process.
-                RemoveInjectableFileAccesses(result.AllUnexpectedFileAccesses);
-
-                foreach (ReportedFileAccess unexpectedFileAccess in result.AllUnexpectedFileAccesses)
-                {
-                    Contract.Assume(
-                        unexpectedFileAccess.Status == FileAccessStatus.Denied ||
-                        unexpectedFileAccess.Status == FileAccessStatus.CannotDeterminePolicy);
-
-                    fileAccessReportingContext.ReportFileAccessDeniedByManifest(unexpectedFileAccess);
-                }
-            }
-
-            if (result.Killed && numSurvivingChildErrors > 0)
-            {
-                LogChildrenSurvivedKilled();
-            }
-
-            bool mainProcessExitedCleanly =
-                (!result.Killed || numSurvivingChildErrors == 0) &&
-                exitedSuccessfullyAndGracefully;
-
-            if (!mainProcessExitedCleanly)
-            {
-                Tracing.Logger.Log.PipExitedUncleanly(
-                    loggingContext,
-                    m_pip.SemiStableHash,
-                    m_pip.GetDescription(m_context),
-                    canceled,
-                    result.ExitCode,
-                    result.Killed,
-                    numSurvivingChildErrors);
-            }
-
-            // This is the overall success of the process. At a high level, there are 4 things that can cause a process pip to fail:
-            //      1. The process being killed (built into mainProcessExitedCleanly)
-            //      2. The process not exiting with the appropriate exit code (mainProcessExitedCleanly)
-            //      3. The process not creating all outputs (allOutputsPresent)
-            //      4. The process running in a container, and even though succeeding, its outputs couldn't be moved to their expected locations
-            bool mainProcessSuccess = mainProcessExitedCleanly && allOutputsPresent;
-
-            bool standardOutHasBeenWrittenToLog = false;
-            bool errorOrWarnings = !mainProcessSuccess || m_numWarnings > 0;
-            bool loggingSuccess = true;
-
-            bool shouldPersistStandardOutput = errorOrWarnings || m_pip.StandardOutput.IsValid;
-            if (shouldPersistStandardOutput)
-            {
-                if (!await TrySaveAndLogStandardOutputAsync(result))
-                {
-                    loggingSuccess = false;
-                }
-            }
-
-            bool shouldPersistStandardError = errorOrWarnings || m_pip.StandardError.IsValid;
-            if (shouldPersistStandardError)
-            {
-                if (!await TrySaveAndLogStandardErrorAsync(result))
-                {
-                    loggingSuccess = false;
-                }
-            }
-
-            SortedReadOnlyArray<ObservedFileAccess, ObservedFileAccessExpandedPathComparer> observed =
-                GetObservedFileAccesses(
-                    result,
-                    allInputPathsUnderSharedOpaques,
-                    out var unobservedOutputs,
-                    out var sharedDynamicDirectoryWriteAccesses);
-
-            // After standard output and error may been saved, and shared dynamic write accesses were identified, we can merge
-            // outputs back to their original locations
-            if (!await m_processInContainerManager.MergeOutputsIfNeededAsync(m_pip, m_containerConfiguration, m_context, sharedDynamicDirectoryWriteAccesses))
-            {
-                // If the merge failed, update the status flags
-                mainProcessSuccess = false;
-                errorOrWarnings = true;
-            }
-
-            bool errorWasTruncated = false;
-            // if some outputs are missing, we are logging this process as a failed one (even if it finished with a success exit code).
-            if ((!mainProcessExitedCleanly || !allOutputsPresent) && !canceled && loggingSuccess)
-            {
-                standardOutHasBeenWrittenToLog = true;
-
-                LogErrorResult logErrorResult = await TryLogErrorAsync(result, exitedWithSuccessExitCode);
-                errorWasTruncated = logErrorResult.ErrorWasTruncated;
-                loggingSuccess = logErrorResult.Success;
-            }
-
-            if (m_numWarnings > 0 && loggingSuccess)
-            {
-                if (!await TryLogWarningAsync(result.StandardOutput, result.StandardError))
-                {
-                    loggingSuccess = false;
-                }
-            }
-
-            // The full output may be requested based on the result of the pip. If the pip failed, the output may have been reported
-            // in TryLogErrorAsync above. Only replicate the output if the error was truncated due to an error regex
-            if ((!standardOutHasBeenWrittenToLog || errorWasTruncated) && loggingSuccess)
-            {
-                // If the pip succeeded, we must check if one of the non-error output modes have been chosen
-                if ((m_sandboxConfig.OutputReportingMode == OutputReportingMode.FullOutputAlways) ||
-                    (m_sandboxConfig.OutputReportingMode == OutputReportingMode.FullOutputOnWarningOrError && errorOrWarnings) ||
-                    (m_sandboxConfig.OutputReportingMode == OutputReportingMode.FullOutputOnError && !mainProcessSuccess))
-                {
-                    if (!await TryLogOutputAsync(result))
-                    {
-                        loggingSuccess = false;
-                    }
-                }
-            }
-
-            // N.B. here 'observed' means 'all', not observed in the terminology of SandboxedProcessPipExecutor.
-            List<ReportedFileAccess> allFileAccesses = null;
-
-            if (m_sandboxConfig.UnsafeSandboxConfiguration.MonitorFileAccesses && m_sandboxConfig.LogObservedFileAccesses)
-            {
-                allFileAccesses = new List<ReportedFileAccess>(result.FileAccesses);
-                allFileAccesses.AddRange(result.AllUnexpectedFileAccesses);
-            }
-
-            m_logger.LogProcessObservation(
-                processes: m_sandboxConfig.LogProcesses ? result.Processes : null,
-                fileAccesses: allFileAccesses,
-                detouringStatuses: result.DetouringStatuses);
-
-            if (mainProcessSuccess && loggingSuccess)
-            {
-                Contract.Assert(!shouldPersistStandardOutput || result.StandardOutput.IsSaved);
-                Contract.Assert(!shouldPersistStandardError || result.StandardError.IsSaved);
-            }
-
-            // Log a warning for having converted ReadWrite file access request to Read file access request and the pip was not canceled and failed.
-            if (!mainProcessSuccess && !canceled && result.HasReadWriteToReadFileAccessRequest)
-            {
-                Tracing.Logger.Log.ReadWriteFileAccessConvertedToReadWarning(loggingContext, m_pip.SemiStableHash, m_pip.GetDescription(m_context));
-            }
-
-            var finalStatus = canceled
-                ? SandboxedProcessPipExecutionStatus.Canceled
-                : (mainProcessSuccess && loggingSuccess
-                    ? SandboxedProcessPipExecutionStatus.Succeeded
-                    : SandboxedProcessPipExecutionStatus.ExecutionFailed);
-
-            if (result.StandardInputException != null && finalStatus == SandboxedProcessPipExecutionStatus.Succeeded)
-            {
-                // When process execution succeeded, standard input exception should not occur.
-
-                // Log error to correlate the pip with the standard input exception.
-                Tracing.Logger.Log.PipProcessStandardInputException(
-                    loggingContext,
-                    m_pip.SemiStableHash,
-                    m_pip.GetDescription(m_context),
-                    m_pip.Provenance.Token.Path.ToString(m_pathTable),
-                    m_workingDirectory,
-                    result.StandardInputException.Message + Environment.NewLine + result.StandardInputException.StackTrace);
-            }
-
-            if (hasMessageParsingError)
-            {
-                Tracing.Logger.Log.PipProcessMessageParsingError(
-                    loggingContext,
-                    m_pip.SemiStableHash,
-                    m_pip.GetDescription(m_context),
-                    result.MessageProcessingFailure.Content);
-            }
-
-            SandboxedProcessPipExecutionStatus status = SandboxedProcessPipExecutionStatus.ExecutionFailed;
-            if (result.HasDetoursInjectionFailures)
-            {
-                status = SandboxedProcessPipExecutionStatus.PreparationFailed;
-            }
-            else if (canceled)
-            {
-                status = SandboxedProcessPipExecutionStatus.Canceled;
-            }
-            else if (mainProcessSuccess && loggingSuccess && !hasMessageParsingError)
-            {
-                status = SandboxedProcessPipExecutionStatus.Succeeded;
-            }
-
-            if (m_sandboxConfig.UnsafeSandboxConfiguration.MonitorFileAccesses &&
-                m_sandboxConfig.UnsafeSandboxConfiguration.SandboxKind != SandboxKind.MacOsKextIgnoreFileAccesses &&
-                status == SandboxedProcessPipExecutionStatus.Succeeded &&
-                m_pip.PipType == PipType.Process &&
-                unobservedOutputs != null)
-            {
-                foreach (var outputPath in unobservedOutputs)
-                {
-                    // Report non observed access only if the output exists.
-                    // If the output was not produced, missing declared output logic
-                    // will report another error.
-                    string expandedOutputPath = outputPath.ToString(m_pathTable);
-                    bool isFile;
-                    if ((isFile = FileUtilities.FileExistsNoFollow(expandedOutputPath)) ||
-                        FileUtilities.DirectoryExistsNoFollow(expandedOutputPath))
-                    {
-                        BuildXL.Processes.Tracing.Logger.Log.PipOutputNotAccessed(
-                          m_loggingContext,
-                          m_pip.SemiStableHash,
-                          m_pip.GetDescription(m_context),
-                          "'" + expandedOutputPath + "'. " + (isFile ? "Found path is a file" : "Found path is a directory"));
-
-                        status = SandboxedProcessPipExecutionStatus.OutputWithNoFileAccessFailed;
-                    }
-                }
-            }
-
-            // If a PipProcessError was logged, the pip cannot be marked as succeeded
-            Contract.Assert(!standardOutHasBeenWrittenToLog || status != SandboxedProcessPipExecutionStatus.Succeeded);
-
-            return new SandboxedProcessPipExecutionResult(
-                status: status,
-                observedFileAccesses: observed,
-                sharedDynamicDirectoryWriteAccesses: sharedDynamicDirectoryWriteAccesses,
-                unexpectedFileAccesses: fileAccessReportingContext,
-                encodedStandardOutput: loggingSuccess && shouldPersistStandardOutput ? GetEncodedStandardConsoleStream(result.StandardOutput) : null,
-                encodedStandardError: loggingSuccess && shouldPersistStandardError ? GetEncodedStandardConsoleStream(result.StandardError) : null,
-                numberOfWarnings: m_numWarnings,
-                primaryProcessTimes: primaryProcessTimes,
-                jobAccountingInformation: jobAccounting,
-                numberOfProcessLaunchRetries: result.NumberOfProcessLaunchRetries,
-                exitCode: result.ExitCode,
-                sandboxPrepMs: sandboxPrepMs,
-                processSandboxedProcessResultMs: sw.ElapsedMilliseconds,
-                processStartTime: result.ProcessStartTime,
-                allReportedFileAccesses: allFileAccesses,
-                detouringStatuses: result.DetouringStatuses,
-                maxDetoursHeapSize: maxDetoursHeapSize,
-                containerConfiguration: m_containerConfiguration);
-        }
-
-        private Tuple<AbsolutePath, Encoding> GetEncodedStandardConsoleStream(SandboxedProcessOutput output)
-        {
-            Contract.Requires(output.IsSaved);
-            Contract.Requires(!output.HasException);
-
-            return Tuple.Create(AbsolutePath.Create(m_pathTable, output.FileName), output.Encoding);
-        }
-
-        private bool TryPrepareFileAccessMonitoring(LoggingContext loggingContext, HashSet<AbsolutePath> allInputPathsUnderSharedOpaques)
-        {
-            if (!PrepareFileAccessMonitoringCommon(loggingContext))
-            {
-                return false;
-            }
-
-            TryPrepareFileAccessMonitoringForPip(m_pip, allInputPathsUnderSharedOpaques);
-
-            return true;
-        }
-
-        private bool PrepareFileAccessMonitoringCommon(LoggingContext loggingContext)
-        {
-            if (m_pip.IsService)
-            {
-                // Service pip is allowed to read all files because it has to read all files on behalf of its clients.
-                // This behavior is safe because service pip and its clients are not cacheable.
-                // Service pips do not report, because this introduces unnecessary attempts to process observed inputs
-                m_fileAccessManifest.AddScope(
-                    AbsolutePath.Invalid,
-                    FileAccessPolicy.MaskNothing,
-                    FileAccessPolicy.AllowReadAlways);
-            }
-            else
-            {
-                // The default policy is to only allow absent file probes. But if undeclared source reads are enabled, we allow any kind of read
-                var rootFileAccessPolicy = m_pip.AllowUndeclaredSourceReads ?
-                    (FileAccessPolicy.AllowReadAlways | FileAccessPolicy.ReportAccess) :
-                    // All directory enumerations are reported unless explicitly excluded
-                    (FileAccessPolicy.AllowReadIfNonexistent | FileAccessPolicy.ReportDirectoryEnumerationAccess | FileAccessPolicy.ReportAccessIfNonexistent);
-
-                m_fileAccessManifest.AddScope(
-                    AbsolutePath.Invalid,
-                    FileAccessPolicy.MaskNothing,
-                    rootFileAccessPolicy);
-            }
-
-            // Add a scope entry to allow reading in the BuildXL directories. We do read at least BuildXLServices.dll for the 2 currently supported platforms.
-            if (m_buildEngineDirectory.IsValid)
-            {
-                m_fileAccessManifest.AddScope(
-                    m_buildEngineDirectory,
-                    FileAccessPolicy.MaskNothing,
-                    FileAccessPolicy.AllowReadAlways);
-            }
-
-            // CreateDirectory access is allowed anywhere under a writable root. The rationale is that this is safe because file writes
-            // are still blocked. If a previous build or external factor had created the directory, the CreateDirectory would be
-            // interpreted as a probe anyway. So blocking it on the first build and allowing it on the second is inconsistent.
-            //
-            // This behavior is now controlled by the command line argument. We want to prevent the tools to secretly communicate
-            // between each other by means of creating empty directories. Because empty directories are not stored in cache, this leads to
-            // a non deterministic behavior. When EnforceAccessPoliciesOnDirectoryCreation is set to true, we will not downgrade
-            // the CreateDirectory to a read-only probe in Detours and will emit file access error/warning for all CreateDirectory
-            // calls that do not have an explicit allowing policy in the manifest, regardless of whether the corresponding directory exists or not.
-            if (m_semanticPathExpander != null && !m_sandboxConfig.EnforceAccessPoliciesOnDirectoryCreation)
-            {
-                foreach (AbsolutePath writableRoot in m_semanticPathExpander.GetWritableRoots())
-                {
-                    m_fileAccessManifest.AddScope(writableRoot, FileAccessPolicy.MaskNothing, FileAccessPolicy.AllowCreateDirectory);
-                }
-            }
-
-            // For some static system mounts (currently only for AppData\Roaming) we allow CreateDirectory requests for all processes.
-            // This is done because many tools are using CreateDirectory to check for the existence of that directory. Since system directories
-            // always exist, allowing such requests would not lead to any changes on the disk. Moreover, we are applying an exact path policy (i.e., not a scope policy).
-            if (m_semanticPathExpander != null)
-            {
-                foreach (AbsolutePath path in m_semanticPathExpander.GetPathsWithAllowedCreateDirectory())
-                {
-                    m_fileAccessManifest.AddPath(path, mask: FileAccessPolicy.MaskNothing, values: FileAccessPolicy.AllowCreateDirectory);
-                }
-            }
-
-            m_fileAccessManifest.ReportUnexpectedFileAccesses = true;
-            m_fileAccessManifest.ReportFileAccesses = m_sandboxConfig.LogObservedFileAccesses;
-            m_fileAccessManifest.BreakOnUnexpectedAccess = m_sandboxConfig.BreakOnUnexpectedFileAccess;
-            m_fileAccessManifest.FailUnexpectedFileAccesses = m_sandboxConfig.FailUnexpectedFileAccesses;
-            m_fileAccessManifest.ReportProcessArgs = m_sandboxConfig.LogProcesses;
-            m_fileAccessManifest.EnforceAccessPoliciesOnDirectoryCreation = m_sandboxConfig.EnforceAccessPoliciesOnDirectoryCreation;
-
-            bool allowInternalErrorsLogging = m_sandboxConfig.AllowInternalDetoursErrorNotificationFile;
-            bool checkMessageCount = m_fileAccessManifest.CheckDetoursMessageCount = m_sandboxConfig.CheckDetoursMessageCount;
-
-            if (allowInternalErrorsLogging || checkMessageCount)
-            {
-                // Create unique file name.
-                m_detoursFailuresFile = GetDetoursInternalErrorFilePath(loggingContext);
-
-                // Delete the file
-                if (FileUtilities.FileExistsNoFollow(m_detoursFailuresFile))
-                {
-                    Analysis.IgnoreResult(FileUtilities.TryDeleteFile(m_detoursFailuresFile, tempDirectoryCleaner: m_tempDirectoryCleaner));
-                }
-
-                if (!string.IsNullOrEmpty(m_detoursFailuresFile))
-                {
-                    if (allowInternalErrorsLogging)
-                    {
-                        m_fileAccessManifest.InternalDetoursErrorNotificationFile = m_detoursFailuresFile;
-                    }
-
-                    // TODO: named semaphores are not supported in NetStandard2.0
-                    if ((!m_pip.RequiresAdmin || m_sandboxConfig.AdminRequiredProcessExecutionMode == AdminRequiredProcessExecutionMode.Internal) 
-                        && checkMessageCount 
-                        && !OperatingSystemHelper.IsUnixOS)
-                    {
-                        // Semaphore names don't allow '\\' chars.
-                        if (!m_fileAccessManifest.SetMessageCountSemaphore(m_detoursFailuresFile.Replace('\\', '_')))
-                        {
-                            Tracing.Logger.Log.LogMessageCountSemaphoreExists(loggingContext, m_pip.SemiStableHash, m_pip.GetDescription(m_context));
-                            return false;
-                        }
-                    }
-                }
-            }
-
-            m_fileAccessManifest.HardExitOnErrorInDetours = m_sandboxConfig.HardExitOnErrorInDetours;
-            m_fileAccessManifest.LogProcessDetouringStatus = m_sandboxConfig.LogProcessDetouringStatus;
-
-            if (m_sandboxConfig.FileAccessIgnoreCodeCoverage)
-            {
-                m_fileAccessManifest.IgnoreCodeCoverage = true;
-            }
-
-            return true;
-        }
-
-        private void AllowCreateDirectoryForDirectoriesOnPath(AbsolutePath path, HashSet<AbsolutePath> processedPaths, bool startWithParent = true)
-        {
-            Contract.Assert(path.IsValid);
-
-            if (m_sandboxConfig.EnforceAccessPoliciesOnDirectoryCreation)
-            {
-                var parentPath = startWithParent ? path.GetParent(m_pathTable) : path;
-                while (parentPath.IsValid && !processedPaths.Contains(parentPath))
-                {
-                    processedPaths.Add(parentPath);
-                    m_fileAccessManifest.AddPath(parentPath, values: FileAccessPolicy.AllowCreateDirectory, mask: FileAccessPolicy.MaskNothing);
-                    parentPath = parentPath.GetParent(m_pathTable);
-                }
-            }
-        }
-
-        private void TryPrepareFileAccessMonitoringForPip(Process pip, HashSet<AbsolutePath> allInputPathsUnderSharedOpaques)
-        {
-            // While we always define the %TMP% and %TEMP% variables to point to some legal directory
-            // (many tools fail if those variables are not defined),
-            // we don't allow any access to the default temp directory.
-            m_fileAccessManifest.AddScope(
-                AbsolutePath.Create(m_pathTable, PipEnvironment.RestrictedTemp),
-                FileAccessPolicy.MaskAll,
-                FileAccessPolicy.Deny);
-
-            using (var poolPathSet = Pools.GetAbsolutePathSet())
-            {
-                var processedPaths = poolPathSet.Instance;
-                using (var wrapper = Pools.GetAbsolutePathSet())
-                {
-                    var outputIds = wrapper.Instance;
-
-                    foreach (FileArtifactWithAttributes attributedOutput in pip.FileOutputs)
-                    {
-                        var output = attributedOutput.ToFileArtifact();
-
-                        if (output != pip.StandardOutput && output != pip.StandardError)
-                        {
-                            // We mask 'report' here, since outputs are expected written and should never fail observed-access validation (directory dependency, etc.)
-                            // Note that they would perhaps fail otherwise (simplifies the observed access checks in the first place).
-                            // We allow the real input timestamps to be seen since if any of these outputs are rewritten, we should block input timestamp faking in favor of output timestamp faking
-                            m_fileAccessManifest.AddPath(
-                                output.Path,
-                                values: FileAccessPolicy.AllowAll | FileAccessPolicy.ReportAccess | FileAccessPolicy.AllowRealInputTimestamps, // Always report output file accesses, so we can validate that output was produced.
-                                mask: m_excludeReportAccessMask);
-                            outputIds.Add(output.Path);
-
-                            AllowCreateDirectoryForDirectoriesOnPath(output.Path, processedPaths);
-                        }
-                    }
-
-                    AddStaticFileDependenciesToFileAccessManifest(wrapper, pip.Dependencies, allInputPathsUnderSharedOpaques);
-                }
-
-                var userProfilePath = AbsolutePath.Create(m_pathTable, s_userProfilePath);
-                var redirectedUserProfilePath = m_layoutConfiguration != null && m_layoutConfiguration.RedirectedUserProfileJunctionRoot.IsValid
-                    ? AbsolutePath.Create(m_pathTable, s_possibleRedirectedUserProfilePath)
-                    : AbsolutePath.Invalid;
-
-                foreach (AbsolutePath path in pip.UntrackedPaths)
-                {
-                    // We mask Report to simplify handling of explicitly-reported directory-dependency or transitive-dependency accesses
-                    // (they should never fail for untracked accesses, which should be invisible).
-
-                    // We allow the real input timestamp to be seen for untracked paths. This is to preserve existing behavior, where the timestamp of untracked stuff is never modified.
-                    m_fileAccessManifest.AddPath(path, values: FileAccessPolicy.AllowAll | FileAccessPolicy.AllowRealInputTimestamps, mask: m_excludeReportAccessMask);
-                    AllowCreateDirectoryForDirectoriesOnPath(path, processedPaths);
-
-                    var correspondingPath = CreatePathForActualRedirectedUserProfilePair(path, userProfilePath, redirectedUserProfilePath);
-                    if (correspondingPath.IsValid)
-                    {
-                        m_fileAccessManifest.AddPath(correspondingPath, values: FileAccessPolicy.AllowAll | FileAccessPolicy.AllowRealInputTimestamps, mask: m_excludeReportAccessMask);
-                        AllowCreateDirectoryForDirectoriesOnPath(correspondingPath, processedPaths);
-                    }
-
-                    // Untrack real logs directory if the redirected one is untracked.
-                    if (m_loggingConfiguration != null && m_loggingConfiguration.RedirectedLogsDirectory.IsValid && m_loggingConfiguration.RedirectedLogsDirectory == path)
-                    {
-                        m_fileAccessManifest.AddPath(m_loggingConfiguration.LogsDirectory, values: FileAccessPolicy.AllowAll | FileAccessPolicy.AllowRealInputTimestamps, mask: m_excludeReportAccessMask);
-                        AllowCreateDirectoryForDirectoriesOnPath(m_loggingConfiguration.LogsDirectory, processedPaths);
-                    }
-                }
-
-                foreach (AbsolutePath path in pip.UntrackedScopes)
-                {
-                    // Note that untracked scopes are quite dangerous. We allow writes, reads, and probes for non-existent files.
-                    // We mask Report to simplify handling of explicitly-reported directory-dependence or transitive-dependency accesses
-                    // (they should never fail for untracked accesses, which should be invisible).
-
-                    // The default mask for untracked scopes is to not report anything.
-                    // We block input timestamp faking for untracked scopes. This is to preserve existing behavior, where the timestamp of untracked stuff is never modified.
-                    m_fileAccessManifest.AddScope(path, mask: m_excludeReportAccessMask, values: FileAccessPolicy.AllowAll | FileAccessPolicy.AllowRealInputTimestamps);
-                    AllowCreateDirectoryForDirectoriesOnPath(path, processedPaths);
-
-                    var correspondingPath = CreatePathForActualRedirectedUserProfilePair(path, userProfilePath, redirectedUserProfilePath);
-                    if (correspondingPath.IsValid)
-                    {
-                        m_fileAccessManifest.AddScope(correspondingPath, values: FileAccessPolicy.AllowAll | FileAccessPolicy.AllowRealInputTimestamps, mask: m_excludeReportAccessMask);
-                        AllowCreateDirectoryForDirectoriesOnPath(correspondingPath, processedPaths);
-                    }
-
-                    // Untrack real logs directory if the redirected one is untracked.
-                    if (m_loggingConfiguration != null && m_loggingConfiguration.RedirectedLogsDirectory.IsValid && m_loggingConfiguration.RedirectedLogsDirectory == path)
-                    {
-                        m_fileAccessManifest.AddScope(m_loggingConfiguration.LogsDirectory, mask: m_excludeReportAccessMask, values: FileAccessPolicy.AllowAll | FileAccessPolicy.AllowRealInputTimestamps);
-                        AllowCreateDirectoryForDirectoriesOnPath(m_loggingConfiguration.LogsDirectory, processedPaths);
-                    }
-                }
-
-                using (var wrapper = Pools.GetAbsolutePathSet())
-                {
-                    HashSet<AbsolutePath> directoryOutputIds = wrapper.Instance;
-
-                    foreach (DirectoryArtifact directory in pip.DirectoryOutputs)
-                    {
-                        // We need to allow the real timestamp to be seen under a directory output (since these are outputs). If this directory output happens to share the root with
-                        // a directory dependency (shared opaque case), this is overridden for specific input files when processing directory dependencies below
-                        var values =
-                            FileAccessPolicy.AllowAll | // Symlink creation is allowed under opaques.
-                            FileAccessPolicy.AllowRealInputTimestamps |
-                            // For shared opaques, we need to know the (write) accesses that occurred, since we determine file ownership based on that.
-                            (directory.IsSharedOpaque? FileAccessPolicy.ReportAccess : FileAccessPolicy.Deny);
-
-                        // For exclusive opaques, we don't need reporting back and the content is discovered by enumerating the disk
-                        var mask = directory.IsSharedOpaque ? FileAccessPolicy.MaskNothing : m_excludeReportAccessMask;
-
-                        var directoryPath = directory.Path;
-
-                        m_fileAccessManifest.AddScope(directoryPath, values: values, mask: mask);
-                        AllowCreateDirectoryForDirectoriesOnPath(directoryPath, processedPaths);
-
-                        directoryOutputIds.Add(directoryPath);
-                    }
-
-                    // Directory artifact dependencies are supposed to be immutable. Therefore it is never okay to write, but it is safe to probe for non-existent files
-                    // (the set of files is stable). We turn on explicit access reporting so that reads and
-                    // failed probes can be used by the scheduler (rather than fingerprinting the precise directory contents).
-                    foreach (DirectoryArtifact directory in pip.DirectoryDependencies)
-                    {
-                        if (directory.IsSharedOpaque)
-                        {
-                            // All members of the shared opaque need to be added to the manifest explicitly so timestamp faking happens for them
-                            AddSharedOpaqueInputContentToManifest(directory, allInputPathsUnderSharedOpaques);
-                        }
-
-                        // If this directory dependency is also a directory output, then we don't set any additional policy: we don't want to restrict
-                        // writes
-                        if (!directoryOutputIds.Contains(directory.Path))
-                        {
-                            // Directories here represent inputs, we want to apply the timestamp faking logic
-                            var mask = ~FileAccessPolicy.AllowRealInputTimestamps;
-                            // Allow read accesses and reporting. Reporting is needed since these may be dynamic accesses and we need to cross check them
-                            var values = FileAccessPolicy.AllowReadIfNonexistent | FileAccessPolicy.AllowRead | FileAccessPolicy.ReportAccess;
-
-                            // In the case of a partial sealed directory under a shared opaque, we don't want to block writes
-                            // for the entire cone: some files may be dynamically written in the context of the shared opaque that may fall
-                            // under the cone of the partial sealed directory. So for partial sealed directories under a shared opaque we
-                            // don't establish any specific policies
-                            if (m_directoryArtifactContext.GetSealDirectoryKind(directory) != SealDirectoryKind.Partial || !IsPathUnderASharedOpaqueRoot(directory.Path))
-                            {
-                                // TODO: Consider an UntrackedScope or UntrackedPath above that has exactly the same path.
-                                //       That results in a manifest entry with AllowWrite masked out yet re-added via AllowWrite in the values.
-                                //       Maybe the precedence should be (parent | values) & mask instead of (parent & mask) | values.
-                                mask &= ~FileAccessPolicy.AllowWrite;
-                                AllowCreateDirectoryForDirectoriesOnPath(directory.Path, processedPaths, false);
-                            }
-
-                            m_fileAccessManifest.AddScope(directory, mask: mask, values: values);
-                        }
-                    }
-                }
-
-                m_fileAccessManifest.MonitorChildProcesses = !pip.HasUntrackedChildProcesses;
-
-                if (!string.IsNullOrEmpty(m_detoursFailuresFile))
-                {
-                    m_fileAccessManifest.AddPath(AbsolutePath.Create(m_pathTable, m_detoursFailuresFile), values: FileAccessPolicy.AllowAll, mask: ~FileAccessPolicy.ReportAccess);
-                }
-
-                if (m_sandboxConfig.LogFileAccessTables)
-                {
-                    LogFileAccessTables(pip);
-                }
-            }
-        }
-
-        /// <summary>
-        /// If a supplied path is under real/redirected user profile, creates a corresponding path under redirected/real user profile.
-        /// If profile redirect is disabled or the path is not under real/redirected user profile, returns AbsolutePath.Invalid.
-        /// </summary>
-        private AbsolutePath CreatePathForActualRedirectedUserProfilePair(AbsolutePath path, AbsolutePath realUserProfilePath, AbsolutePath redirectedUserProfilePath)
-        {
-            if (!redirectedUserProfilePath.IsValid)
-            {
-                return AbsolutePath.Invalid;
-            }
-
-            // path is in terms of realUserProfilePath -> create a path in terms of redirectedUserProfilePath
-            if (path.IsWithin(m_pathTable, realUserProfilePath))
-            {
-                return path.Relocate(m_pathTable, realUserProfilePath, redirectedUserProfilePath);
-            }
-
-            // path is in terms of m_redirectedUserProfilePath -> create a path in terms of m_realUserProfilePath
-            if (path.IsWithin(m_pathTable, redirectedUserProfilePath))
-            {
-                return path.Relocate(m_pathTable, redirectedUserProfilePath, realUserProfilePath);
-            }
-
-            return AbsolutePath.Invalid;
-        }
-
-        private void AddSharedOpaqueInputContentToManifest(DirectoryArtifact directory, HashSet<AbsolutePath> allInputPathsUnderSharedOpaques)
-        {
-            var content = m_directoryArtifactContext.ListSealDirectoryContents(directory);
-
-            foreach (var fileArtifact in content)
-            {
-                AddDynamicInputFileAndAncestorsToManifest(fileArtifact, allInputPathsUnderSharedOpaques, directory.Path);
-            }
-        }
-
-        private void AddDynamicInputFileAndAncestorsToManifest(FileArtifact file, HashSet<AbsolutePath> allInputPathsUnderSharedOpaques, AbsolutePath sharedOpaqueRoot)
-        {
-            // Allow reads, but fake times, since this is an input to the pip
-            // We want to report these accesses since they are dynamic and need to be cross checked
-            var path = file.Path;
-            m_fileAccessManifest.AddPath(
-                path,
-                values: FileAccessPolicy.AllowRead | FileAccessPolicy.AllowReadIfNonexistent | FileAccessPolicy.ReportAccess,
-                // The file dependency may be under the cone of a shared opaque, which will give write access
-                // to it. Explicitly block this (no need to check if this is under a shared opaque, since otherwise
-                // it didn't have write access to begin with). Observe we already know this is not a rewrite since dynamic rewrites
-                // are not allowed by construction under shared opaques.
-                mask: ~FileAccessPolicy.AllowRealInputTimestamps & ~FileAccessPolicy.AllowWrite);
-
-            allInputPathsUnderSharedOpaques.Add(path);
-
-            // The containing directories up to the shared opaque root need timestamp faking as well
-            AddDirectoryAncestorsToManifest(path, allInputPathsUnderSharedOpaques, sharedOpaqueRoot);
-        }
-
-        private void AddDirectoryAncestorsToManifest(AbsolutePath path, HashSet<AbsolutePath> allInputPathsUnderSharedOpaques, AbsolutePath sharedOpaqueRoot)
-        {
-            // Fake the timestamp of all directories that are ancestors of the path, but inside the shared opaque root
-            // Rationale: probes may be performed on those directories (directory probes don't need declarations)
-            // so they need to be faked as well
-            var currentPath = path.GetParent(m_pathTable);
-            while (!allInputPathsUnderSharedOpaques.Contains(currentPath) && currentPath.IsWithin(m_pathTable, sharedOpaqueRoot))
-            {
-                // We want to set a policy for the directory without affecting the scope for the underlying artifacts
-                m_fileAccessManifest.AddPath(
-                        currentPath,
-                        values: FileAccessPolicy.AllowRead | FileAccessPolicy.AllowReadIfNonexistent, // we don't need access reporting here
-                        mask: ~FileAccessPolicy.AllowRealInputTimestamps); // but block real timestamps
-
-                allInputPathsUnderSharedOpaques.Add(currentPath);
-                currentPath = currentPath.GetParent(m_pathTable);
-            }
-        }
-
-        private bool IsPathUnderASharedOpaqueRoot(AbsolutePath path)
-        {
-            // To determine if a path is under a shared opaque we need just to check if there is a containing shared opaque,
-            // so we don't need to look for the outmost containing opaque
-            return TryGetContainingSharedOpaqueRoot(path, getOutmostRoot: false, out _);
-        }
-
-        private bool TryGetContainingSharedOpaqueRoot(AbsolutePath path, bool getOutmostRoot, out AbsolutePath sharedOpaqueRoot)
-        {
-            sharedOpaqueRoot = AbsolutePath.Invalid;
-            // Let's shortcut the case when there are no shared opaques at all for this pip, so
-            // we play conservatively regarding perf wrt existing code paths
-            if (m_sharedOpaqueDirectoryRoots.Count == 0)
-            {
-                return false;
-            }
-
-            foreach (var current in m_pathTable.EnumerateHierarchyBottomUp(path.Value))
-            {
-                var currentAsPath = new AbsolutePath(current);
-                if (m_sharedOpaqueDirectoryRoots.Contains(currentAsPath))
-                {
-                    sharedOpaqueRoot = currentAsPath;
-                    // If the outmost root was not requested, we can shortcut the search and return when
-                    // we find the first match
-                    if (!getOutmostRoot)
-                    {
-                        return true;
-                    }
-                }
-            }
-
-            return sharedOpaqueRoot != AbsolutePath.Invalid;
-        }
-
-        private void AddStaticFileDependenciesToFileAccessManifest(PooledObjectWrapper<HashSet<AbsolutePath>> wrapper, ReadOnlyArray<FileArtifact> fileDependencies, HashSet<AbsolutePath> allInputPathsUnderSharedOpaques)
-        {
-            var outputIds = wrapper.Instance;
-            foreach (FileArtifact dependency in fileDependencies)
-            {
-                // Outputs have already been added with read-write access. We should not attempt to add a less permissive entry.
-                if (!outputIds.Contains(dependency.Path))
-                {
-                    AddStaticFileDependencyToFileAccessManifest(dependency, allInputPathsUnderSharedOpaques);
-                }
-            }
-        }
-
-        private void AddStaticFileDependencyToFileAccessManifest(FileArtifact dependency, HashSet<AbsolutePath> allInputPaths)
-        {
-            // TODO:22476: We allow inputs to not exist. Is that the right thing to do?
-            // We mask 'report' here, since inputs are expected read and should never fail observed-access validation (directory dependency, etc.)
-            // Note that they would perhaps fail otherwise (simplifies the observed access checks in the first place).
-
-            var path = dependency.Path;
-
-            bool pathIsUnderSharedOpaque = TryGetContainingSharedOpaqueRoot(path, getOutmostRoot: true, out var sharedOpaqueRoot);
-
-            m_fileAccessManifest.AddPath(
-                path,
-                values: FileAccessPolicy.AllowRead | FileAccessPolicy.AllowReadIfNonexistent,
-                // Make sure we fake the input timestamp
-                // The file dependency may be under the cone of a shared opaque, which will give write access
-                // to it. Explicitly block this, since we want inputs to not be written. Observe we already know 
-                // this is not a rewrite.
-                mask: m_excludeReportAccessMask &
-                      ~FileAccessPolicy.AllowRealInputTimestamps &
-                      (pathIsUnderSharedOpaque ? 
-                          ~FileAccessPolicy.AllowWrite: 
-                          FileAccessPolicy.MaskNothing)); 
-
-            allInputPaths.Add(path);
-
-            // If the file artifact is under the root of a shared opaque we make sure all the directories
-            // walking that path upwards get added to the manifest explicitly, so timestamp faking happens for them
-            // We need the outmost matching root in case shared opaques are nested within each other: timestamp faking
-            // needs to happen for all directories under all shared opaques
-            if (pathIsUnderSharedOpaque)
-            {
-                AddDirectoryAncestorsToManifest(path, allInputPaths, sharedOpaqueRoot);
-            }
-        }
-
-        /// <summary>
-        /// Tests to see if the semantic path info is invalid (path was not under a mount) or writable
-        /// (path is under a writable mount). Paths not under mounts don't have any enforcement around them
-        /// so we allow them to be written.
-        /// </summary>
-        private static bool IsInvalidOrWritable(in SemanticPathInfo semanticPathInfo)
-        {
-            return !semanticPathInfo.IsValid || semanticPathInfo.IsWritable;
-        }
-
-        /// <summary>
-        /// Returns the list of necessary directories to exist before the given pip can be executed
-        /// </summary>
-        /// <param name="pip">The process pip to analyze</param>
-        /// <param name="pathTable">The PathTable</param>
-        /// <param name="semanticPathExpander">the semantic expander</param>
-        /// <returns>List of directories to be created before a pip can execute</returns>
-        public static IEnumerable<string> GetDirectoriesToCreate(Process pip, PathTable pathTable, SemanticPathExpander semanticPathExpander)
-        {
-            Contract.Requires(pip != null);
-            Contract.Requires(pathTable != null);
-
-            var directories = new HashSet<string>(StringComparer.OrdinalIgnoreCase);
-            if (semanticPathExpander == null || IsInvalidOrWritable(semanticPathExpander.GetSemanticPathInfo(pip.WorkingDirectory)))
-            {
-                // Only write the working directory if its not under read-only root.
-                directories.Add(pip.WorkingDirectory.ToString(pathTable));
-            }
-
-            // Support for (opaque) output directories.
-            foreach (DirectoryArtifact outputDirectory in pip.DirectoryOutputs)
-            {
-                directories.Add(outputDirectory.Path.ToString(pathTable));
-            }
-
-            using (var wrapper = Pools.GetAbsolutePathSet())
-            {
-                var outputDirectoryIds = wrapper.Instance;
-                foreach (FileArtifactWithAttributes output in pip.FileOutputs)
-                {
-                    outputDirectoryIds.Add(output.Path.GetParent(pathTable));
-                }
-
-                foreach (AbsolutePath outputDirectoryId in outputDirectoryIds)
-                {
-                    directories.Add(outputDirectoryId.ToString(pathTable));
-                }
-            }
-
-            return directories;
-        }
-
-        private bool PrepareWorkingDirectory()
-        {
-            if (m_semanticPathExpander == null || IsInvalidOrWritable(m_semanticPathExpander.GetSemanticPathInfo(m_pip.WorkingDirectory)))
-            {
-                var workingDirectoryPath = m_pip.WorkingDirectory.ToString(m_pathTable);
-                try
-                {
-                    FileUtilities.CreateDirectory(workingDirectoryPath);
-                }
-                catch (BuildXLException ex)
-                {
-                    LogOutputPreparationFailed(workingDirectoryPath, ex);
-                    return false;
-                }
-            }
-
-            return true;
-        }
-
-        /// <summary>
-        /// Creates and cleans the Process's temp directory if necessary
-        /// </summary>
-        /// <param name="environmentVariables">Environment</param>
-        private bool PrepareTempDirectory(IBuildParameters environmentVariables)
-        {
-            Contract.Requires(environmentVariables != null);
-
-            string path = null;
-
-            // If specified, clean the pip specific temp directory.
-            if (m_pip.TempDirectory.IsValid)
-            {
-                if (!PreparePath(m_pip.TempDirectory))
-                {
-                    return false;
-                }
-            }
-
-            // Clean all specified temp directories.
-            foreach (var additionalTempDirectory in m_pip.AdditionalTempDirectories)
-            {
-                if (!PreparePath(additionalTempDirectory))
-                {
-                    return false;
-                }
-            }
-
-            if (!ShouldSandboxedProcessExecuteInVm)
-            {
-                try
-                {
-                    // Many things get angry if temp directories don't exist so ensure they're created regardless of
-                    // what they're set to.
-                    // TODO:Bug 75124 - should validate these paths
-                    foreach (var tmpEnvVar in DisallowedTempVariables)
-                    {
-                        path = environmentVariables[tmpEnvVar];
-                        FileUtilities.CreateDirectory(path);
-                    }
-                }
-                catch (BuildXLException ex)
-                {
-                    Tracing.Logger.Log.PipTempDirectorySetupError(
-                        m_loggingContext,
-                        m_pip.SemiStableHash,
-                        m_pip.GetDescription(m_context), 
-                        path, 
-                        ex.ToStringDemystified());
-                    return false;
-                }
-            }
-
-            return true;
-
-            bool PreparePath(AbsolutePath pathToPrepare)
-            {
-                return !ShouldSandboxedProcessExecuteInVm ? CleanTempDirectory(pathToPrepare) : PrepareTempDirectoryForVm(pathToPrepare);
-            }
-        }
-
-        private bool CleanTempDirectory(AbsolutePath tempDirectoryPath)
-        {
-            Contract.Requires(tempDirectoryPath.IsValid);
-
-            try
-            {
-                // Temp directories are lazily, best effort cleaned after the pip finished. The previous build may not
-                // have finished this work before exiting so we must double check.
-<<<<<<< HEAD
-                PreparePathForOutputDirectory(tempDirectoryPath, createIfNonExistent: true);
-=======
-                PreparePathForOutputDirectory(path);
->>>>>>> 911520ae
-            }
-            catch (BuildXLException ex)
-            {
-                Tracing.Logger.Log.PipTempDirectoryCleanupError(
-                    m_loggingContext,
-                    m_pip.SemiStableHash,
-                    m_pip.GetDescription(m_context),
-                    tempDirectoryPath.ToString(m_pathTable),
-                    ex.LogEventMessage);
-
-                return false;
-            }
-
-            return true;
-        }
-
-        private bool PrepareTempDirectoryForVm(AbsolutePath tempDirectoryPath)
-        {
-            string path = tempDirectoryPath.ToString(m_pathTable);
-
-            try
-            {
-                if (FileUtilities.FileExistsNoFollow(path))
-                {
-                    // Path exists as a file or a symlink (directory/file symlink).
-                    FileUtilities.DeleteFile(path, waitUntilDeletionFinished: true, tempDirectoryCleaner: m_tempDirectoryCleaner);
-                }
-
-                if (FileUtilities.DirectoryExistsNoFollow(path))
-                {
-                    // Path exists as a real directory: wipe out that directory.
-                    FileUtilities.DeleteDirectoryContents(path, deleteRootDirectory: true, tempDirectoryCleaner: m_tempDirectoryCleaner);
-                }
-            }
-            catch (BuildXLException ex)
-            {
-                Tracing.Logger.Log.PipTempDirectorySetupError(
-                    m_loggingContext, 
-                    m_pip.SemiStableHash, 
-                    m_pip.GetDescription(m_context), 
-                    path, 
-                    ex.ToStringDemystified());
-                return false;
-            }
-
-            string redirectedTempRoot = m_sandboxConfig.RedirectedTempFolderRootForVmExecution.IsValid
-                ? m_sandboxConfig.RedirectedTempFolderRootForVmExecution.ToString(m_pathTable)
-                : VmIOConstants.Temp.Root;
-
-            string redirectedPath = Path.Combine(redirectedTempRoot, m_pip.FormattedSemiStableHash, m_tempFolderRedirectionForVm.Count.ToString());
-            AbsolutePath tempRedirectedPath = AbsolutePath.Create(m_pathTable, redirectedPath);
-
-            m_tempFolderRedirectionForVm.Add((tempDirectoryPath, tempRedirectedPath));
-
-            var createDirectorySymlink = FileUtilities.TryCreateSymbolicLink(path, redirectedPath, isTargetFile: false);
-
-            if (!createDirectorySymlink.Succeeded)
-            {
-                Tracing.Logger.Log.PipTempSymlinkRedirectionError(
-                    m_loggingContext, 
-                    m_pip.SemiStableHash,
-                    m_pip.GetDescription(m_context),
-                    redirectedPath, 
-                    path, 
-                    createDirectorySymlink.Failure.Describe());
-                return false;
-            }
-
-            Contract.Assert(m_fileAccessManifest != null);
-
-            m_fileAccessManifest.AddScope(tempRedirectedPath, mask: m_excludeReportAccessMask, values: FileAccessPolicy.AllowAll | FileAccessPolicy.AllowRealInputTimestamps);
-
-            Tracing.Logger.Log.PipTempSymlinkRedirection(
-                m_loggingContext,
-                m_pip.SemiStableHash,
-                m_pip.GetDescription(m_context), 
-                redirectedPath, 
-                path);
-
-            return true;
-        }
-
-        /// <summary>
-        /// Each output of this process is either written (output only) or rewritten (input and output).
-        /// We delete written outputs (shouldn't be observed) and re-deploy rewritten outputs (should be a private copy).
-        /// Rewritten outputs may be initially non-private and so not writable, i.e., hardlinked to other locations.
-        /// Note that this function is also responsible for stamping private outputs such that the tool sees
-        /// <see cref="WellKnownTimestamps.OldOutputTimestamp"/>.
-        /// </summary>
-        private async Task<bool> PrepareOutputsAsync()
-        {
-            using (var preserveOutputWhitelistWrapper = Pools.GetAbsolutePathSet())
-            using (var dependenciesWrapper = Pools.GetAbsolutePathSet())
-            using (var outputDirectoriesWrapper = Pools.GetAbsolutePathSet())
-            {
-                var preserveOutputWhitelist = preserveOutputWhitelistWrapper.Instance;
-                foreach (AbsolutePath path in m_pip.PreserveOutputWhitelist)
-                {
-                    preserveOutputWhitelist.Add(path);
-                }
-
-                if (!await PrepareDirectoryOutputs(preserveOutputWhitelist))
-                {
-                    return false;
-                }
-
-                if (!PrepareInContainerPaths())
-                {
-                    return false;
-                }
-
-                var dependencies = dependenciesWrapper.Instance;
-
-                foreach (FileArtifact dependency in m_pip.Dependencies)
-                {
-                    dependencies.Add(dependency.Path);
-                }
-
-                var outputDirectories = outputDirectoriesWrapper.Instance;
-
-                foreach (FileArtifactWithAttributes output in m_pip.FileOutputs)
-                {
-                    // Only subset of all outputs should be deleted, because some times we may want a tool to see its prior outputs
-                    if (!output.DeleteBeforeRun())
-                    {
-                        continue;
-                    }
-
-                    try
-                    {
-                        if (!dependencies.Contains(output.Path))
-                        {
-                            if (ShouldPreserveDeclaredOutput(output.Path, preserveOutputWhitelist))
-                            {
-                                Contract.Assume(m_makeOutputPrivate != null);
-
-                                // A process may be configured to allow its prior outputs to be seen by future
-                                // invocations. In this case we must make sure the outputs are no longer hardlinked to
-                                // the cache to allow them to be writeable.
-                                if (!await m_makeOutputPrivate(output.Path.ToString(m_pathTable)))
-                                {
-                                    // Delete the file if it exists.
-                                    PreparePathForOutputFile(output.Path, outputDirectories);
-                                }
-                            }
-                            else
-                            {
-                                // Delete the file, since we aren't re-writing it. Note that we do not use System.IO.File.Delete here,
-                                // since we need to be tolerant to several exotic cases:
-                                // - A previous run of the tool may have written a file and marked it as readonly.
-                                // - There may be concurrent users of the file being deleted, but via other hardlinks:
-                                // This DeleteFile tries several strategies relevant to those circumstances.
-                                PreparePathForOutputFile(output.Path, outputDirectories);
-                            }
-                        }
-                        else
-                        {
-                            Contract.Assume(output.RewriteCount > 0);
-                            var inputVersionOfOutput = new FileArtifact(output.Path, output.RewriteCount - 1);
-#if DEBUG
-                            Contract.Assume(m_pip.Dependencies.Contains(inputVersionOfOutput), "Each rewrite increments the rewrite count by one");
-#endif
-
-                            if (m_makeInputPrivate != null)
-                            {
-                                if (!await m_makeInputPrivate(inputVersionOfOutput))
-                                {
-                                    throw new BuildXLException("Failed to create a private, writable copy of the file so that it could be re-written.");
-                                }
-                            }
-
-                            try
-                            {
-                                FileUtilities.SetFileTimestamps(
-                                    output.Path.ToString(m_pathTable),
-                                    new FileTimestamps(WellKnownTimestamps.OldOutputTimestamp));
-                            }
-                            catch (Exception ex)
-                            {
-                                throw new BuildXLException("Failed to open an output file for writing (it was just made writable and private to be written by a process).", ex);
-                            }
-                        }
-                    }
-                    catch (BuildXLException ex)
-                    {
-                        LogOutputPreparationFailed(output.Path.ToString(m_pathTable), ex);
-                        return false;
-                    }
-                }
-            }
-
-            return true;
-        }
-
-        /// <summary>
-        /// Makes sure all redirected directories exist and are empty
-        /// </summary>
-        private bool PrepareInContainerPaths()
-        {
-            foreach(ExpandedAbsolutePath outputDir in m_containerConfiguration.RedirectedDirectories.Keys)
-            {
-                try
-                {
-                    PreparePathForDirectory(outputDir.ExpandedPath, createIfNonExistent: true);
-                }
-                catch (BuildXLException ex)
-                {
-                    LogOutputPreparationFailed(outputDir.ExpandedPath, ex);
-                    return false;
-                }
-            }
-
-            return true;
-        }
-
-        private async Task<bool> PrepareDirectoryOutputs(HashSet<AbsolutePath> preserveOutputWhitelist)
-        {
-            foreach (var directoryOutput in m_pip.DirectoryOutputs)
-            {
-                try
-                {
-                    string directoryPathStr = directoryOutput.Path.ToString(m_pathTable);
-                    bool dirExist = FileUtilities.DirectoryExistsNoFollow(directoryPathStr);
-
-                    if (directoryOutput.IsSharedOpaque)
-                    {
-                        // Ensure it exists.
-                        if (!dirExist)
-                        {
-                            FileUtilities.CreateDirectory(directoryPathStr);
-                        }
-                    }
-                    else
-                    {
-                        if (dirExist && ShouldPreserveDeclaredOutput(directoryOutput.Path, preserveOutputWhitelist))
-                        {
-                            using (var wrapper = Pools.GetStringList())
-                            {
-                                var filePaths = wrapper.Instance;
-                                FileUtilities.EnumerateDirectoryEntries(
-                                    directoryPathStr,
-                                    recursive: true,
-                                    handleEntry: (currentDir, name, attributes) =>
-                                    {
-                                        if ((attributes & FileAttributes.Directory) == 0)
-                                        {
-                                            var path = Path.Combine(currentDir, name);
-                                            filePaths.Add(path);
-                                        }
-                                    });
-
-                                foreach (var path in filePaths)
-                                {
-                                    if (!await m_makeOutputPrivate(path))
-                                    {
-                                        throw new BuildXLException("Failed to create a private, writeable copy of an output file from a previous invocation.");
-                                    }
-                                }
-                            }
-                        }
-                        else
-                        {
-                            PreparePathForOutputDirectory(directoryPathStr, createIfNonExistent: true);
-                        }
-                    }
-                }
-                catch (BuildXLException ex)
-                {
-                    LogOutputPreparationFailed(directoryOutput.Path.ToString(m_pathTable), ex);
-                    return false;
-                }
-            }
-
-            return true;
-        }
-
-        /// <summary>
-        /// If used, response files must be created before executing pips that consume them
-        /// </summary>
-        private async Task<bool> PrepareResponseFile()
-        {
-            if (m_pip.ResponseFile.IsValid)
-            {
-                Contract.Assume(m_pip.ResponseFileData.IsValid, "ResponseFile path requires having ResponseFile data");
-                string destination = m_pip.ResponseFile.Path.ToString(m_context.PathTable);
-                string contents = m_pip.ResponseFileData.ToString(m_context.PathTable);
-
-                try
-                {
-                    string directoryName = ExceptionUtilities.HandleRecoverableIOException(
-                        () => Path.GetDirectoryName(destination),
-                        ex => { throw new BuildXLException("Cannot get directory name", ex); });
-
-                    PreparePathForOutputFile(m_pip.ResponseFile.Path);
-                    FileUtilities.CreateDirectory(directoryName);
-
-                    // The target is always overwritten
-                    await FileUtilities.WriteAllTextAsync(destination, contents, Encoding.UTF8);
-                }
-                catch (BuildXLException ex)
-                {
-                    Tracing.Logger.Log.PipProcessResponseFileCreationFailed(
-                        m_loggingContext,
-                        m_pip.SemiStableHash,
-                        m_pip.GetDescription(m_context),
-                        destination,
-                        ex.LogEventErrorCode,
-                        ex.LogEventMessage);
-
-                    return false;
-                }
-            }
-
-            return true;
-        }
-
-        private enum SpecialProcessKind : byte
-        {
-            NotSpecial = 0,
-            Csc = 1,
-            Cvtres = 2,
-            Resonexe = 3,
-            RC = 4,
-            CCCheck = 5,
-            CCDocGen = 6,
-            CCRefGen = 7,
-            CCRewrite = 8,
-            WinDbg = 9,
-            XAMLWrapper = 11,
-            Mt = 12
-        }
-
-        private static readonly Dictionary<string, SpecialProcessKind> s_specialTools = new Dictionary<string, SpecialProcessKind>(StringComparer.OrdinalIgnoreCase)
-        {
-            ["csc"] = SpecialProcessKind.Csc,
-            ["csc.exe"] = SpecialProcessKind.Csc,
-            ["cvtres"] = SpecialProcessKind.Cvtres,
-            ["cvtres.exe"] = SpecialProcessKind.Cvtres,
-            ["cvtress.exe"] = SpecialProcessKind.Cvtres, // Legacy.
-            ["reson"] = SpecialProcessKind.Resonexe,
-            ["resonexe.exe"] = SpecialProcessKind.Resonexe,
-            ["rc"] = SpecialProcessKind.RC,
-            ["rc.exe"] = SpecialProcessKind.RC,
-            ["mt"] = SpecialProcessKind.Mt,
-            ["mt.exe"] = SpecialProcessKind.Mt,
-            ["windbg"] = SpecialProcessKind.WinDbg,
-            ["windbg.exe"] = SpecialProcessKind.WinDbg,
-            ["tool.xamlcompilerwrapper"] = SpecialProcessKind.XAMLWrapper,
-            ["tool.xamlcompilerwrapper.exe"] = SpecialProcessKind.XAMLWrapper,
-
-            // TODO: deprecate this.
-            ["cccheck"] = SpecialProcessKind.CCCheck,
-            ["cccheck.exe"] = SpecialProcessKind.CCCheck,
-            ["ccdocgen"] = SpecialProcessKind.CCDocGen,
-            ["ccdocgen.exe"] = SpecialProcessKind.CCDocGen,
-            ["ccrefgen"] = SpecialProcessKind.CCRefGen,
-            ["ccrefgen.exe"] = SpecialProcessKind.CCRefGen,
-            ["ccrewrite"] = SpecialProcessKind.CCRewrite,
-            ["ccrewrite.exe"] = SpecialProcessKind.CCRewrite,
-        };
-
-        /// <summary>
-        /// Gets the kind of process.
-        /// </summary>
-        /// <returns>The kind of process based on the process' name.</returns>
-        /// <remarks>
-        /// If <paramref name="processOverride"/> is invalid, then the process kind is obtained from the executable path specified in the pip.
-        /// </remarks>
-        [SuppressMessage("Microsoft.Globalization", "CA1309", Justification = "Already using Comparison.OrdinalIgnoreCase - looks like a bug in FxCop rules.")]
-        private SpecialProcessKind GetProcessKind(AbsolutePath processOverride)
-        {
-            AbsolutePath processPath = processOverride.IsValid ? processOverride : m_pip.Executable.Path;
-            string toolName = processPath.GetName(m_pathTable).ToString(m_pathTable.StringTable);
-
-            return s_specialTools.TryGetValue(toolName.ToLowerInvariant(), out SpecialProcessKind kind) ? kind : SpecialProcessKind.NotSpecial;
-        }
-
-        private static bool StringLooksLikeRCTempFile(string fileName)
-        {
-            int len = fileName.Length;
-            if (len < 9)
-            {
-                return false;
-            }
-
-            char c1 = fileName[len - 9];
-            if (c1 != '\\')
-            {
-                return false;
-            }
-
-            char c2 = fileName[len - 8];
-            if (c2.ToUpperInvariantFast() != 'R')
-            {
-                return false;
-            }
-
-            char c3 = fileName[len - 7];
-            if (c3.ToUpperInvariantFast() != 'C' && c3.ToUpperInvariantFast() != 'D' && c3.ToUpperInvariantFast() != 'F')
-            {
-                return false;
-            }
-
-            return true;
-        }
-
-        private static bool StringLooksLikeMtTempFile(string fileName)
-        {
-            if (!fileName.EndsWith(".tmp", StringComparison.OrdinalIgnoreCase))
-            {
-                return false;
-            }
-
-            int beginCharIndex = fileName.LastIndexOf('\\');
-
-            if (beginCharIndex == -1 || beginCharIndex + 3 >= fileName.Length)
-            {
-                return false;
-            }
-
-            char c1 = fileName[beginCharIndex + 1];
-            if (c1 != 'R')
-            {
-                return false;
-            }
-
-            char c2 = fileName[beginCharIndex + 2];
-            if (c2 != 'C')
-            {
-                return false;
-            }
-
-            char c3 = fileName[beginCharIndex + 3];
-            if (c3 != 'X')
-            {
-                return false;
-            }
-
-            return true;
-        }
-
-        private static bool StringLooksLikeBuildExeTraceLog(string fileName)
-        {
-            // detect filenames of the following form
-            // _buildc_dep_out.pass<NUMBER>
-            int len = fileName.Length;
-
-            int trailingDigits = 0;
-            for (; len > 0 && fileName[len - 1] >= '0' && fileName[len - 1] <= '9'; len--)
-            {
-                trailingDigits++;
-            }
-
-            if (trailingDigits == 0)
-            {
-                return false;
-            }
-
-            return fileName.EndsWith("_buildc_dep_out.pass", StringComparison.OrdinalIgnoreCase);
-        }
-
-        /// <summary>
-        /// Returns whether we should exclude special file access reports from processing
-        /// </summary>
-        /// <param name="fileAccessPath">The reported file  access path.</param>
-        /// <returns>True is the file should be excluded, otherwise false.</returns>
-        /// <remarks>
-        /// This accounts for accesses when the FileAccessIgnoreCodeCoverage is set. A lot of our tests are running
-        /// with this flag set..
-        /// </remarks>
-        private bool GetSpecialCaseRulesForCoverageAndSpecialDevices(
-            AbsolutePath fileAccessPath)
-        {
-            Contract.Assert(fileAccessPath != AbsolutePath.Invalid);
-            Contract.Assert(!string.IsNullOrEmpty(fileAccessPath.ToString(m_pathTable)));
-
-            string accessedPath = fileAccessPath.ToString(m_pathTable);
-
-            // When running test cases with Code Coverage enabled, some more files are loaded that we should ignore
-            if (m_sandboxConfig.FileAccessIgnoreCodeCoverage)
-            {
-                if (accessedPath.EndsWith(".pdb", StringComparison.OrdinalIgnoreCase) ||
-                    accessedPath.EndsWith(".nls", StringComparison.OrdinalIgnoreCase) ||
-                    accessedPath.EndsWith(".dll", StringComparison.OrdinalIgnoreCase))
-                {
-                    return true;
-                }
-            }
-
-            return false;
-        }
-
-        /// <summary>
-        /// Returns whether we should exclude special file access reports from processing
-        /// </summary>
-        /// <param name="processPath">Path of process that access the file.</param>
-        /// <param name="fileAccessPath">The reported file  access path.</param>
-        /// <returns>True is the file should be excluded, otherwise false.</returns>
-        /// <remarks>
-        /// Some perform file accesses, which don't yet fall into any configurable file access manifest category.
-        /// These special tools/cases should be whitelisted, but we already have customers deployed specs without
-        /// using white lists.
-        /// </remarks>
-        private bool GetSpecialCaseRulesForSpecialTools(AbsolutePath processPath, AbsolutePath fileAccessPath)
-        {
-            if (m_pip.PipType != PipType.Process)
-            {
-                return true;
-            }
-
-            string fileName = fileAccessPath.ToString(m_pathTable);
-
-            switch (GetProcessKind(processPath))
-            {
-                case SpecialProcessKind.Csc:
-                case SpecialProcessKind.Cvtres:
-                case SpecialProcessKind.Resonexe:
-                    // Some tools emit temporary files into the same directory
-                    // as the final output file.
-                    if (fileName.EndsWith(".tmp", StringComparison.OrdinalIgnoreCase))
-                    {
-                        return true;
-                    }
-
-                    break;
-
-                case SpecialProcessKind.RC:
-                    // The native resource compiler (RC) emits temporary files into the same
-                    // directory as the final output file.
-                    if (StringLooksLikeRCTempFile(fileName))
-                    {
-                        return true;
-                    }
-
-                    break;
-
-                case SpecialProcessKind.Mt:
-                    if (StringLooksLikeMtTempFile(fileName))
-                    {
-                        return true;
-                    }
-
-                    break;
-
-                case SpecialProcessKind.CCCheck:
-                case SpecialProcessKind.CCDocGen:
-                case SpecialProcessKind.CCRefGen:
-                case SpecialProcessKind.CCRewrite:
-                    // The cc-line of tools like to find pdb files by using the pdb path embedded in a dll/exe.
-                    // If the dll/exe was built with different roots, then this results in somewhat random file accesses.
-                    if (fileName.EndsWith(".pdb", StringComparison.OrdinalIgnoreCase))
-                    {
-                        return true;
-                    }
-
-                    break;
-
-                case SpecialProcessKind.WinDbg:
-                case SpecialProcessKind.NotSpecial:
-                    // no special treatment
-                    break;
-            }
-
-            // build.exe and tracelog.dll capture dependency information in temporary files in the object root called _buildc_dep_out.<pass#>
-            if (StringLooksLikeBuildExeTraceLog(fileName))
-            {
-                return true;
-            }
-
-            return false;
-        }
-
-        /// <summary>
-        /// Creates an <see cref="ObservedFileAccess"/> for each unique path accessed.
-        /// The returned array is sorted by the expanded path and additionally contains no duplicates.
-        /// </summary>
-        /// <remarks>
-        /// Additionally, it returns the write accesses that were observed in shared dynamic
-        /// directories, which are used later to determine pip ownership.
-        /// </remarks>
-        private SortedReadOnlyArray<ObservedFileAccess, ObservedFileAccessExpandedPathComparer> GetObservedFileAccesses(
-            SandboxedProcessResult result,
-            HashSet<AbsolutePath> allInputPathsUnderSharedOpaques,
-            out List<AbsolutePath> unobservedOutputs,
-            out IReadOnlyDictionary<AbsolutePath, IReadOnlyCollection<AbsolutePath>> sharedDynamicDirectoryWriteAccesses)
-        {
-            unobservedOutputs = null;
-            if (result.ExplicitlyReportedFileAccesses == null || result.ExplicitlyReportedFileAccesses.Count == 0)
-            {
-                unobservedOutputs = m_pip.FileOutputs.Where(f => RequireOutputObservation(f)).Select(f => f.Path).ToList();
-                sharedDynamicDirectoryWriteAccesses = CollectionUtilities.EmptyDictionary<AbsolutePath, IReadOnlyCollection<AbsolutePath>>();
-                return SortedReadOnlyArray<ObservedFileAccess, ObservedFileAccessExpandedPathComparer>.FromSortedArrayUnsafe(
-                        ReadOnlyArray<ObservedFileAccess>.Empty,
-                        new ObservedFileAccessExpandedPathComparer(m_context.PathTable.ExpandedPathComparer));
-            }
-
-            // Note that we are enumerating an unordered set to produce the array of observed paths.
-            // As noted in SandboxedProcessPipExecutionResult, the caller must assume no particular order.
-            // Since observed accesses contribute to a descriptor value (rather than a hashed key), this is fine; no normalization needed.
-            // Since we're projecting many acceses into groups per path into just paths, we need a temporary dictionary.
-            // TODO: Allocations ahoy!
-            using (PooledObjectWrapper<Dictionary<AbsolutePath, CompactSet<ReportedFileAccess>>> accessesByPathWrapper = ProcessPools.ReportedFileAccessesByPathPool.GetInstance())
-            {
-                Dictionary<AbsolutePath, CompactSet<ReportedFileAccess>> accessesByPath = accessesByPathWrapper.Instance;
-                var excludedToolsAndPaths = new HashSet<(AbsolutePath, AbsolutePath)>();
-
-                foreach (ReportedFileAccess reported in result.ExplicitlyReportedFileAccesses)
-                {
-                    Contract.Assume(reported.Status == FileAccessStatus.Allowed, "Explicitly reported accesses are defined to be successful");
-
-                    // Enumeration probes have a corresponding Enumeration access (also explicitly reported).
-                    // Presently we are interested in capturing the existence of enumerations themselves rather than what was seen
-                    // (and for NtQueryDirectoryFile, we can't always report the individual probes anyway).
-                    if (reported.RequestedAccess == RequestedAccess.EnumerationProbe)
-                    {
-                        continue;
-                    }
-
-                    AbsolutePath parsedPath;
-
-                    // We want an AbsolutePath for the full access. This may not be parse-able due to the accessed path
-                    // being invalid, or a path format we do not understand. Note that TryParseAbsolutePath logs as appropriate
-                    // in the latter case.
-                    if (!reported.TryParseAbsolutePath(m_context, m_pip, out parsedPath))
-                    {
-                        continue;
-                    }
-
-                    bool shouldExclude = false;
-
-                    // Remove special accesses see Bug: #121875.
-                    // Some perform file accesses, which don't yet fall into any configurable file access manifest category.
-                    // These special tools/cases should be whitelisted, but we already have customers deployed specs without
-                    // using white lists.
-                    if (GetSpecialCaseRulesForCoverageAndSpecialDevices(parsedPath))
-                    {
-                        shouldExclude = true;
-                    }
-                    else
-                    {
-                        if (AbsolutePath.TryCreate(m_context.PathTable, reported.Process.Path, out AbsolutePath processPath)
-                            && (excludedToolsAndPaths.Contains((processPath, parsedPath))
-                                || GetSpecialCaseRulesForSpecialTools(processPath, parsedPath)))
-                        {
-                            shouldExclude = true;
-                            excludedToolsAndPaths.Add((processPath, parsedPath));
-                        }
-                    }
-
-                    accessesByPath.TryGetValue(parsedPath, out CompactSet<ReportedFileAccess> existingAccessesToPath);
-                    accessesByPath[parsedPath] =
-                        !shouldExclude
-                        ? existingAccessesToPath.Add(reported)
-                        : existingAccessesToPath;
-                }
-
-                foreach (var output in m_pip.FileOutputs)
-                {
-                    if (!accessesByPath.ContainsKey(output.Path))
-                    {
-                        if (RequireOutputObservation(output))
-                        {
-                            unobservedOutputs = unobservedOutputs ?? new List<AbsolutePath>();
-                            unobservedOutputs.Add(output.Path);
-                        }
-                    }
-                    else
-                    {
-                        accessesByPath.Remove(output.Path);
-                    }
-                }
-
-                using (PooledObjectWrapper<Dictionary<AbsolutePath, HashSet<AbsolutePath>>> dynamicWriteAccessWrapper =
-                    ProcessPools.DynamicWriteAccesses.GetInstance())
-                using (PooledObjectWrapper<List<ObservedFileAccess>> accessesUnsortedWrapper =
-                    ProcessPools.AccessUnsorted.GetInstance())
-                {
-                    // Initializes all shared directories in the pip with no accesses
-                    var dynamicWriteAccesses = dynamicWriteAccessWrapper.Instance;
-                    foreach (var sharedDirectory in m_sharedOpaqueDirectoryRoots)
-                    {
-                        dynamicWriteAccesses[sharedDirectory] = new HashSet<AbsolutePath>();
-                    }
-
-                    // Remove all the special file accesses that need removal.
-                    RemoveEmptyOrInjectableFileAccesses(accessesByPath);
-
-                    var accessesUnsorted = accessesUnsortedWrapper.Instance;
-                    foreach (KeyValuePair<AbsolutePath, CompactSet<ReportedFileAccess>> entry in accessesByPath)
-                    {
-                        bool? isDirectoryLocation = null;
-                        bool hasEnumeration = false;
-                        bool isProbe = true;
-
-                        // There is always at least one access for reported path by construction
-                        // Since the set of accesses occur on the same path, the manifest path is
-                        // the same for all of them. We only need to query one of them.
-                        ReportedFileAccess firstAccess = accessesByPath[entry.Key].First();
-
-                        bool isPathCandidateToBeOwnedByASharedOpaque = false;
-                        foreach (var access in entry.Value)
-                        {
-                            // Detours reports a directory probe with a trailing backslash.
-                            if (access.Path != null && access.Path.EndsWith("\\", StringComparison.OrdinalIgnoreCase) &&
-                                (isDirectoryLocation == null || isDirectoryLocation.Value))
-                            {
-                                isDirectoryLocation = true;
-                            }
-                            else
-                            {
-                                isDirectoryLocation = false;
-                            }
-
-                            // To treat the paths as file probes, all accesses to the path must be the probe access.
-                            isProbe &= access.RequestedAccess == RequestedAccess.Probe;
-
-                            // TODO: Remove this when WDG can grog this feature with no flag.
-                            if (m_sandboxConfig.UnsafeSandboxConfiguration.ExistingDirectoryProbesAsEnumerations ||
-                                access.RequestedAccess == RequestedAccess.Enumerate)
-                            {
-                                hasEnumeration = true;
-                            }
-
-                            // if the access is a write (and not a directory creation), then the path is a candidate to be part of a shared opaque
-                            isPathCandidateToBeOwnedByASharedOpaque |= (access.RequestedAccess & RequestedAccess.Write) != RequestedAccess.None &&
-                                                                       access.Operation != ReportedFileOperation.CreateDirectory;
-                        }
-
-                        // if the path is still a candidate to be part of a shared opaque, that means there was at least a write to that path. If the path is then
-                        // in the cone of a shared opaque, then it is a dynamic write access
-                        if (isPathCandidateToBeOwnedByASharedOpaque && IsAccessUnderASharedOpaque(
-                                firstAccess,
-                                dynamicWriteAccesses,
-                                out AbsolutePath sharedDynamicDirectoryRoot))
-                        {
-                            dynamicWriteAccesses[sharedDynamicDirectoryRoot].Add(entry.Key);
-                            // This is a known output, so don't store it
-                            continue;
-                        }
-
-                        // If the access occurred under any of the pip shared opaque outputs, and the access is not happening on any known input paths (neither dynamic nor static)
-                        // then we just skip reporting the access. Together with the above step, this means that no accesses under shared opaques that represent outputs are actually
-                        // reported as observed accesses. This matches the same behavior that occurs on static outputs.
-                        if (!allInputPathsUnderSharedOpaques.Contains(entry.Key) && IsAccessUnderASharedOpaque(firstAccess, dynamicWriteAccesses, out _))
-                        {
-                            continue;
-                        }
-
-                        ObservationFlags observationFlags = ObservationFlags.None;
-
-                        if (isProbe)
-                        {
-                            observationFlags |= ObservationFlags.FileProbe;
-                        }
-
-                        if (isDirectoryLocation != null && isDirectoryLocation.Value)
-                        {
-                            observationFlags |= ObservationFlags.DirectoryLocation;
-                        }
-
-                        if (hasEnumeration)
-                        {
-                            observationFlags |= ObservationFlags.Enumeration;
-                        }
-
-                        accessesUnsorted.Add(new ObservedFileAccess(entry.Key, observationFlags, entry.Value));
-                    }
-
-                    sharedDynamicDirectoryWriteAccesses = dynamicWriteAccesses.ToDictionary(
-                        kvp => kvp.Key,
-                        kvp => (IReadOnlyCollection<AbsolutePath>)kvp.Value.ToReadOnlyArray());
-
-                    return SortedReadOnlyArray<ObservedFileAccess, ObservedFileAccessExpandedPathComparer>.CloneAndSort(
-                        accessesUnsorted,
-                        new ObservedFileAccessExpandedPathComparer(m_context.PathTable.ExpandedPathComparer));
-                }
-            }
-        }
-
-        private bool IsAccessUnderASharedOpaque(ReportedFileAccess access, Dictionary<AbsolutePath, HashSet<AbsolutePath>> dynamicWriteAccesses, out AbsolutePath sharedDynamicDirectoryRoot)
-        {
-            sharedDynamicDirectoryRoot = AbsolutePath.Invalid;
-
-            // Shortcut the search if there are no shared opaques or the manifest path
-            // is invalid. For the latter, this can occur when the access happens on a location
-            // the path table doesn't know about. But this means the access is not under a shared opaque.
-            if (dynamicWriteAccesses.Count == 0 || !access.ManifestPath.IsValid)
-            {
-                return false;
-            }
-
-            // The only construct that defines a scope for detours that we allow under shared opaques is sealed directories
-            // (other constructs are allowed, but they don't affect detours manifest)
-            // This means we cannot directly use the manifest path to check if is the root of a shared opaque
-            // but we can start looking up from the reported manifest path
-            // Furthermore, nested shared opaques from the same pip are blocked, so the first shared opaque
-            // we find by walking up the path is the one
-
-            var initialNode = access.ManifestPath.Value;
-
-            // TODO: consider adding a cache from manifest paths to containing shared opaques. It is likely
-            // that many writes for a given pip happens under the same cones.
-
-            foreach (var currentNode in m_context.PathTable.EnumerateHierarchyBottomUp(initialNode))
-            {
-                var currentPath = new AbsolutePath(currentNode);
-                if (dynamicWriteAccesses.ContainsKey(currentPath))
-                {
-                    sharedDynamicDirectoryRoot = currentPath;
-                    return true;
-                }
-            }
-
-            return false;
-        }
-
-        /// <summary>
-        /// Checks if a path starts with a prefix, given the fact that the path may start with "\??\" or "\\?\".
-        /// </summary>
-        private static bool PathStartsWith(string path, string prefix)
-        {
-            return path.StartsWith(prefix, StringComparison.OrdinalIgnoreCase)
-                   || path.StartsWith(@"\??\" + prefix, StringComparison.OrdinalIgnoreCase)
-                   || path.StartsWith(@"\\?\" + prefix, StringComparison.OrdinalIgnoreCase);
-        }
-
-        private void RemoveEmptyOrInjectableFileAccesses(Dictionary<AbsolutePath, CompactSet<ReportedFileAccess>> accessesByPath)
-        {
-            var accessesToRemove = new List<AbsolutePath>();
-
-            // CollectionUtilities all the file accesses that need to be removed.
-            foreach (var absolutePath in accessesByPath.Keys)
-            {
-                if (!absolutePath.IsValid)
-                {
-                    continue;
-                }
-
-                if (accessesByPath[absolutePath].Count == 0)
-                {
-                    // Remove empty accesses and don't bother checking the rest.
-                    accessesToRemove.Add(absolutePath);
-                    continue;
-                }
-
-                // Remove only entries that come from unknown or from System, or Invalid mounts.
-                bool removeEntry = false;
-
-                if (m_semanticPathExpander != null)
-                {
-                    SemanticPathInfo semanticPathInfo = m_semanticPathExpander.GetSemanticPathInfo(absolutePath);
-                    removeEntry = !semanticPathInfo.IsValid ||
-                        semanticPathInfo.IsSystem;
-                }
-
-                if (m_semanticPathExpander == null || removeEntry)
-                {
-                    if (IsRemovableInjectedFileAccess(absolutePath))
-                    {
-                        accessesToRemove.Add(absolutePath);
-                    }
-                }
-            }
-
-            // Now, remove all the entries that were scheduled for removal.
-            foreach (AbsolutePath pathToRemove in accessesToRemove)
-            {
-                accessesByPath.Remove(pathToRemove);
-            }
-        }
-
-        private void RemoveInjectableFileAccesses(ISet<ReportedFileAccess> unexpectedAccesses)
-        {
-            List<ReportedFileAccess> accessesToRemove = new List<ReportedFileAccess>();
-
-            // CollectionUtilities all the file accesses that need to be removed.
-            foreach (var reportedAccess in unexpectedAccesses)
-            {
-                AbsolutePath.TryCreate(m_pathTable, reportedAccess.GetPath(m_pathTable), out AbsolutePath absolutePath);
-                if (!absolutePath.IsValid)
-                {
-                    continue;
-                }
-
-                // Remove only entries that come from unknown or from System, or Invalid mounts.
-                bool removeEntry = false;
-
-                if (m_semanticPathExpander != null)
-                {
-                    SemanticPathInfo semanticPathInfo = m_semanticPathExpander.GetSemanticPathInfo(absolutePath);
-                    removeEntry = !semanticPathInfo.IsValid ||
-                        semanticPathInfo.IsSystem;
-                }
-
-                if (m_semanticPathExpander == null || removeEntry)
-                {
-                    if (IsRemovableInjectedFileAccess(absolutePath))
-                    {
-                        accessesToRemove.Add(reportedAccess);
-                    }
-                }
-            }
-
-            // Now, remove all the entries that were scheduled for removal.
-            foreach (ReportedFileAccess pathToRemove in accessesToRemove)
-            {
-                unexpectedAccesses.Remove(pathToRemove);
-            }
-        }
-
-        private bool IsRemovableInjectedFileAccess(AbsolutePath absolutePath)
-        {
-            string path = absolutePath.ToString(m_pathTable);
-            string filename = absolutePath.GetName(m_pathTable).IsValid ? absolutePath.GetName(m_pathTable).ToString(m_pathTable.StringTable) : null;
-            string extension = absolutePath.GetExtension(m_pathTable).IsValid ? absolutePath.GetExtension(m_pathTable).ToString(m_pathTable.StringTable) : null;
-
-            // Special case: The VC++ compiler probes %PATH% for c1xx.exe.  This file does not even exist, but
-            // VC still looks for it.  We ignore it.
-            if (StringComparer.OrdinalIgnoreCase.Equals(filename, "c1xx.exe"))
-            {
-                return true;
-            }
-
-            // This Microsoft Tablet PC component injects itself into processes.
-            if (StringComparer.OrdinalIgnoreCase.Equals(filename, "tiptsf.dll"))
-            {
-                return true;
-            }
-
-            // This Microsoft Office InfoPath component injects itself into processes.
-            if (StringComparer.OrdinalIgnoreCase.Equals(filename, "MSOXMLMF.DLL"))
-            {
-                return true;
-            }
-
-            // This Bonjour Namespace Provider from Apple component injects itself into processes.
-            if (StringComparer.OrdinalIgnoreCase.Equals(filename, "mdnsNSP.DLL"))
-            {
-                return true;
-            }
-
-            // This ATI Technologies / HydraVision component injects itself into processes.
-            if (StringComparer.OrdinalIgnoreCase.Equals(filename, "HydraDMH.dll") ||
-                StringComparer.OrdinalIgnoreCase.Equals(filename, "HydraDMH64.dll") ||
-                StringComparer.OrdinalIgnoreCase.Equals(filename, "HydraMDH.dll") ||
-                StringComparer.OrdinalIgnoreCase.Equals(filename, "HydraMDH64.dll"))
-            {
-                return true;
-            }
-
-            // Special case: VSTest.Console.exe likes to open these files if Visual Studio is installed. This is benign.
-            if (StringComparer.OrdinalIgnoreCase.Equals(filename, "Microsoft.VisualStudio.TeamSystem.Licensing.dll") ||
-                StringComparer.OrdinalIgnoreCase.Equals(filename, "Microsoft.VisualStudio.QualityTools.Sqm.dll"))
-            {
-                return true;
-            }
-
-            // Special case: On Windows 8, the CLR keeps ngen logs: http://msdn.microsoft.com/en-us/library/hh691758(v=vs.110).aspx
-            // Alternative, one can disable this on one's machine:
-            //   From: Mark Miller (CLR)
-            //   Sent: Monday, March 24, 2014 10:57 AM
-            //   Subject: RE: automatic native image generation
-            //   You can disable Auto NGEN activity (creation of logs) by setting:
-            //   HKLM\SOFTWARE\Microsoft\.NETFramework\NGen\Policy\[put version here]\OptimizeUsedBinaries = (REG_DWORD)0
-            //   Do this in the Wow Hive as well and for each version (v2.0 and v4.0 is the entire set)
-            //   Mark
-            if (StringComparer.OrdinalIgnoreCase.Equals(extension, ".log") &&
-                path.StartsWith(s_appDataLocalMicrosoftClrPrefix, StringComparison.OrdinalIgnoreCase))
-            {
-                return true;
-            }
-
-            // Special case: The NVIDIA driver injects itself into all processes and accesses files under '%ProgamData%\NVIDIA Corporation'.
-            // Also attempts to access aurora.dll and petromod_nvidia_profile_identifier.ogl files.
-            // Ignore file accesses in that directory or with those file names.
-            if (path.StartsWith(s_nvidiaProgramDataPrefix, StringComparison.OrdinalIgnoreCase)
-                || path.StartsWith(s_nvidiaProgramFilesPrefix, StringComparison.OrdinalIgnoreCase)
-                || StringComparer.OrdinalIgnoreCase.Equals(filename, "aurora.dll")
-                || StringComparer.OrdinalIgnoreCase.Equals(filename, "petromod_nvidia_profile_identifier.ogl"))
-            {
-                return true;
-            }
-
-            // Special case: The Forefront TMG client injects itself into some processes and accesses files under %ProgramFilxX86%\Forefront TMG Client'.
-            // The check also considers the fact that the input path can start with prefix, '\\?' or '\??\'.
-            if (PathStartsWith(path, s_forefrontTmgClientProgramFilesX86Prefix))
-            {
-                return true;
-            }
-
-            return false;
-        }
-
-        private bool RequireOutputObservation(FileArtifactWithAttributes output)
-        {
-            // Don't check temp & optional, nor stdout/stderr files.
-            return output.IsRequiredOutputFile &&
-                    (output.Path != m_pip.StandardError.Path) &&
-                    (output.Path != m_pip.StandardOutput.Path) &&
-
-                    // Rewritten files are not required to be written by the tool
-                    output.RewriteCount <= 1 &&
-
-                    // Preserve output is incompatible with validation of output access.
-                    // See Bug #1043533
-                    !m_shouldPreserveOutputs &&
-                    !m_pip.HasUntrackedChildProcesses &&
-                    m_sandboxConfig.UnsafeSandboxConfiguration.MonitorFileAccesses;
-        }
-
-        private void LogFinishedFailed(SandboxedProcessResult result)
-        {
-            Tracing.Logger.Log.PipProcessFinishedFailed(m_loggingContext, m_pip.SemiStableHash, m_pip.GetDescription(m_context), result.ExitCode);
-        }
-
-        private void LogTookTooLongWarning(TimeSpan timeout, TimeSpan time, TimeSpan warningTimeout)
-        {
-            Tracing.Logger.Log.PipProcessTookTooLongWarning(
-                m_loggingContext,
-                m_pip.SemiStableHash,
-                m_pip.GetDescription(m_context),
-                Bound(time.TotalMilliseconds),
-                Bound(warningTimeout.TotalMilliseconds),
-                Bound(timeout.TotalMilliseconds));
-        }
-
-        private void LogTookTooLongError(SandboxedProcessResult result, TimeSpan timeout, TimeSpan time)
-        {
-            Contract.Assume(result.Killed);
-            Analysis.IgnoreArgument(result);
-            string dumpString = result.DumpFileDirectory ?? string.Empty;
-
-            Tracing.Logger.Log.PipProcessTookTooLongError(
-                m_loggingContext,
-                m_pip.SemiStableHash,
-                m_pip.GetDescription(m_context),
-                Bound(time.TotalMilliseconds),
-                Bound(timeout.TotalMilliseconds),
-                dumpString);
-        }
-
-        private async Task<bool> TrySaveAndLogStandardErrorAsync(SandboxedProcessResult result)
-        {
-            try
-            {
-                await result.StandardError.SaveAsync();
-            }
-            catch (BuildXLException ex)
-            {
-                PipStandardIOFailed(GetFileName(SandboxedProcessFile.StandardError), ex);
-                return false;
-            }
-
-            string standardErrorPath = result.StandardError.FileName;
-            Tracing.Logger.Log.PipProcessStandardError(m_loggingContext, m_pip.SemiStableHash, m_pip.GetDescription(m_context), standardErrorPath);
-            return true;
-        }
-
-        private async Task<bool> TrySaveAndLogStandardOutputAsync(SandboxedProcessResult result)
-        {
-            try
-            {
-                await result.StandardOutput.SaveAsync();
-            }
-            catch (BuildXLException ex)
-            {
-                PipStandardIOFailed(GetFileName(SandboxedProcessFile.StandardOutput), ex);
-                return false;
-            }
-
-            string standardOutputPath = result.StandardOutput.FileName;
-            BuildXL.Processes.Tracing.Logger.Log.PipProcessStandardOutput(m_loggingContext, m_pip.SemiStableHash, m_pip.GetDescription(m_context), standardOutputPath);
-            return true;
-        }
-
-        private void LogChildrenSurvivedKilled()
-        {
-            BuildXL.Processes.Tracing.Logger.Log.PipProcessChildrenSurvivedKilled(
-                m_loggingContext,
-                m_pip.SemiStableHash,
-                m_pip.GetDescription(m_context));
-        }
-
-        private bool CheckExpectedOutputs()
-        {
-            bool allOutputsPresent = true;
-
-            // The process exited cleanly (though it may have accessed unexpected files), so we should expect that all outputs are
-            // present. We don't bother checking or logging this otherwise, since the output of a failed process is unusable anyway.
-            // Only required output artifacts should be considered by this method.
-            // Optional output files could be or could not be a part of the valid process output.
-            using (var stringPool1 = Pools.GetStringList())
-            {
-                var expectedMissingOutputs = stringPool1.Instance;
-
-                bool fileOutputsAreRedirected = m_pip.NeedsToRunInContainer && m_pip.ContainerIsolationLevel.IsolateOutputFiles();
-
-                foreach (FileArtifactWithAttributes output in m_pip.FileOutputs)
-                {
-                    if (!output.MustExist())
-                    {
-                        continue;
-                    }
-
-                    var expectedOutput = output.ToFileArtifact();
-                    string expectedOutputPath;
-
-                    // If outputs were redirected, they are not in their expected location but it their redirected one
-                    if (fileOutputsAreRedirected)
-                    {
-                        expectedOutputPath = m_processInContainerManager.GetRedirectedDeclaredOutputFile(expectedOutput.Path, m_containerConfiguration).ToString(m_pathTable);
-                    }
-                    else
-                    {
-                        expectedOutputPath = expectedOutput.Path.ToString(m_pathTable);
-                    }
-
-                    if (!FileExistsNoFollow(expectedOutputPath, fileOutputsAreRedirected) &&
-                        expectedOutput != m_pip.StandardOutput &&
-                        expectedOutput != m_pip.StandardError)
-                    {
-                        allOutputsPresent = false;
-                        Tracing.Logger.Log.PipProcessMissingExpectedOutputOnCleanExit(
-                            m_loggingContext,
-                            pipSemiStableHash: m_pip.SemiStableHash,
-                            pipDescription: m_pip.GetDescription(m_context),
-                            pipSpecPath: m_pip.Provenance.Token.Path.ToString(m_context.PathTable),
-                            pipWorkingDirectory: m_pip.WorkingDirectory.ToString(m_context.PathTable),
-                            path: expectedOutputPath);
-                        expectedMissingOutputs.Add(expectedOutputPath);
-                    }
-                }
-
-                Func<string[], string> pathAggregator = (paths) =>
-                    {
-                        Array.Sort(paths, StringComparer.OrdinalIgnoreCase);
-                        return string.Join(Environment.NewLine, paths);
-                    };
-
-                if (expectedMissingOutputs.Count > 0)
-                {
-                    Tracing.Logger.Log.PipProcessExpectedMissingOutputs(
-                        m_loggingContext,
-                        m_pip.SemiStableHash,
-                        m_pip.GetDescription(m_context),
-                        pathAggregator(expectedMissingOutputs.ToArray()));
-                }
-            }
-
-            return allOutputsPresent;
-        }
-
-        private bool FileExistsNoFollow(string path, bool fileOutputsAreRedirected)
-        {
-            var maybeResult = FileUtilities.TryProbePathExistence(path, followSymlink: false);
-            var existsAsFile = maybeResult.Succeeded && maybeResult.Result == PathExistence.ExistsAsFile;
-
-            // If file outputs are not redirected, this is simply file existence. Otherwise, we have
-            // to check that the file is not a WCI tombstone, since this means the file is not really there.
-            return existsAsFile && !(fileOutputsAreRedirected && FileUtilities.IsWciTombstoneFile(path));
-        }
-
-        // (lubol): TODO: Add handling of the translate paths strings. Add code here to address VSO Task# 989041.
-        private TimeSpan GetEffectiveTimeout(TimeSpan? configuredTimeout, int defaultTimeoutMs, double multiplier)
-        {
-            if (m_pip.IsService)
-            {
-                // Service pips live for the duration of the build. Don't kill them. NOTE: This doesn't include service shutdown
-                // pips which should have a timeout.
-                return Process.MaxTimeout;
-            }
-
-            TimeSpan timeout = configuredTimeout ?? TimeSpan.FromMilliseconds(defaultTimeoutMs);
-            try
-            {
-                timeout = TimeSpan.FromMilliseconds(timeout.TotalMilliseconds * multiplier);
-            }
-            catch (OverflowException)
-            {
-                return Process.MaxTimeout;
-            }
-
-            return timeout > Process.MaxTimeout ? Process.MaxTimeout : timeout;
-        }
-
-        private static string ComputePipTimeoutDumpDirectory(ISandboxConfiguration sandboxConfig, Process pip, PathTable pathTable)
-        {
-            AbsolutePath rootDirectory = sandboxConfig.TimeoutDumpDirectory.IsValid ? sandboxConfig.TimeoutDumpDirectory : pip.UniqueOutputDirectory;
-            return rootDirectory.IsValid ? rootDirectory.Combine(pathTable, pip.FormattedSemiStableHash).ToString(pathTable) : null;
-        }
-
-        private static void FormatOutputAndPaths(string standardOut, string standardError,
-            string standardOutPath, string standardErrorPath,
-            out string outputToLog, out string pathsToLog)
-        {
-            // Only display error/out if it is non-empty. This avoids adding duplicated newlines in the message.
-            // Also use the emptiness as a hit for whether to show the path to the file on disk
-            bool standardOutEmpty = string.IsNullOrWhiteSpace(standardOut);
-            bool standardErrorEmpty = string.IsNullOrWhiteSpace(standardError);
-
-            outputToLog = (standardOutEmpty ? string.Empty : standardOut) +
-                (!standardOutEmpty && !standardErrorEmpty ? Environment.NewLine : string.Empty) +
-                (standardErrorEmpty ? string.Empty : standardError);
-            pathsToLog = (standardOutEmpty ? string.Empty : standardOutPath) +
-                (!standardOutEmpty && !standardErrorEmpty ? Environment.NewLine : string.Empty) +
-                (standardErrorEmpty ? string.Empty : standardErrorPath);
-        }
-
-        private class LogErrorResult
-        {
-            public LogErrorResult(bool success, bool errorWasTruncated)
-            {
-                Success = success;
-                // ErrorWasTruncated should be forced to false when logging was not successful
-                ErrorWasTruncated = success && errorWasTruncated;
-            }
-
-            /// <summary>
-            /// Whether logging was successful
-            /// </summary>
-            public readonly bool Success;
-
-            /// <summary>
-            /// Whether the Error that was logged was truncated for any reason. This may be due to an error regex or
-            /// due to the error being too long
-            /// </summary>
-            public readonly bool ErrorWasTruncated;
-        }
-
-        private async Task<LogErrorResult> TryLogErrorAsync(SandboxedProcessResult result, bool exitedWithSuccessExitCode)
-        {
-            bool errorWasTruncated = false;
-            // Initializing error regex just before it is actually needed to save some cycles.
-            if (!await TryInitializeErrorRegexAsync())
-            {
-                return new LogErrorResult(success: false, errorWasTruncated: errorWasTruncated);
-            }
-
-            var exceedsLimit = OutputExceedsLimit(result.StandardOutput) || OutputExceedsLimit(result.StandardError);
-            if (!exceedsLimit || m_sandboxConfig.OutputReportingMode == OutputReportingMode.TruncatedOutputOnError)
-            {
-                string standardError = await TryFilterAsync(result.StandardError, IsError, appendNewLine: true);
-                string standardOutput = await TryFilterAsync(result.StandardOutput, IsError, appendNewLine: true);
-
-                if (standardError == null || standardOutput == null)
-                {
-                    return new LogErrorResult(success: false, errorWasTruncated: errorWasTruncated);
-                }
-
-                if (string.IsNullOrEmpty(standardError) && string.IsNullOrEmpty(standardOutput))
-                {
-                    // Standard error and standard output are empty.
-                    // This could be because the filter is too aggressive and the entire output was filtered out.
-                    // Rolling back to a non-filtered approach because some output is better than nothing.
-                    standardError = await TryFilterAsync(result.StandardError, s => true, appendNewLine: true);
-                    standardOutput = await TryFilterAsync(result.StandardOutput, s => true, appendNewLine: true);
-                }
-
-                if (standardError.Length != result.StandardError.Length ||
-                    standardOutput.Length != result.StandardOutput.Length)
-                {
-                    errorWasTruncated = true;
-                }
-
-                HandleErrorsFromTool(standardError);
-                HandleErrorsFromTool(standardOutput);
-
-                LogPipProcessError(result, exitedWithSuccessExitCode, standardError, standardOutput);
-
-                return new LogErrorResult(success: true, errorWasTruncated: errorWasTruncated);
-            }
-
-            long stdOutTotalLength = 0;
-            long stdErrTotalLength = 0;
-
-            // The output exceeds the limit and the full output has been requested. Emit it in chunks
-            if (!await TryEmitFullOutputInChunks(IsError))
-            {
-                return new LogErrorResult(success: false, errorWasTruncated: errorWasTruncated);
-            }
-
-            if (stdOutTotalLength == 0 && stdErrTotalLength == 0)
-            {
-                // Standard error and standard output are empty.
-                // This could be because the filter is too aggressive and the entire output was filtered out.
-                // Rolling back to a non-filtered approach because some output is better than nothing.
-                errorWasTruncated = false;
-                if (!await TryEmitFullOutputInChunks(filterPredicate: null))
-                {
-                    return new LogErrorResult(success: false, errorWasTruncated: errorWasTruncated);
-                }
-
-                string stdOut = await TryFilterAsync(result.StandardOutput, s => true, appendNewLine: true);
-                string stdErr = await TryFilterAsync(result.StandardError, s => true, appendNewLine: true);
-                LogPipProcessError(result, exitedWithSuccessExitCode, stdErr, stdOut);
-
-                stdOutTotalLength = stdOut.Length;
-                stdErrTotalLength = stdErr.Length;
-            }
-
-            return new LogErrorResult(success: true, errorWasTruncated: errorWasTruncated);
-
-            async Task<bool> TryEmitFullOutputInChunks(Predicate<string> filterPredicate)
-            {
-                using (TextReader errorReader = CreateReader(result.StandardError))
-                {
-                    using (TextReader outReader = CreateReader(result.StandardOutput))
-                    {
-                        if (errorReader == null || outReader == null)
-                        {
-                            return false;
-                        }
-
-                        while (errorReader.Peek() != -1 || outReader.Peek() != -1)
-                        {
-                            string stdError = await ReadNextChunk(errorReader, result.StandardError, filterPredicate);
-                            string stdOut = await ReadNextChunk(outReader, result.StandardOutput, filterPredicate);
-
-                            if (stdError == null || stdOut == null)
-                            {
-                                return false;
-                            }
-
-                            if (string.IsNullOrEmpty(stdOut) && string.IsNullOrEmpty(stdError))
-                            {
-                                continue;
-                            }
-
-                            stdOutTotalLength += stdOut.Length;
-                            stdErrTotalLength += stdError.Length;
-
-                            HandleErrorsFromTool(stdError);
-                            HandleErrorsFromTool(stdOut);
-
-                            LogPipProcessError(result, exitedWithSuccessExitCode, stdError, stdOut);
-                        }
-
-                        if (stdOutTotalLength != result.StandardOutput.Length || stdErrTotalLength != result.StandardError.Length)
-                        {
-                            errorWasTruncated = true;
-                        }
-
-                        return true;
-
-                    }
-                }
-            }
-        }
-
-        private void LogPipProcessError(SandboxedProcessResult result, bool exitedWithSuccessExitCode, string stdError, string stdOut)
-        {
-            string outputTolog;
-            string outputPathsToLog;
-            FormatOutputAndPaths(
-                stdOut,
-                stdError,
-                result.StandardOutput.FileName,
-                result.StandardError.FileName,
-                out outputTolog,
-                out outputPathsToLog);
-
-            Tracing.Logger.Log.PipProcessError(
-                m_loggingContext,
-                m_pip.SemiStableHash,
-                m_pip.GetDescription(m_context),
-                m_pip.Provenance.Token.Path.ToString(m_pathTable),
-                m_workingDirectory,
-                GetToolName(),
-                EnsureToolOutputIsNotEmpty(outputTolog),
-                AddTrailingNewLineIfNeeded(outputPathsToLog),
-                result.ExitCode,
-                // if the process finished successfully (exit code 0) and we entered this method --> some outputs are missing
-                exitedWithSuccessExitCode ? BuildXL.Utilities.Tracing.Events.PipProcessErrorMissingOutputsSuffix : string.Empty);
-        }
-
-        private void HandleErrorsFromTool(string error)
-        {
-            if (error == null)
-            {
-                return;
-            }
-
-            var process = GetProcessKind(AbsolutePath.Invalid);
-
-            if (process == SpecialProcessKind.Csc)
-            {
-                // BUG 1124595
-                const string Pattern =
-                    @"'(?<ThePath>(?:[a-zA-Z]\:|\\\\[\w\.]+\\[\w.$]+)\\(?:[\w]+\\)*\w([\w.])+)' -- The process cannot access the file because it is being used by another process";
-                foreach (Match match in Regex.Matches(error, Pattern, RegexOptions.IgnoreCase))
-                {
-                    var path = match.Groups["ThePath"].Value;
-                    string diagnosticInfo;
-                    if (!FileUtilities.TryFindOpenHandlesToFile(path, out diagnosticInfo))
-                    {
-                        diagnosticInfo = nameof(FileUtilities.TryFindOpenHandlesToFile) + " failed";
-                    }
-
-                    Tracing.Logger.Log.PipProcessToolErrorDueToHandleToFileBeingUsed(
-                            m_loggingContext,
-                            m_pip.SemiStableHash,
-                            m_pip.GetDescription(m_context),
-                            m_pip.Provenance.Token.Path.ToString(m_pathTable),
-                            m_workingDirectory,
-                            process.ToString(),
-                            path,
-                            diagnosticInfo);
-                }
-            }
-        }
-
-        private static bool OutputExceedsLimit(SandboxedProcessOutput output)
-        {
-            return output.Length > MaxConsoleLength;
-        }
-
-        private async Task<bool> TryLogOutputAsync(SandboxedProcessResult result)
-        {
-            using (TextReader errorReader = CreateReader(result.StandardError))
-            {
-                using (TextReader outReader = CreateReader(result.StandardOutput))
-                {
-                    if (errorReader == null || outReader == null)
-                    {
-                        return false;
-                    }
-
-                    while (errorReader.Peek() != -1 || outReader.Peek() != -1)
-                    {
-                        string stdError = await ReadNextChunk(errorReader, result.StandardError);
-                        string stdOut = await ReadNextChunk(outReader, result.StandardOutput);
-
-                        if (stdError == null || stdOut == null)
-                        {
-                            return false;
-                        }
-
-                        // Sometimes stdOut/StdErr contains NUL characters (ASCII code 0). While this does not
-                        // create a problem for text editors (they will either display the NUL char or show it
-                        // as whitespace), NUL char messes up with ETW logging BuildXL uses. When a string is
-                        // passed into ETW, it is treated as null-terminated string => everything after the
-                        // the first NUL char is dropped. This causes Bug 1310020.
-                        //
-                        // Remove all NUL chars before logging the output.
-                        if (stdOut.Contains("\0"))
-                        {
-                            stdOut = stdOut.Replace("\0", string.Empty);
-                        }
-
-                        if (stdError.Contains("\0"))
-                        {
-                            stdError = stdError.Replace("\0", string.Empty);
-                        }
-
-                        bool stdOutEmpty = string.IsNullOrWhiteSpace(stdOut);
-                        bool stdErrorEmpty = string.IsNullOrWhiteSpace(stdError);
-
-                        string outputToLog = (stdOutEmpty ? string.Empty : stdOut) +
-                            (!stdOutEmpty && !stdErrorEmpty ? Environment.NewLine : string.Empty) +
-                            (stdErrorEmpty ? string.Empty : stdError);
-
-                        BuildXL.Processes.Tracing.Logger.Log.PipProcessOutput(
-                            m_loggingContext,
-                            m_pip.SemiStableHash,
-                            m_pip.GetDescription(m_context),
-                            m_pip.Provenance.Token.Path.ToString(m_pathTable),
-                            m_workingDirectory,
-                            AddTrailingNewLineIfNeeded(outputToLog));
-                    }
-
-                    return true;
-                }
-            }
-        }
-
-        private TextReader CreateReader(SandboxedProcessOutput output)
-        {
-            try
-            {
-                return output.CreateReader();
-            }
-            catch (BuildXLException ex)
-            {
-                PipStandardIOFailed(GetFileName(output.File), ex);
-                return null;
-            }
-        }
-
-        /// <summary>
-        /// Reads chunk of output from reader, with optional filtering:
-        /// the result will only contain lines, that satisfy provided predicate (if it is non-null).
-        /// </summary>
-        private async Task<string> ReadNextChunk(TextReader reader, SandboxedProcessOutput output, Predicate<string> filterPredicate = null)
-        {
-            try
-            {
-                using (var wrapper = Pools.StringBuilderPool.GetInstance())
-                {
-                    StringBuilder sb = wrapper.Instance;
-                    for (int i = 0; i < OutputChunkInLines; )
-                    {
-                        string line = await reader.ReadLineAsync();
-                        if (line == null)
-                        {
-                            if (sb.Length == 0)
-                            {
-                                return string.Empty;
-                            }
-
-                            break;
-                        }
-
-                        if (filterPredicate == null || filterPredicate(line))
-                        {
-                            sb.AppendLine(line);
-                            ++i;
-                        }
-                    }
-
-                    return sb.ToString();
-                }
-            }
-            catch (BuildXLException ex)
-            {
-                PipStandardIOFailed(GetFileName(output.File), ex);
-                return null;
-            }
-        }
-
-        /// <summary>
-        /// Tries to filter the standard error and standard output streams for warnings.
-        /// </summary>
-        public async Task<bool> TryLogWarningAsync(SandboxedProcessOutput standardError, SandboxedProcessOutput standardOutput)
-        {
-            string warningsError = standardError == null ? string.Empty : await TryFilterAsync(standardError, IsWarning, appendNewLine: true);
-            string warningsOutput = standardOutput == null ? string.Empty : await TryFilterAsync(standardOutput, IsWarning, appendNewLine: true);
-
-            if (warningsError == null ||
-                warningsOutput == null)
-            {
-                return false;
-            }
-
-            FormatOutputAndPaths(
-                warningsOutput,
-                warningsError,
-                standardOutput.FileName,
-                standardError.FileName,
-                out string outputTolog,
-                out string outputPathsToLog);
-
-            BuildXL.Processes.Tracing.Logger.Log.PipProcessWarning(
-                m_loggingContext,
-                m_pip.SemiStableHash,
-                m_pip.GetDescription(m_context),
-                m_pip.Provenance.Token.Path.ToString(m_pathTable),
-                m_workingDirectory,
-                GetToolName(),
-                EnsureToolOutputIsNotEmpty(outputTolog),
-                AddTrailingNewLineIfNeeded(outputPathsToLog));
-            return true;
-        }
-
-        private static string EnsureToolOutputIsNotEmpty(string output)
-        {
-            if (string.IsNullOrWhiteSpace(output))
-            {
-                return "Tool failed without writing any output stream";
-            }
-
-            return output;
-        }
-
-        private static string AddTrailingNewLineIfNeeded(string message)
-        {
-            // If empty/whitespace/newline, return empty.
-            // If text, return text+newLine.
-            // If text+newLine, return text+newLine.
-            // if text+newLine+newLine, return text+newLine.
-
-            return string.IsNullOrWhiteSpace(message) ? string.Empty : message.TrimEnd(Environment.NewLine.ToCharArray()) + Environment.NewLine;
-        }
-
-        private string GetToolName()
-        {
-            return m_pip.GetToolName(m_pathTable).ToString(m_pathTable.StringTable);
-        }
-
-        // Returns the number of surviving processes that resulted in errors.
-        // The caller should avoid throwing errors when this is zero.
-        private int ReportSurvivingChildProcesses(SandboxedProcessResult result)
-        {
-            Contract.Assume(result.Killed);
-
-            var unexpectedSurvivingChildProcesses = result
-                .SurvivingChildProcesses
-                .Where(pr =>
-                    !HasProcessName(pr, "ProcessTreeContextCreator.exe") &&
-                    !m_pip.AllowedSurvivingChildProcessNames.Any(procName => HasProcessName(pr, procName.ToString(m_context.StringTable))));
-
-            int numErrors = unexpectedSurvivingChildProcesses.Count();
-
-            if (numErrors == 0)
-            {
-                int numSurvive = result.SurvivingChildProcesses.Count();
-
-                if (numSurvive > JobObject.InitialProcessIdListLength)
-                {
-                    // Report for too many surviving child processes.
-                    Tracing.Logger.Log.PipProcessChildrenSurvivedTooMany(
-                        m_loggingContext,
-                        m_pip.SemiStableHash,
-                        m_pip.GetDescription(m_context),
-                        numSurvive,
-                        Environment.NewLine + string.Join(Environment.NewLine, result.SurvivingChildProcesses.Select(p => p.Path)));
-                }
-            }
-            else
-            {
-                Tracing.Logger.Log.PipProcessChildrenSurvivedError(
-                        m_loggingContext,
-                        m_pip.SemiStableHash,
-                        m_pip.GetDescription(m_context),
-                        numErrors,
-                        Environment.NewLine + string.Join(Environment.NewLine, unexpectedSurvivingChildProcesses.Select(p => p.Path)));
-            }
-
-            return numErrors;
-
-            bool HasProcessName(ReportedProcess pr, string name)
-            {
-                return string.Equals(Path.GetFileName(pr.Path), name, StringComparison.OrdinalIgnoreCase);
-            }
-        }
-
-        private void LogFileAccessTables(Process pip)
-        {
-            // TODO: This dumps a very low-level table; consider producing a nicer representation
-            // Instead of logging each line, consider storing manifest and logging file name
-            foreach (string line in m_fileAccessManifest.Describe())
-            {
-                BuildXL.Processes.Tracing.Logger.Log.PipProcessFileAccessTableEntry(
-                    m_loggingContext,
-                    pip.SemiStableHash,
-                    pip.GetDescription(m_context),
-                    line);
-            }
-        }
-
-        private static long Bound(double value)
-        {
-            return value >= long.MaxValue ? long.MaxValue : (long)value;
-        }
-
-        private Stream TryOpenStandardInputStream(out bool success)
-        {
-            success = true;
-            if (!m_pip.StandardInput.IsValid)
-            {
-                return null;
-            }
-
-            return m_pip.StandardInput.IsFile
-                ? TryOpenStandardInputStreamFromFile(m_pip.StandardInput.File, out success)
-                : TryOpenStandardInputStreamFromData(m_pip.StandardInput.Data, out success);
-        }
-
-        private Stream TryOpenStandardInputStreamFromFile(FileArtifact file, out bool success)
-        {
-            Contract.Requires(file.IsValid);
-
-            success = true;
-            string standardInputFileName = file.Path.ToString(m_pathTable);
-
-            try
-            {
-                return FileUtilities.CreateAsyncFileStream(
-                    standardInputFileName,
-                    FileMode.Open,
-                    FileAccess.Read,
-                    FileShare.Read | FileShare.Delete);
-            }
-            catch (BuildXLException ex)
-            {
-                PipStandardIOFailed(standardInputFileName, ex);
-                success = false;
-                return null;
-            }
-        }
-
-        [SuppressMessage("Microsoft.Reliability", "CA2000:DisposeObjectsBeforeLosingScope", Justification = "Disposed by its caller")]
-        private Stream TryOpenStandardInputStreamFromData(in PipData data, out bool success)
-        {
-            Contract.Requires(data.IsValid);
-
-            success = true;
-
-            // TODO: Include encoding in the pip data. Task 869176
-            return new MemoryStream(CharUtilities.Utf8NoBomNoThrow.GetBytes(data.ToString(m_context.PathTable)));
-        }
-
-        private void PreparePathForOutputFile(AbsolutePath filePath, HashSet<AbsolutePath> outputDirectories = null)
-        {
-            Contract.Requires(filePath.IsValid);
-
-            string expandedFilePath = filePath.ToString(m_pathTable);
-            var mayBeDeleted = FileUtilities.TryDeletePathIfExists(expandedFilePath, m_tempDirectoryCleaner);
-
-            if (!mayBeDeleted.Succeeded)
-            {
-                mayBeDeleted.Failure.Throw();
-            }
-
-            AbsolutePath parentDirectory = filePath.GetParent(m_pathTable);
-
-            if (outputDirectories == null || outputDirectories.Add(parentDirectory))
-            {
-                // Ensure parent directory exists.
-                FileUtilities.CreateDirectory(parentDirectory.ToString(m_pathTable));
-            }
-        }
-
-        private void PreparePathForOutputDirectory(string directoryPathStr, bool createIfNonExistent = false)
-        {
-            PreparePathForDirectory(directoryPathStr, createIfNonExistent);
-        }
-
-        private void PreparePathForDirectory(string expandedDirectoryPath, bool createIfNonExistent)
-        {
-            bool exists = false;
-
-            if (FileUtilities.DirectoryExistsNoFollow(expandedDirectoryPath))
-            {
-                FileUtilities.DeleteDirectoryContents(expandedDirectoryPath, deleteRootDirectory: false, tempDirectoryCleaner: m_tempDirectoryCleaner);
-                exists = true;
-            }
-            else if (FileUtilities.FileExistsNoFollow(expandedDirectoryPath))
-            {
-                // We expect to produce a directory, but a file with the same name exists on disk.
-                FileUtilities.DeleteFile(expandedDirectoryPath, tempDirectoryCleaner: m_tempDirectoryCleaner);
-            }
-
-            if (!exists && createIfNonExistent)
-            {
-                FileUtilities.CreateDirectory(expandedDirectoryPath);
-            }
-        }
-
-        /// <summary>
-        /// Whether we should preserve the given declared static file or directory output.
-        /// </summary>
-        private bool ShouldPreserveDeclaredOutput(AbsolutePath path, HashSet<AbsolutePath> whitelist)
-        {
-            if (!m_shouldPreserveOutputs)
-            {
-                // If the pip does not allow preserve outputs, return false
-                return false;
-            }
-
-            if (whitelist.Count == 0)
-            {
-                // If the whitelist is empty, every output is preserved
-                return true;
-            }
-
-            if (whitelist.Contains(path))
-            {
-                // Only preserve the file or directories that are given in the whitelist.
-                return true;
-            }
-
-            return false;
-        }
-    }
-}
+// Copyright (c) Microsoft. All rights reserved.
+// Licensed under the MIT license. See LICENSE file in the project root for full license information.
+
+using System;
+using System.Collections.Concurrent;
+using System.Collections.Generic;
+using System.Diagnostics.CodeAnalysis;
+using System.Diagnostics.ContractsLight;
+using System.Globalization;
+using System.IO;
+using System.Linq;
+using System.Text;
+using System.Text.RegularExpressions;
+using System.Threading;
+using System.Threading.Tasks;
+using BuildXL.Native.IO;
+using BuildXL.Native.Processes;
+using BuildXL.Pips;
+using BuildXL.Pips.Operations;
+using BuildXL.Processes.Containers;
+using BuildXL.Utilities;
+using BuildXL.Utilities.Collections;
+using BuildXL.Utilities.Configuration;
+using BuildXL.Utilities.Instrumentation.Common;
+using BuildXL.Utilities.Tracing;
+using BuildXL.Utilities.VmCommandProxy;
+using static BuildXL.Utilities.BuildParameters;
+
+namespace BuildXL.Processes
+{
+    /// <summary>
+    /// Adapter from <see cref="Process" /> pips to real (uncached) execution in a <see cref="SandboxedProcess" />.
+    /// </summary>
+    public sealed class SandboxedProcessPipExecutor : ISandboxedProcessFileStorage
+    {
+        /// <summary>
+        /// Max console length for standard output/error before getting truncated.
+        /// </summary>
+        public const int MaxConsoleLength = 2048; // around 30 lines
+
+        private static readonly string s_appDataLocalMicrosoftClrPrefix =
+            Path.Combine(SpecialFolderUtilities.GetFolderPath(Environment.SpecialFolder.LocalApplicationData), "Microsoft", "CLR");
+
+        private static readonly string s_nvidiaProgramDataPrefix =
+            Path.Combine(SpecialFolderUtilities.GetFolderPath(Environment.SpecialFolder.CommonApplicationData), "NVIDIA Corporation");
+
+        private static readonly string s_nvidiaProgramFilesPrefix =
+            Path.Combine(SpecialFolderUtilities.GetFolderPath(Environment.SpecialFolder.ProgramFiles), "NVIDIA Corporation");
+
+        private static readonly string s_forefrontTmgClientProgramFilesX86Prefix =
+            Path.Combine(SpecialFolderUtilities.GetFolderPath(Environment.SpecialFolder.ProgramFilesX86), "Forefront TMG Client");
+
+        private static readonly string s_userProfilePath =
+            Environment.GetFolderPath(Environment.SpecialFolder.UserProfile, Environment.SpecialFolderOption.DoNotVerify);
+
+        private static readonly string s_possibleRedirectedUserProfilePath =
+            SpecialFolderUtilities.GetFolderPath(Environment.SpecialFolder.UserProfile, Environment.SpecialFolderOption.DoNotVerify);
+
+        // Compute if WCI and Bind are available on this machine
+        private static readonly bool s_isIsolationSupported = ProcessUtilities.IsWciAndBindFiltersAvailable();
+
+        /// <summary>
+        /// The maximum number that this executor will try to launch the given process pip.
+        /// </summary>
+        public const int ProcessLaunchRetryCountMax = 5;
+
+        /// <summary>
+        /// When directing full output to the console, number of lines to read before writing out the log event. This
+        /// prevents a pip with very long output from consuming large amounts of memory in this process
+        /// </summary>
+        public const int OutputChunkInLines = 10000;
+
+        private static readonly ConcurrentDictionary<ExpandedRegexDescriptor, Lazy<Task<Regex>>> s_regexTasks =
+            new ConcurrentDictionary<ExpandedRegexDescriptor, Lazy<Task<Regex>>>();
+
+        private readonly PipExecutionContext m_context;
+        private readonly PathTable m_pathTable;
+
+        private readonly ISandboxConfiguration m_sandboxConfig;
+
+        private readonly IReadOnlyDictionary<string, string> m_rootMappings;
+
+        private readonly FileAccessManifest m_fileAccessManifest;
+
+        private readonly bool m_disableConHostSharing;
+
+        private readonly Action<int> m_processIdListener;
+
+        private readonly PipFragmentRenderer m_pipDataRenderer;
+
+        private readonly FileAccessWhitelist m_fileAccessWhitelist;
+
+        private readonly Process m_pip;
+
+        private readonly Task<Regex> m_warningRegexTask;
+
+        private readonly Task<Regex> m_errorRegexTask;
+
+        private readonly Func<FileArtifact, Task<bool>> m_makeInputPrivate;
+
+        private readonly Func<string, Task<bool>> m_makeOutputPrivate;
+
+        private readonly bool m_warningRegexIsDefault;
+
+        private readonly string m_workingDirectory;
+
+        private string m_standardDirectory;
+
+        private Regex m_warningRegex;
+
+        private Regex m_errorRegex;
+
+        private int m_numWarnings;
+
+        private TimeSpan m_timeout;
+
+        private readonly FileAccessPolicy m_excludeReportAccessMask;
+
+        private readonly SemanticPathExpander m_semanticPathExpander;
+
+        private readonly ISandboxedProcessLogger m_logger;
+
+        private readonly bool m_shouldPreserveOutputs;
+
+        private readonly PipEnvironment m_pipEnvironment;
+
+        private readonly AbsolutePath m_buildEngineDirectory;
+
+        private readonly bool m_validateDistribution;
+
+        private readonly IDirectoryArtifactContext m_directoryArtifactContext;
+
+        private string m_detoursFailuresFile;
+
+        private readonly ILayoutConfiguration m_layoutConfiguration;
+
+        private readonly ILoggingConfiguration m_loggingConfiguration;
+
+        private readonly LoggingContext m_loggingContext;
+
+        private readonly int m_remainingUserRetryCount;
+
+        private readonly ITempDirectoryCleaner m_tempDirectoryCleaner;
+
+        private readonly ReadOnlyHashSet<AbsolutePath> m_sharedOpaqueDirectoryRoots;
+
+        private readonly ProcessInContainerManager m_processInContainerManager;
+        private readonly ContainerConfiguration m_containerConfiguration;
+
+        private readonly VmInitializer m_vmInitializer;
+
+        private readonly List<(AbsolutePath source, AbsolutePath target)> m_tempFolderRedirectionForVm = new List<(AbsolutePath source, AbsolutePath target)>();
+
+        /// <summary>
+        /// The active sandboxed process (if any)
+        /// </summary>
+        private ISandboxedProcess m_activeProcess;
+
+        /// <summary>
+        /// Creates an executor for a process pip. Execution can then be started with <see cref="RunAsync" />.
+        /// </summary>
+        public SandboxedProcessPipExecutor(
+            PipExecutionContext context,
+            LoggingContext loggingContext,
+            Process pip,
+            ISandboxConfiguration sandBoxConfig,
+            ILayoutConfiguration layoutConfig,
+            ILoggingConfiguration loggingConfig,
+            IReadOnlyDictionary<string, string> rootMappings,
+            ProcessInContainerManager processInContainerManager,
+            FileAccessWhitelist whitelist,
+            Func<FileArtifact, Task<bool>> makeInputPrivate,
+            Func<string, Task<bool>> makeOutputPrivate,
+            SemanticPathExpander semanticPathExpander,
+            bool disableConHostSharing,
+            PipEnvironment pipEnvironment,
+            bool validateDistribution,
+            IDirectoryArtifactContext directoryArtifactContext,
+            ISandboxedProcessLogger logger = null,
+            Action<int> processIdListener = null,
+            PipFragmentRenderer pipDataRenderer = null,
+            AbsolutePath buildEngineDirectory = default,
+            DirectoryTranslator directoryTranslator = null,
+            int remainingUserRetryCount = 0,
+            bool isQbuildIntegrated = false,
+            VmInitializer vmInitializer = null,
+            ITempDirectoryCleaner tempDirectoryCleaner = null,
+            SubstituteProcessExecutionInfo shimInfo = null)
+        {
+            Contract.Requires(pip != null);
+            Contract.Requires(context != null);
+            Contract.Requires(loggingContext != null);
+            Contract.Requires(sandBoxConfig != null);
+            Contract.Requires(rootMappings != null);
+            Contract.Requires(pipEnvironment != null);
+            Contract.Requires(directoryArtifactContext != null);
+            Contract.Requires(processInContainerManager != null);
+
+            m_context = context;
+            m_loggingContext = loggingContext;
+            m_pathTable = context.PathTable;
+            m_pip = pip;
+            m_sandboxConfig = sandBoxConfig;
+            m_rootMappings = rootMappings;
+            m_workingDirectory = pip.WorkingDirectory.ToString(m_pathTable);
+            m_fileAccessManifest =
+                new FileAccessManifest(m_pathTable, directoryTranslator)
+                {
+                    MonitorNtCreateFile = sandBoxConfig.UnsafeSandboxConfiguration.MonitorNtCreateFile,
+                    MonitorZwCreateOpenQueryFile = sandBoxConfig.UnsafeSandboxConfiguration.MonitorZwCreateOpenQueryFile,
+                    ForceReadOnlyForRequestedReadWrite = sandBoxConfig.ForceReadOnlyForRequestedReadWrite,
+                    IgnoreReparsePoints = sandBoxConfig.UnsafeSandboxConfiguration.IgnoreReparsePoints,
+                    IgnorePreloadedDlls = sandBoxConfig.UnsafeSandboxConfiguration.IgnorePreloadedDlls,
+                    IgnoreZwRenameFileInformation = sandBoxConfig.UnsafeSandboxConfiguration.IgnoreZwRenameFileInformation,
+                    IgnoreZwOtherFileInformation = sandBoxConfig.UnsafeSandboxConfiguration.IgnoreZwOtherFileInformation,
+                    IgnoreNonCreateFileReparsePoints = sandBoxConfig.UnsafeSandboxConfiguration.IgnoreNonCreateFileReparsePoints,
+                    IgnoreSetFileInformationByHandle = sandBoxConfig.UnsafeSandboxConfiguration.IgnoreSetFileInformationByHandle,
+                    NormalizeReadTimestamps =
+                        sandBoxConfig.NormalizeReadTimestamps &&
+                        // Do not normalize read timestamps if preserved-output mode is enabled and pip wants its outputs to be preserved.
+                        (sandBoxConfig.UnsafeSandboxConfiguration.PreserveOutputs == PreserveOutputsMode.Disabled || !pip.AllowPreserveOutputs),
+                    UseLargeNtClosePreallocatedList = sandBoxConfig.UseLargeNtClosePreallocatedList,
+                    UseExtraThreadToDrainNtClose = sandBoxConfig.UseExtraThreadToDrainNtClose,
+                    DisableDetours = sandBoxConfig.UnsafeSandboxConfiguration.DisableDetours(),
+                    LogProcessData = sandBoxConfig.LogProcesses && sandBoxConfig.LogProcessData,
+                    IgnoreGetFinalPathNameByHandle = sandBoxConfig.UnsafeSandboxConfiguration.IgnoreGetFinalPathNameByHandle,
+                    // SemiStableHash is 0 for pips with no provenance;
+                    // since multiple pips can have no provenance, SemiStableHash is not always unique across all pips
+                    PipId = m_pip.SemiStableHash != 0 ? m_pip.SemiStableHash : m_pip.PipId.Value,
+                    QBuildIntegrated = isQbuildIntegrated,
+                    SubstituteProcessExecutionInfo = shimInfo,
+                };
+
+            if (!sandBoxConfig.UnsafeSandboxConfiguration.MonitorFileAccesses)
+            {
+                // If monitoring of file accesses is disabled, make sure a valid
+                // manifest is still provided and disable detours for this pip.
+                m_fileAccessManifest.DisableDetours = true;
+            }
+
+            m_fileAccessWhitelist = whitelist;
+            m_makeInputPrivate = makeInputPrivate;
+            m_makeOutputPrivate = makeOutputPrivate;
+            m_semanticPathExpander = semanticPathExpander;
+            m_logger = logger ?? new SandboxedProcessLogger(m_loggingContext, pip, context);
+            m_disableConHostSharing = disableConHostSharing;
+            m_shouldPreserveOutputs = m_pip.AllowPreserveOutputs && m_sandboxConfig.UnsafeSandboxConfiguration.PreserveOutputs != PreserveOutputsMode.Disabled;
+            m_processIdListener = processIdListener;
+            m_pipEnvironment = pipEnvironment;
+            m_pipDataRenderer = pipDataRenderer ?? new PipFragmentRenderer(m_pathTable);
+
+            if (pip.WarningRegex.IsValid)
+            {
+                var expandedDescriptor = new ExpandedRegexDescriptor(pip.WarningRegex.Pattern.ToString(context.StringTable), pip.WarningRegex.Options);
+                m_warningRegexTask = GetRegexAsync(expandedDescriptor);
+                m_warningRegexIsDefault = RegexDescriptor.IsDefault(expandedDescriptor.Pattern, expandedDescriptor.Options);
+            }
+
+            if (pip.ErrorRegex.IsValid)
+            {
+                var expandedDescriptor = new ExpandedRegexDescriptor(pip.ErrorRegex.Pattern.ToString(context.StringTable), pip.ErrorRegex.Options);
+                m_errorRegexTask = GetRegexAsync(expandedDescriptor);
+            }
+
+            m_excludeReportAccessMask = ~FileAccessPolicy.ReportAccess;
+            if (!m_sandboxConfig.MaskUntrackedAccesses)
+            {
+                // TODO: Remove this when we ascertain that our customers are not
+                // negatively impacted by excluding these reports
+                // Use 'legacy' behavior where directory enumerations are tracked even
+                // when report access is masked.
+                m_excludeReportAccessMask |= FileAccessPolicy.ReportDirectoryEnumerationAccess;
+            }
+
+            m_buildEngineDirectory = buildEngineDirectory;
+            m_validateDistribution = validateDistribution;
+            m_directoryArtifactContext = directoryArtifactContext;
+            m_layoutConfiguration = layoutConfig;
+            m_loggingConfiguration = loggingConfig;
+            m_remainingUserRetryCount = remainingUserRetryCount;
+            m_tempDirectoryCleaner = tempDirectoryCleaner;
+
+            m_sharedOpaqueDirectoryRoots = m_pip.DirectoryOutputs
+                .Where(directory => directory.IsSharedOpaque)
+                .Select(directory => directory.Path)
+                .ToReadOnlySet();
+
+            m_processInContainerManager = processInContainerManager;
+
+            if ((m_pip.ProcessOptions & Process.Options.NeedsToRunInContainer) != 0)
+            {
+                m_containerConfiguration = m_processInContainerManager.CreateContainerConfigurationForProcess(m_pip);
+            }
+            else
+            {
+                m_containerConfiguration = ContainerConfiguration.DisabledIsolation;
+            }
+
+            m_vmInitializer = vmInitializer;
+        }
+
+        /// <inheritdoc />
+        public string GetFileName(SandboxedProcessFile file)
+        {
+            FileArtifact fileArtifact = file.PipFileArtifact(m_pip);
+
+            string filename = null;
+            if (fileArtifact.IsValid)
+            {
+                // If the file is valid, that means it also got included as a declared output file
+                // so if isolation is enabled for files, it must be redirected as well
+                if (m_containerConfiguration.IsIsolationEnabled && m_pip.ContainerIsolationLevel.IsolateOutputFiles())
+                {
+                    var success = m_containerConfiguration.OriginalDirectories.TryGetValue(fileArtifact.Path.GetParent(m_pathTable), out var redirectedDirectories);
+                    if (!success)
+                    {
+                        Contract.Assert(false, $"File artifact '{fileArtifact.Path.ToString(m_pathTable)}' of type ${file} should be part of the pip outputs, and therefore it should be a redirected file");
+                    }
+
+                    // An output file has a single redirected directory
+                    var redirectedDirectory = redirectedDirectories.Single();
+
+                    filename = Path.Combine(redirectedDirectory.ExpandedPath, fileArtifact.Path.GetName(m_pathTable).ToString(m_pathTable.StringTable));
+                }
+                else
+                {
+                    filename = fileArtifact.Path.ToString(m_pathTable);
+                }
+            }
+            else
+            {
+                filename = Path.Combine(GetStandardDirectory(), file.DefaultFileName());
+            }
+
+            return filename;
+        }
+
+        /// <summary>
+        /// <see cref="SandboxedProcess.GetActivePeakMemoryUsage"/>
+        /// </summary>
+        public ulong? GetActivePeakMemoryUsage()
+        {
+            return m_activeProcess?.GetActivePeakMemoryUsage();
+        }
+
+        private static Task<Regex> GetRegexAsync(ExpandedRegexDescriptor descriptor)
+        {
+            // ConcurrentDictionary.GetOrAdd might evaluate the delegate multiple times for the same key
+            // if its called concurrently for the same key and there isn't an entry in the dictionary yet.
+            // However, only one is actually stored in the dictionary.
+            // To avoid creating multiple tasks that do redundant expensive work, we wrap the task creation in a Lazy.
+            // While multiple lazies might get created, only one of them is actually evaluated: the one that was actually inserted into the dictionary.
+            // All others are forgotten, and thus, we only ever do the expensive Regex work once.
+            // The overhead of the Lazy is irrelevant in practice given that the race itself is unlikely, and considering that the actual
+            // Regex object dwarfs the size of the Lazy overhead by several orders of magnitude.
+            return s_regexTasks.GetOrAdd(
+                descriptor,
+                descriptor2 => Lazy.Create(
+                    () => Task.Factory.StartNew(
+                        () => new Regex(descriptor2.Pattern, descriptor2.Options | RegexOptions.Compiled | RegexOptions.CultureInvariant)))).Value;
+        }
+
+        private string GetDetoursInternalErrorFilePath(LoggingContext loggingContext)
+        {
+            string tempDir = null;
+
+            if (m_layoutConfiguration != null)
+            {
+                // First try the object folder.
+                // In fully instantiated engine this will never be null, but for some tests it is.
+                tempDir = m_layoutConfiguration.ObjectDirectory.ToString(m_pathTable) + "\\Detours";
+            }
+
+            if (string.IsNullOrEmpty(tempDir) && m_standardDirectory != null)
+            {
+                // Then try the Standard directory.
+                tempDir = m_standardDirectory;
+            }
+
+            // Normalize the temp location. And make sure it is valid.
+            // Our tests sometime set the ObjectDirectory to be "\\Test\...".
+            if (!string.IsNullOrEmpty(tempDir) && tempDir.StartsWith(@"\", StringComparison.OrdinalIgnoreCase))
+            {
+                tempDir = null;
+            }
+            else if (!string.IsNullOrEmpty(tempDir))
+            {
+                AbsolutePath absPath = AbsolutePath.Create(m_pathTable, tempDir);
+                if (absPath.IsValid)
+                {
+                    tempDir = absPath.ToString(m_pathTable);
+                }
+                else
+                {
+                    tempDir = null;
+                }
+            }
+
+            if (string.IsNullOrEmpty(tempDir))
+            {
+                // Get and use the BuildXL temp dir.
+                tempDir = Path.GetTempPath();
+            }
+
+            if (!FileUtilities.DirectoryExistsNoFollow(tempDir))
+            {
+                try
+                {
+                    FileUtilities.CreateDirectory(tempDir);
+                }
+                catch (BuildXLException ex)
+                {
+                    Tracing.Logger.Log.LogFailedToCreateDirectoryForInternalDetoursFailureFile(
+                        loggingContext,
+                        m_pip.SemiStableHash,
+                        m_pip.GetDescription(m_context),
+                        tempDir,
+                        ex.ToStringDemystified());
+                    throw;
+                }
+            }
+
+            if (!tempDir.EndsWith("\\", StringComparison.OrdinalIgnoreCase))
+            {
+                tempDir += "\\";
+            }
+
+            return tempDir + m_pip.SemiStableHash.ToString("X16", CultureInfo.InvariantCulture) + "-" + Guid.NewGuid().ToString() + ".tmp";
+        }
+
+        private string GetStandardDirectory()
+        {
+            if (m_standardDirectory == null)
+            {
+                Contract.Assert(m_pip.StandardDirectory.IsValid, "Pip builder should guarantee that the assertion holds.");
+                m_standardDirectory = m_pip.StandardDirectory.ToString(m_pathTable);
+            }
+
+            return m_standardDirectory;
+        }
+
+        /// <remarks>
+        /// Adapted from Microsoft.Build.Utilities.Core / CanonicalError.cs / Parse
+        /// </remarks>>
+        private bool IsWarning(string line)
+        {
+            Contract.Requires(line != null);
+
+            if (m_warningRegex == null)
+            {
+                return false;
+            }
+
+            // An unusually long string causes pathologically slow Regex back-tracking.
+            // To avoid that, only scan the first 400 characters. That's enough for
+            // the longest possible prefix: MAX_PATH, plus a huge subcategory string, and an error location.
+            // After the regex is done, we can append the overflow.
+            if (line.Length > 400)
+            {
+                line = line.Substring(0, 400);
+            }
+
+            // If a tool has a large amount of output that isn't a warning (eg., "dir /s %hugetree%")
+            // the regex matching below may be slow. It's faster to pre-scan for "warning"
+            // and bail out if neither are present.
+            if (m_warningRegexIsDefault &&
+                line.IndexOf("warning", StringComparison.OrdinalIgnoreCase) == -1)
+            {
+                return false;
+            }
+
+            return m_warningRegex.IsMatch(line);
+        }
+
+        private bool IsError(string line)
+        {
+            Contract.Requires(line != null, "line must not be null.");
+
+            // in absence of regex, treating everything as error.
+            if (m_errorRegex == null)
+            {
+                return true;
+            }
+
+            // An unusually long string causes pathologically slow Regex back-tracking.
+            // To avoid that, only scan the first 400 characters. That's enough for
+            // the longest possible prefix: MAX_PATH, plus a huge subcategory string, and an error location.
+            // After the regex is done, we can append the overflow.
+            if (line.Length > 400)
+            {
+                line = line.Substring(0, 400);
+            }
+
+            return m_errorRegex.IsMatch(line);
+        }
+
+        private void Observe(string line)
+        {
+            if (IsWarning(line))
+            {
+                Interlocked.Increment(ref m_numWarnings);
+            }
+        }
+
+        /// <summary>
+        /// Filters items from sandboxed output, depending on the predicate provided.
+        /// </summary>
+        /// <param name="output">Output stream (from sandboxed process) to read from.</param>
+        /// <param name="filterPredicate"> Predicate, used to filter lines of interest.</param>
+        /// <param name="appendNewLine">Whether to append newLine on non-empty content. Defaults to false.</param>
+        private async Task<string> TryFilterAsync(SandboxedProcessOutput output, Predicate<string> filterPredicate, bool appendNewLine = false)
+        {
+            try
+            {
+                using (PooledObjectWrapper<StringBuilder> wrapper = Pools.StringBuilderPool.GetInstance())
+                {
+                    using (TextReader reader = output.CreateReader())
+                    {
+                        StringBuilder sb = wrapper.Instance;
+                        while (true)
+                        {
+                            string line = await reader.ReadLineAsync();
+                            if (line == null)
+                            {
+                                break;
+                            }
+
+                            if (filterPredicate(line))
+                            {
+                                // only add leading newlines (when needed).
+                                // Trailing newlines would cause the message logged to have double newlines
+                                if (appendNewLine && sb.Length > 0)
+                                {
+                                    sb.AppendLine();
+                                }
+
+                                sb.Append(line);
+                                if (sb.Length >= MaxConsoleLength)
+                                {
+                                    // Make sure we have a newline before the ellipsis
+                                    sb.AppendLine();
+                                    sb.AppendLine("[...]");
+                                    await output.SaveAsync();
+                                    sb.Append(output.FileName);
+                                    break;
+                                }
+                            }
+                        }
+
+                        return sb.ToString();
+                    }
+                }
+            }
+            catch (IOException ex)
+            {
+                PipStandardIOFailed(GetFileName(output.File), ex);
+                return null;
+            }
+            catch (AggregateException ex)
+            {
+                if (TryLogRootIOException(GetFileName(output.File), ex))
+                {
+                    return null;
+                }
+
+                throw;
+            }
+            catch (BuildXLException ex)
+            {
+                PipStandardIOFailed(GetFileName(output.File), ex);
+                return null;
+            }
+        }
+
+        /// <summary>
+        /// Runs the process pip (uncached).
+        /// </summary>
+        public async Task<SandboxedProcessPipExecutionResult> RunAsync(CancellationToken cancellationToken = default, IKextConnection sandboxedKextConnection = null)
+        {
+            try
+            {
+                var sandboxPrepTime = System.Diagnostics.Stopwatch.StartNew();
+                var environmentVariables = m_pipEnvironment.GetEffectiveEnvironmentVariables(m_pip, m_pipDataRenderer);
+
+                if (!PrepareWorkingDirectory())
+                {
+                    return SandboxedProcessPipExecutionResult.PreparationFailure();
+                }
+
+                if (!PrepareTempDirectory(environmentVariables))
+                {
+                    return SandboxedProcessPipExecutionResult.PreparationFailure();
+                }
+
+                if (!await PrepareResponseFile())
+                {
+                    return SandboxedProcessPipExecutionResult.PreparationFailure();
+                }
+
+                using (var allInputPathsUnderSharedOpaquesWrapper = Pools.GetAbsolutePathSet())
+                {
+                    // Here we collect all the paths representing inputs under shared opaques dependencies
+                    // These paths need to be flagged appropriately so timestamp faking happen for them. It is also used to identify accesses
+                    // that belong to inputs vs accesses that belong to outputs under shared opaques
+                    // Both dynamic inputs (the content of shared opaque dependencies) and static inputs are accumulated here.
+                    // These paths represent not only the file artifacts, but also the directories that contain those artifacts, up
+                    // to the root of the outmost shared opaque that contain them. This makes sure that if timestamps are retrieved
+                    // on directories containing inputs, those are faked as well.
+                    // The set is kept for two reasons 1) so we avoid duplicate work: as soon as a path is found to be already in this set, we can
+                    // shortcut the upward traversal on a given path when doing timestamp faking setup and 2) so GetObservedFileAccesses
+                    // doesn't need to recompute this and it can distinguish between accesses that only pertain to outputs vs inptus
+                    // in the scope of a shared opaque
+                    HashSet<AbsolutePath> allInputPathsUnderSharedOpaques = allInputPathsUnderSharedOpaquesWrapper.Instance;
+
+                    if (m_sandboxConfig.UnsafeSandboxConfiguration.MonitorFileAccesses && !TryPrepareFileAccessMonitoring(m_loggingContext, allInputPathsUnderSharedOpaques))
+                    {
+                        return SandboxedProcessPipExecutionResult.PreparationFailure();
+                    }
+
+                    if (!await PrepareOutputsAsync())
+                    {
+                        return SandboxedProcessPipExecutionResult.PreparationFailure();
+                    }
+
+                    string executable = m_pip.Executable.Path.ToString(m_pathTable);
+                    string arguments = m_pip.Arguments.ToString(m_pipDataRenderer);
+                    m_timeout = GetEffectiveTimeout(m_pip.Timeout, m_sandboxConfig.DefaultTimeout, m_sandboxConfig.TimeoutMultiplier);
+
+                    SandboxedProcessInfo info = new SandboxedProcessInfo(
+                        m_pathTable,
+                        this,
+                        executable,
+                        m_fileAccessManifest,
+                        m_disableConHostSharing,
+                        m_containerConfiguration,
+                        m_pip.TestRetries,
+                        m_loggingContext,
+                        sandboxedKextConnection: sandboxedKextConnection)
+                    {
+                        Arguments = arguments,
+                        WorkingDirectory = m_workingDirectory,
+                        RootMappings = m_rootMappings,
+                        EnvironmentVariables = environmentVariables,
+                        Timeout = m_timeout,
+                        PipSemiStableHash = m_pip.SemiStableHash,
+                        PipDescription = m_pip.GetDescription(m_context),
+                        ProcessIdListener = m_processIdListener,
+                        TimeoutDumpDirectory = ComputePipTimeoutDumpDirectory(m_sandboxConfig, m_pip, m_pathTable),
+                        SandboxKind = m_sandboxConfig.UnsafeSandboxConfiguration.SandboxKind,
+                        AllowedSurvivingChildProcessNames = m_pip.AllowedSurvivingChildProcessNames.Select(n => n.ToString(m_pathTable.StringTable)).ToArray(),
+                        NestedProcessTerminationTimeout = m_pip.NestedProcessTerminationTimeout ?? SandboxedProcessInfo.DefaultNestedProcessTerminationTimeout,
+                    };
+
+                    return ShouldSandboxedProcessExecuteExternal
+                        ? await RunExternalAsync(info, allInputPathsUnderSharedOpaques, sandboxPrepTime, cancellationToken) 
+                        : await RunInternalAsync(info, allInputPathsUnderSharedOpaques, sandboxPrepTime, cancellationToken);
+                }
+            }
+            finally
+            {
+                Contract.Assert(m_fileAccessManifest != null);
+
+                m_fileAccessManifest.UnsetMessageCountSemaphore();
+            }
+        }
+
+        private bool ShouldSandboxedProcessExecuteExternal
+            => // Execution mode is external
+               m_sandboxConfig.AdminRequiredProcessExecutionMode.ExecuteExternal()
+               // Only pip that requires admin privilege.
+               && m_pip.RequiresAdmin
+               // Process does not talk to BuildXL server.
+               && m_processIdListener == null
+               // Container is disabled.
+               && !m_containerConfiguration.IsIsolationEnabled
+               // Windows only.
+               && !OperatingSystemHelper.IsUnixOS;
+
+        private bool ShouldSandboxedProcessExecuteInVm => ShouldSandboxedProcessExecuteExternal && m_sandboxConfig.AdminRequiredProcessExecutionMode == AdminRequiredProcessExecutionMode.ExternalVM;
+
+        private async Task<SandboxedProcessPipExecutionResult> RunInternalAsync(
+            SandboxedProcessInfo info,
+            HashSet<AbsolutePath> allInputPathsUnderSharedOpaques,
+            System.Diagnostics.Stopwatch sandboxPrepTime,
+            CancellationToken cancellationToken = default)
+        {
+            using (Stream standardInputStream = TryOpenStandardInputStream(out bool openStandardInputStreamSuccess))
+            {
+                if (!openStandardInputStreamSuccess)
+                {
+                    return SandboxedProcessPipExecutionResult.PreparationFailure();
+                }
+
+                using (StreamReader standardInputReader = standardInputStream == null ? null : new StreamReader(standardInputStream, CharUtilities.Utf8NoBomNoThrow))
+                {
+                    info.StandardInputReader = standardInputReader;
+                    info.StandardInputEncoding = standardInputReader?.CurrentEncoding;
+
+                    Action<string> observer = m_warningRegexTask == null ? null : (Action<string>)Observe;
+
+                    info.StandardOutputObserver = observer;
+                    info.StandardErrorObserver = observer;
+
+                    if (info.GetCommandLine().Length > SandboxedProcessInfo.MaxCommandLineLength)
+                    {
+                        LogCommandLineTooLong(info);
+                        return SandboxedProcessPipExecutionResult.PreparationFailure();
+                    }
+
+                    if (!await TryInitializeWarningRegexAsync())
+                    {
+                        return SandboxedProcessPipExecutionResult.PreparationFailure();
+                    }
+
+                    sandboxPrepTime.Stop();
+                    ISandboxedProcess process = null;
+
+                    // Sometimes the injection of Detours fails with error ERROR_PARTIAL_COPY (0x12b)
+                    // This is random failure, not consistent at all and it seems to be in the lower levels of
+                    // Detours. If we get such error attempt running the process up to RetryStartCount times
+                    // before bailing out and reporting an error.
+                    int processLaunchRetryCount = 0;
+                    long maxDetoursHeapSize = 0L;
+                    bool shouldRelaunchProcess = true;
+
+                    while (shouldRelaunchProcess)
+                    {
+                        try
+                        {
+                            shouldRelaunchProcess = false;
+
+                            // If the process should be run in a container, we (verbose) log the remapping information
+                            if (m_containerConfiguration.IsIsolationEnabled)
+                            {
+                                // If the process was specified to run in a container but isolation is not supported, then we bail out
+                                // before even trying to run the process
+                                if (!s_isIsolationSupported)
+                                {
+                                    Tracing.Logger.Log.PipSpecifiedToRunInContainerButIsolationIsNotSupported(m_loggingContext, m_pip.SemiStableHash, m_pip.GetDescription(m_context));
+                                    return SandboxedProcessPipExecutionResult.PreparationFailure(processLaunchRetryCount, (int)EventId.PipSpecifiedToRunInContainerButIsolationIsNotSupported, maxDetoursHeapSize: maxDetoursHeapSize);
+                                }
+
+                                Tracing.Logger.Log.PipInContainerStarting(m_loggingContext, m_pip.SemiStableHash, m_pip.GetDescription(m_context), m_containerConfiguration.ToDisplayString());
+                            }
+
+                            process = await SandboxedProcessFactory.StartAsync(info, forceSandboxing: false);
+
+                            // If the process started in a container, the setup of it is ready at this point, so we (verbose) log it
+                            if (m_containerConfiguration.IsIsolationEnabled)
+                            {
+                                Tracing.Logger.Log.PipInContainerStarted(m_loggingContext, m_pip.SemiStableHash, m_pip.GetDescription(m_context));
+                            }
+                        }
+                        catch (BuildXLException ex)
+                        {
+                            if (ex.LogEventErrorCode == NativeIOConstants.ErrorFileNotFound)
+                            {
+                                LocationData location = m_pip.Provenance.Token;
+                                string specFile = location.Path.ToString(m_pathTable);
+
+                                Tracing.Logger.Log.PipProcessStartFailed(m_loggingContext, m_pip.SemiStableHash, m_pip.GetDescription(m_context), 2,
+                                    string.Format(CultureInfo.InvariantCulture, "File '{0}' was not found on disk. The tool is referred in '{1}({2})'.", info.FileName, specFile, location.Position));
+                            }
+                            else if (ex.LogEventErrorCode == NativeIOConstants.ErrorPartialCopy && (processLaunchRetryCount < ProcessLaunchRetryCountMax))
+                            {
+                                processLaunchRetryCount++;
+                                shouldRelaunchProcess = true;
+                                Tracing.Logger.Log.RetryStartPipDueToErrorPartialCopyDuringDetours(
+                                    m_loggingContext,
+                                    m_pip.SemiStableHash,
+                                    m_pip.GetDescription(m_context),
+                                    ex.LogEventErrorCode,
+                                    processLaunchRetryCount);
+
+                                // We are about to retry a process execution.
+                                // Make sure we wait for the process to end. This way the reporting messages get flushed.
+                                if (process != null)
+                                {
+                                    maxDetoursHeapSize = process.GetDetoursMaxHeapSize();
+
+                                    try
+                                    {
+                                        await process.GetResultAsync();
+                                    }
+                                    finally
+                                    {
+                                        process.Dispose();
+                                    }
+                                }
+
+                                continue;
+                            }
+                            else
+                            {
+                                // not all start failures map to Win32 error code, so we have a message here too
+                                Tracing.Logger.Log.PipProcessStartFailed(
+                                    m_loggingContext,
+                                    m_pip.SemiStableHash,
+                                    m_pip.GetDescription(m_context),
+                                    ex.LogEventErrorCode,
+                                    ex.LogEventMessage);
+                            }
+
+                            return SandboxedProcessPipExecutionResult.PreparationFailure(processLaunchRetryCount, ex.LogEventErrorCode, maxDetoursHeapSize: maxDetoursHeapSize);
+                        }
+                    }
+
+                    return await GetAndProcessResultAsync(process, allInputPathsUnderSharedOpaques, sandboxPrepTime, cancellationToken);
+                }
+            }
+        }
+
+        private async Task<SandboxedProcessPipExecutionResult> RunExternalAsync(
+            SandboxedProcessInfo info,
+            HashSet<AbsolutePath> allInputPathsUnderSharedOpaques,
+            System.Diagnostics.Stopwatch sandboxPrepTime,
+            CancellationToken cancellationToken = default)
+        {
+            StandardInputInfo standardInputSource = m_pip.StandardInput.IsData
+                ? StandardInputInfo.CreateForData(m_pip.StandardInput.Data.ToString(m_context.PathTable))
+                : (m_pip.StandardInput.IsFile
+                    ? StandardInputInfo.CreateForFile(m_pip.StandardInput.File.Path.ToString(m_context.PathTable))
+                    : null);
+
+            info.StandardInputSourceInfo = standardInputSource;
+
+            if (m_pip.WarningRegex.IsValid)
+            {
+                var observerDescriptor = new SandboxObserverDescriptor
+                {
+                    WarningRegex = new ExpandedRegexDescriptor(m_pip.WarningRegex.Pattern.ToString(m_context.StringTable), m_pip.WarningRegex.Options)
+                };
+
+                info.StandardObserverDescriptor = observerDescriptor;
+            }
+
+            info.RedirectedTempFolders = m_tempFolderRedirectionForVm.Select(p => (p.source.ToString(m_pathTable), p.target.ToString(m_pathTable))).ToArray();
+
+            // Preparation should be finished.
+            sandboxPrepTime.Stop();
+            ISandboxedProcess process = null;
+
+            try
+            {
+                var externalSandboxedProcessExecutor = new ExternalToolSandboxedProcessExecutor(Path.Combine(
+                    m_layoutConfiguration.BuildEngineDirectory.ToString(m_context.PathTable),
+                    ExternalToolSandboxedProcessExecutor.DefaultToolRelativePath));
+
+                if (m_sandboxConfig.AdminRequiredProcessExecutionMode == AdminRequiredProcessExecutionMode.ExternalTool)
+                {
+                    Tracing.Logger.Log.PipProcessStartExternalTool(m_loggingContext, m_pip.SemiStableHash, m_pip.GetDescription(m_context), externalSandboxedProcessExecutor.ExecutablePath);
+
+                    process = await ExternalSandboxedProcess.StartAsync(
+                        info,
+                        spi => new ExternalToolSandboxedProcess(spi, externalSandboxedProcessExecutor));
+                }
+                else
+                {
+                    Contract.Assert(m_sandboxConfig.AdminRequiredProcessExecutionMode == AdminRequiredProcessExecutionMode.ExternalVM);
+
+                    Tracing.Logger.Log.PipProcessStartExternalVm(m_loggingContext, m_pip.SemiStableHash, m_pip.GetDescription(m_context));
+
+                    await m_vmInitializer.LazyInitVmAsync.Value;
+
+                    process = await ExternalSandboxedProcess.StartAsync(
+                        info,
+                        spi => new ExternalVmSandboxedProcess(spi, m_vmInitializer, externalSandboxedProcessExecutor));
+                }
+            }
+            catch (BuildXLException ex)
+            {
+                Tracing.Logger.Log.PipProcessStartFailed(
+                    m_loggingContext,
+                    m_pip.SemiStableHash,
+                    m_pip.GetDescription(m_context),
+                    ex.LogEventErrorCode,
+                    ex.LogEventMessage);
+
+                return SandboxedProcessPipExecutionResult.PreparationFailure(0, ex.LogEventErrorCode);
+            }
+
+            return await GetAndProcessResultAsync(process, allInputPathsUnderSharedOpaques, sandboxPrepTime, cancellationToken);
+        }
+
+        private async Task<SandboxedProcessPipExecutionResult> GetAndProcessResultAsync(
+            ISandboxedProcess process,
+            HashSet<AbsolutePath> allInputPathsUnderSharedOpaques,
+            System.Diagnostics.Stopwatch sandboxPrepTime,
+            CancellationToken cancellationToken)
+        {
+            using (var cancellationTokenSource = CancellationTokenSource.CreateLinkedTokenSource(cancellationToken, m_context.CancellationToken))
+            {
+                var cancellationTokenRegistration = cancellationTokenSource.Token.Register(() => process.KillAsync());
+
+                SandboxedProcessResult result;
+
+                int lastMessageCount = 0;
+                bool isMessageCountSemaphoreCreated = false;
+
+                try
+                {
+                    m_activeProcess = process;
+                    result = await process.GetResultAsync();
+                    lastMessageCount = process.GetLastMessageCount() + result.LastMessageCount;
+                    m_numWarnings += result.WarningCount;
+                    isMessageCountSemaphoreCreated = m_fileAccessManifest.MessageCountSemaphore != null || result.MessageCountSemaphoreCreated;
+
+                    if (process is ExternalSandboxedProcess externalSandboxedProcess)
+                    {
+                        int exitCode = externalSandboxedProcess.ExitCode ?? -1;
+                        string stdOut = Environment.NewLine + "StdOut:" + Environment.NewLine + externalSandboxedProcess.StdOut;
+                        string stdErr = Environment.NewLine + "StdErr:" + Environment.NewLine + externalSandboxedProcess.StdErr;
+
+                        if (process is ExternalToolSandboxedProcess externalToolSandboxedProcess)
+                        {
+                            Tracing.Logger.Log.PipProcessFinishedExternalTool(
+                                m_loggingContext,
+                                m_pip.SemiStableHash,
+                                m_pip.GetDescription(m_context),
+                                exitCode,
+                                stdOut,
+                                stdErr);
+                        }
+                        else if (process is ExternalVmSandboxedProcess externalVmSandboxedProcess)
+                        {
+                            Tracing.Logger.Log.PipProcessFinishedExternalVm(
+                                m_loggingContext,
+                                m_pip.SemiStableHash,
+                                m_pip.GetDescription(m_context),
+                                exitCode,
+                                stdOut,
+                                stdErr);
+                        }
+                    }
+                }
+                finally
+                {
+                    m_activeProcess = null;
+#pragma warning disable AsyncFixer02
+                    cancellationTokenRegistration.Dispose();
+#pragma warning restore AsyncFixer02
+                    process.Dispose();
+                }
+
+                SandboxedProcessPipExecutionResult executionResult =
+                    await
+                        ProcessSandboxedProcessResultAsync(
+                            m_loggingContext,
+                            result,
+                            sandboxPrepTime.ElapsedMilliseconds,
+                            cancellationTokenSource.Token,
+                            process.GetDetoursMaxHeapSize() + result.DetoursMaxHeapSize,
+                            allInputPathsUnderSharedOpaques);
+
+                return ValidateDetoursCommunication(
+                    executionResult,
+                    lastMessageCount,
+                    isMessageCountSemaphoreCreated);
+            }
+        }
+
+        /// <summary>
+        /// These various validations that the detours communication channel
+        /// </summary>
+        private SandboxedProcessPipExecutionResult ValidateDetoursCommunication(
+            SandboxedProcessPipExecutionResult result,
+            int lastMessageCount,
+            bool isMessageSemaphoreCountCreated)
+        {
+            // If we have a failure already, that could have cause some of the mismatch in message count of writing the side communication file.
+            if (result.Status == SandboxedProcessPipExecutionStatus.Succeeded && !string.IsNullOrEmpty(m_detoursFailuresFile))
+            {
+                FileInfo fi;
+
+                try
+                {
+                    fi = new FileInfo(m_detoursFailuresFile);
+                }
+                catch (Exception ex)
+                {
+                    Tracing.Logger.Log.LogGettingInternalDetoursErrorFile(
+                        m_loggingContext,
+                        m_pip.SemiStableHash,
+                        m_pip.GetDescription(m_context),
+                        ex.ToStringDemystified());
+                    return SandboxedProcessPipExecutionResult.DetouringFailure(result);
+                }
+
+                bool fileExists = fi.Exists;
+                if (fileExists)
+                {
+                    Tracing.Logger.Log.LogInternalDetoursErrorFileNotEmpty(
+                        m_loggingContext,
+                        m_pip.SemiStableHash,
+                        m_pip.GetDescription(m_context),
+                        File.ReadAllText(m_detoursFailuresFile, Encoding.Unicode));
+
+                    return SandboxedProcessPipExecutionResult.DetouringFailure(result);
+                }
+
+                // Avoid eager reporting of message count mismatch. We have observed two failures in WDG and both were due to
+                // a pip running longer than the timeout (5 hours). The pip gets killed and in such cases the message count mismatch
+                // is legitimate.
+                // Report a counter mismatch only if there are no other errors.
+                if (result.Status == SandboxedProcessPipExecutionStatus.Succeeded && isMessageSemaphoreCountCreated)
+                {
+                    if (lastMessageCount != 0)
+                    {
+                        Tracing.Logger.Log.LogMismatchedDetoursVerboseCount(
+                            m_loggingContext,
+                            m_pip.SemiStableHash,
+                            m_pip.GetDescription(m_context),
+                            lastMessageCount);
+
+                        return SandboxedProcessPipExecutionResult.MismatchedMessageCountFailure(result);
+                    }
+                }
+            }
+
+            return result;
+        }
+
+        /// <summary>
+        /// Checks if the warning regex is valid.
+        /// </summary>
+        public async Task<bool> TryInitializeWarningRegexAsync()
+        {
+            if (m_warningRegexTask != null)
+            {
+                try
+                {
+                    m_warningRegex = await m_warningRegexTask;
+                }
+                catch (ArgumentException)
+                {
+                    LogInvalidWarningRegex();
+                    return false;
+                }
+            }
+
+            return true;
+        }
+
+        private async Task<bool> TryInitializeErrorRegexAsync()
+        {
+            if (m_errorRegexTask != null)
+            {
+                try
+                {
+                    m_errorRegex = await m_errorRegexTask;
+                }
+                catch (ArgumentException)
+                {
+                    LogInvalidErrorRegex();
+                    return false;
+                }
+            }
+
+            return true;
+        }
+
+        private bool TryLogRootIOException(string path, AggregateException aggregateException)
+        {
+            var flattenedEx = aggregateException.Flatten();
+            if (flattenedEx.InnerExceptions.Count == 1 && flattenedEx.InnerExceptions[0] is IOException)
+            {
+                PipStandardIOFailed(path, flattenedEx.InnerExceptions[0]);
+                return true;
+            }
+
+            return false;
+        }
+
+        private void PipStandardIOFailed(string path, Exception ex)
+        {
+            BuildXL.Processes.Tracing.Logger.Log.PipStandardIOFailed(
+                m_loggingContext,
+                m_pip.SemiStableHash,
+                m_pip.GetDescription(m_context),
+                path,
+                ex.GetLogEventErrorCode(),
+                ex.GetLogEventMessage());
+        }
+
+        private void LogOutputPreparationFailed(string path, BuildXLException ex)
+        {
+            BuildXL.Processes.Tracing.Logger.Log.PipProcessOutputPreparationFailed(
+                m_loggingContext,
+                m_pip.SemiStableHash,
+                m_pip.GetDescription(m_context),
+                path,
+                ex.LogEventErrorCode,
+                ex.LogEventMessage,
+                ex.ToString());
+        }
+
+        private void LogInvalidWarningRegex()
+        {
+            BuildXL.Processes.Tracing.Logger.Log.PipProcessInvalidWarningRegex(
+                m_loggingContext,
+                m_pip.SemiStableHash,
+                m_pip.GetDescription(m_context),
+                m_pathTable.StringTable.GetString(m_pip.WarningRegex.Pattern),
+                m_pip.WarningRegex.Options.ToString());
+        }
+
+        private void LogInvalidErrorRegex()
+        {
+            BuildXL.Processes.Tracing.Logger.Log.PipProcessInvalidErrorRegex(
+                m_loggingContext,
+                m_pip.SemiStableHash,
+                m_pip.GetDescription(m_context),
+                m_pathTable.StringTable.GetString(m_pip.ErrorRegex.Pattern),
+                m_pip.ErrorRegex.Options.ToString());
+        }
+
+        private void LogCommandLineTooLong(SandboxedProcessInfo info)
+        {
+            BuildXL.Processes.Tracing.Logger.Log.PipProcessCommandLineTooLong(
+                m_loggingContext,
+                m_pip.SemiStableHash,
+                m_pip.GetDescription(m_context),
+                info.GetCommandLine(),
+                SandboxedProcessInfo.MaxCommandLineLength);
+        }
+
+        private async Task<SandboxedProcessPipExecutionResult> ProcessSandboxedProcessResultAsync(
+            LoggingContext loggingContext,
+            SandboxedProcessResult result,
+            long sandboxPrepMs,
+            CancellationToken cancellationToken,
+            long maxDetoursHeapSize,
+            HashSet<AbsolutePath> allInputPathsUnderSharedOpaques)
+        {
+            var sw = System.Diagnostics.Stopwatch.StartNew();
+            bool canceled = result.Killed && cancellationToken.IsCancellationRequested;
+            bool hasMessageParsingError = result?.MessageProcessingFailure != null;
+            bool exitedWithSuccessExitCode = m_pip.SuccessExitCodes.Length == 0
+                ? result.ExitCode == 0
+                : m_pip.SuccessExitCodes.Contains(result.ExitCode);
+            bool exitedSuccessfullyAndGracefully = !canceled && exitedWithSuccessExitCode;
+            bool exitedButCanBeRetried = m_pip.RetryExitCodes.Contains(result.ExitCode) && m_remainingUserRetryCount > 0;
+
+            bool allOutputsPresent = false;
+
+            ProcessTimes primaryProcessTimes = result.PrimaryProcessTimes;
+            JobObject.AccountingInformation? jobAccounting = result.JobAccountingInformation;
+
+            TimeSpan time = primaryProcessTimes.TotalWallClockTime;
+            if (result.TimedOut)
+            {
+                LogTookTooLongError(result, m_timeout, time);
+
+                if (result.DumpCreationException != null)
+                {
+                    Tracing.Logger.Log.PipFailedToCreateDumpFile(
+                        loggingContext,
+                        m_pip.SemiStableHash,
+                        m_pip.GetDescription(m_context),
+                        result.DumpCreationException.GetLogEventMessage());
+                }
+            }
+            else
+            {
+                TimeSpan warningTimeout = GetEffectiveTimeout(
+                    m_pip.WarningTimeout,
+                    m_sandboxConfig.DefaultWarningTimeout,
+                    m_sandboxConfig.WarningTimeoutMultiplier);
+
+                if (time > warningTimeout)
+                {
+                    LogTookTooLongWarning(m_timeout, time, warningTimeout);
+                }
+
+                // There are cases where the process exit code is not successful and the injection has failed.
+                // (ExitCode code is set by Windows - TerminateProcess, kill(), process crash).
+                // The build needs to fail in this case(s) as well and log that we had injection failure.
+                if (result.HasDetoursInjectionFailures)
+                {
+                    Tracing.Logger.Log.PipProcessFinishedDetourFailures(loggingContext, m_pip.SemiStableHash, m_pip.GetDescription(m_context));
+                }
+
+                if (exitedSuccessfullyAndGracefully)
+                {
+                    Tracing.Logger.Log.PipProcessFinished(loggingContext, m_pip.SemiStableHash, m_pip.GetDescription(m_context), result.ExitCode);
+                    allOutputsPresent = CheckExpectedOutputs();
+                }
+                else
+                {
+                    if (!canceled)
+                    {
+                        LogFinishedFailed(result);
+
+                        if (exitedButCanBeRetried)
+                        {
+                            return SandboxedProcessPipExecutionResult.RetryProcessDueToExitCode(
+                                result.NumberOfProcessLaunchRetries,
+                                result.ExitCode,
+                                primaryProcessTimes,
+                                jobAccounting,
+                                result.DetouringStatuses,
+                                sandboxPrepMs,
+                                sw.ElapsedMilliseconds,
+                                result.ProcessStartTime,
+                                maxDetoursHeapSize,
+                                m_containerConfiguration);
+                        }
+                    }
+                }
+            }
+
+            int numSurvivingChildErrors = 0;
+            if (result.SurvivingChildProcesses != null &&
+                result.SurvivingChildProcesses.Any())
+            {
+                numSurvivingChildErrors = ReportSurvivingChildProcesses(result);
+            }
+
+            var fileAccessReportingContext = new FileAccessReportingContext(
+                loggingContext,
+                m_context,
+                m_sandboxConfig,
+                m_pip,
+                m_validateDistribution,
+                m_fileAccessWhitelist);
+
+            // Note that when MonitorFileAccesses == false, we should not assume the various reported-access sets are non-null.
+            if (m_sandboxConfig.UnsafeSandboxConfiguration.MonitorFileAccesses)
+            {
+                // First remove all the paths that are Injectable from in the process.
+                RemoveInjectableFileAccesses(result.AllUnexpectedFileAccesses);
+
+                foreach (ReportedFileAccess unexpectedFileAccess in result.AllUnexpectedFileAccesses)
+                {
+                    Contract.Assume(
+                        unexpectedFileAccess.Status == FileAccessStatus.Denied ||
+                        unexpectedFileAccess.Status == FileAccessStatus.CannotDeterminePolicy);
+
+                    fileAccessReportingContext.ReportFileAccessDeniedByManifest(unexpectedFileAccess);
+                }
+            }
+
+            if (result.Killed && numSurvivingChildErrors > 0)
+            {
+                LogChildrenSurvivedKilled();
+            }
+
+            bool mainProcessExitedCleanly =
+                (!result.Killed || numSurvivingChildErrors == 0) &&
+                exitedSuccessfullyAndGracefully;
+
+            if (!mainProcessExitedCleanly)
+            {
+                Tracing.Logger.Log.PipExitedUncleanly(
+                    loggingContext,
+                    m_pip.SemiStableHash,
+                    m_pip.GetDescription(m_context),
+                    canceled,
+                    result.ExitCode,
+                    result.Killed,
+                    numSurvivingChildErrors);
+            }
+
+            // This is the overall success of the process. At a high level, there are 4 things that can cause a process pip to fail:
+            //      1. The process being killed (built into mainProcessExitedCleanly)
+            //      2. The process not exiting with the appropriate exit code (mainProcessExitedCleanly)
+            //      3. The process not creating all outputs (allOutputsPresent)
+            //      4. The process running in a container, and even though succeeding, its outputs couldn't be moved to their expected locations
+            bool mainProcessSuccess = mainProcessExitedCleanly && allOutputsPresent;
+
+            bool standardOutHasBeenWrittenToLog = false;
+            bool errorOrWarnings = !mainProcessSuccess || m_numWarnings > 0;
+            bool loggingSuccess = true;
+
+            bool shouldPersistStandardOutput = errorOrWarnings || m_pip.StandardOutput.IsValid;
+            if (shouldPersistStandardOutput)
+            {
+                if (!await TrySaveAndLogStandardOutputAsync(result))
+                {
+                    loggingSuccess = false;
+                }
+            }
+
+            bool shouldPersistStandardError = errorOrWarnings || m_pip.StandardError.IsValid;
+            if (shouldPersistStandardError)
+            {
+                if (!await TrySaveAndLogStandardErrorAsync(result))
+                {
+                    loggingSuccess = false;
+                }
+            }
+
+            SortedReadOnlyArray<ObservedFileAccess, ObservedFileAccessExpandedPathComparer> observed =
+                GetObservedFileAccesses(
+                    result,
+                    allInputPathsUnderSharedOpaques,
+                    out var unobservedOutputs,
+                    out var sharedDynamicDirectoryWriteAccesses);
+
+            // After standard output and error may been saved, and shared dynamic write accesses were identified, we can merge
+            // outputs back to their original locations
+            if (!await m_processInContainerManager.MergeOutputsIfNeededAsync(m_pip, m_containerConfiguration, m_context, sharedDynamicDirectoryWriteAccesses))
+            {
+                // If the merge failed, update the status flags
+                mainProcessSuccess = false;
+                errorOrWarnings = true;
+            }
+
+            bool errorWasTruncated = false;
+            // if some outputs are missing, we are logging this process as a failed one (even if it finished with a success exit code).
+            if ((!mainProcessExitedCleanly || !allOutputsPresent) && !canceled && loggingSuccess)
+            {
+                standardOutHasBeenWrittenToLog = true;
+
+                LogErrorResult logErrorResult = await TryLogErrorAsync(result, exitedWithSuccessExitCode);
+                errorWasTruncated = logErrorResult.ErrorWasTruncated;
+                loggingSuccess = logErrorResult.Success;
+            }
+
+            if (m_numWarnings > 0 && loggingSuccess)
+            {
+                if (!await TryLogWarningAsync(result.StandardOutput, result.StandardError))
+                {
+                    loggingSuccess = false;
+                }
+            }
+
+            // The full output may be requested based on the result of the pip. If the pip failed, the output may have been reported
+            // in TryLogErrorAsync above. Only replicate the output if the error was truncated due to an error regex
+            if ((!standardOutHasBeenWrittenToLog || errorWasTruncated) && loggingSuccess)
+            {
+                // If the pip succeeded, we must check if one of the non-error output modes have been chosen
+                if ((m_sandboxConfig.OutputReportingMode == OutputReportingMode.FullOutputAlways) ||
+                    (m_sandboxConfig.OutputReportingMode == OutputReportingMode.FullOutputOnWarningOrError && errorOrWarnings) ||
+                    (m_sandboxConfig.OutputReportingMode == OutputReportingMode.FullOutputOnError && !mainProcessSuccess))
+                {
+                    if (!await TryLogOutputAsync(result))
+                    {
+                        loggingSuccess = false;
+                    }
+                }
+            }
+
+            // N.B. here 'observed' means 'all', not observed in the terminology of SandboxedProcessPipExecutor.
+            List<ReportedFileAccess> allFileAccesses = null;
+
+            if (m_sandboxConfig.UnsafeSandboxConfiguration.MonitorFileAccesses && m_sandboxConfig.LogObservedFileAccesses)
+            {
+                allFileAccesses = new List<ReportedFileAccess>(result.FileAccesses);
+                allFileAccesses.AddRange(result.AllUnexpectedFileAccesses);
+            }
+
+            m_logger.LogProcessObservation(
+                processes: m_sandboxConfig.LogProcesses ? result.Processes : null,
+                fileAccesses: allFileAccesses,
+                detouringStatuses: result.DetouringStatuses);
+
+            if (mainProcessSuccess && loggingSuccess)
+            {
+                Contract.Assert(!shouldPersistStandardOutput || result.StandardOutput.IsSaved);
+                Contract.Assert(!shouldPersistStandardError || result.StandardError.IsSaved);
+            }
+
+            // Log a warning for having converted ReadWrite file access request to Read file access request and the pip was not canceled and failed.
+            if (!mainProcessSuccess && !canceled && result.HasReadWriteToReadFileAccessRequest)
+            {
+                Tracing.Logger.Log.ReadWriteFileAccessConvertedToReadWarning(loggingContext, m_pip.SemiStableHash, m_pip.GetDescription(m_context));
+            }
+
+            var finalStatus = canceled
+                ? SandboxedProcessPipExecutionStatus.Canceled
+                : (mainProcessSuccess && loggingSuccess
+                    ? SandboxedProcessPipExecutionStatus.Succeeded
+                    : SandboxedProcessPipExecutionStatus.ExecutionFailed);
+
+            if (result.StandardInputException != null && finalStatus == SandboxedProcessPipExecutionStatus.Succeeded)
+            {
+                // When process execution succeeded, standard input exception should not occur.
+
+                // Log error to correlate the pip with the standard input exception.
+                Tracing.Logger.Log.PipProcessStandardInputException(
+                    loggingContext,
+                    m_pip.SemiStableHash,
+                    m_pip.GetDescription(m_context),
+                    m_pip.Provenance.Token.Path.ToString(m_pathTable),
+                    m_workingDirectory,
+                    result.StandardInputException.Message + Environment.NewLine + result.StandardInputException.StackTrace);
+            }
+
+            if (hasMessageParsingError)
+            {
+                Tracing.Logger.Log.PipProcessMessageParsingError(
+                    loggingContext,
+                    m_pip.SemiStableHash,
+                    m_pip.GetDescription(m_context),
+                    result.MessageProcessingFailure.Content);
+            }
+
+            SandboxedProcessPipExecutionStatus status = SandboxedProcessPipExecutionStatus.ExecutionFailed;
+            if (result.HasDetoursInjectionFailures)
+            {
+                status = SandboxedProcessPipExecutionStatus.PreparationFailed;
+            }
+            else if (canceled)
+            {
+                status = SandboxedProcessPipExecutionStatus.Canceled;
+            }
+            else if (mainProcessSuccess && loggingSuccess && !hasMessageParsingError)
+            {
+                status = SandboxedProcessPipExecutionStatus.Succeeded;
+            }
+
+            if (m_sandboxConfig.UnsafeSandboxConfiguration.MonitorFileAccesses &&
+                m_sandboxConfig.UnsafeSandboxConfiguration.SandboxKind != SandboxKind.MacOsKextIgnoreFileAccesses &&
+                status == SandboxedProcessPipExecutionStatus.Succeeded &&
+                m_pip.PipType == PipType.Process &&
+                unobservedOutputs != null)
+            {
+                foreach (var outputPath in unobservedOutputs)
+                {
+                    // Report non observed access only if the output exists.
+                    // If the output was not produced, missing declared output logic
+                    // will report another error.
+                    string expandedOutputPath = outputPath.ToString(m_pathTable);
+                    bool isFile;
+                    if ((isFile = FileUtilities.FileExistsNoFollow(expandedOutputPath)) ||
+                        FileUtilities.DirectoryExistsNoFollow(expandedOutputPath))
+                    {
+                        BuildXL.Processes.Tracing.Logger.Log.PipOutputNotAccessed(
+                          m_loggingContext,
+                          m_pip.SemiStableHash,
+                          m_pip.GetDescription(m_context),
+                          "'" + expandedOutputPath + "'. " + (isFile ? "Found path is a file" : "Found path is a directory"));
+
+                        status = SandboxedProcessPipExecutionStatus.OutputWithNoFileAccessFailed;
+                    }
+                }
+            }
+
+            // If a PipProcessError was logged, the pip cannot be marked as succeeded
+            Contract.Assert(!standardOutHasBeenWrittenToLog || status != SandboxedProcessPipExecutionStatus.Succeeded);
+
+            return new SandboxedProcessPipExecutionResult(
+                status: status,
+                observedFileAccesses: observed,
+                sharedDynamicDirectoryWriteAccesses: sharedDynamicDirectoryWriteAccesses,
+                unexpectedFileAccesses: fileAccessReportingContext,
+                encodedStandardOutput: loggingSuccess && shouldPersistStandardOutput ? GetEncodedStandardConsoleStream(result.StandardOutput) : null,
+                encodedStandardError: loggingSuccess && shouldPersistStandardError ? GetEncodedStandardConsoleStream(result.StandardError) : null,
+                numberOfWarnings: m_numWarnings,
+                primaryProcessTimes: primaryProcessTimes,
+                jobAccountingInformation: jobAccounting,
+                numberOfProcessLaunchRetries: result.NumberOfProcessLaunchRetries,
+                exitCode: result.ExitCode,
+                sandboxPrepMs: sandboxPrepMs,
+                processSandboxedProcessResultMs: sw.ElapsedMilliseconds,
+                processStartTime: result.ProcessStartTime,
+                allReportedFileAccesses: allFileAccesses,
+                detouringStatuses: result.DetouringStatuses,
+                maxDetoursHeapSize: maxDetoursHeapSize,
+                containerConfiguration: m_containerConfiguration);
+        }
+
+        private Tuple<AbsolutePath, Encoding> GetEncodedStandardConsoleStream(SandboxedProcessOutput output)
+        {
+            Contract.Requires(output.IsSaved);
+            Contract.Requires(!output.HasException);
+
+            return Tuple.Create(AbsolutePath.Create(m_pathTable, output.FileName), output.Encoding);
+        }
+
+        private bool TryPrepareFileAccessMonitoring(LoggingContext loggingContext, HashSet<AbsolutePath> allInputPathsUnderSharedOpaques)
+        {
+            if (!PrepareFileAccessMonitoringCommon(loggingContext))
+            {
+                return false;
+            }
+
+            TryPrepareFileAccessMonitoringForPip(m_pip, allInputPathsUnderSharedOpaques);
+
+            return true;
+        }
+
+        private bool PrepareFileAccessMonitoringCommon(LoggingContext loggingContext)
+        {
+            if (m_pip.IsService)
+            {
+                // Service pip is allowed to read all files because it has to read all files on behalf of its clients.
+                // This behavior is safe because service pip and its clients are not cacheable.
+                // Service pips do not report, because this introduces unnecessary attempts to process observed inputs
+                m_fileAccessManifest.AddScope(
+                    AbsolutePath.Invalid,
+                    FileAccessPolicy.MaskNothing,
+                    FileAccessPolicy.AllowReadAlways);
+            }
+            else
+            {
+                // The default policy is to only allow absent file probes. But if undeclared source reads are enabled, we allow any kind of read
+                var rootFileAccessPolicy = m_pip.AllowUndeclaredSourceReads ?
+                    (FileAccessPolicy.AllowReadAlways | FileAccessPolicy.ReportAccess) :
+                    // All directory enumerations are reported unless explicitly excluded
+                    (FileAccessPolicy.AllowReadIfNonexistent | FileAccessPolicy.ReportDirectoryEnumerationAccess | FileAccessPolicy.ReportAccessIfNonexistent);
+
+                m_fileAccessManifest.AddScope(
+                    AbsolutePath.Invalid,
+                    FileAccessPolicy.MaskNothing,
+                    rootFileAccessPolicy);
+            }
+
+            // Add a scope entry to allow reading in the BuildXL directories. We do read at least BuildXLServices.dll for the 2 currently supported platforms.
+            if (m_buildEngineDirectory.IsValid)
+            {
+                m_fileAccessManifest.AddScope(
+                    m_buildEngineDirectory,
+                    FileAccessPolicy.MaskNothing,
+                    FileAccessPolicy.AllowReadAlways);
+            }
+
+            // CreateDirectory access is allowed anywhere under a writable root. The rationale is that this is safe because file writes
+            // are still blocked. If a previous build or external factor had created the directory, the CreateDirectory would be
+            // interpreted as a probe anyway. So blocking it on the first build and allowing it on the second is inconsistent.
+            //
+            // This behavior is now controlled by the command line argument. We want to prevent the tools to secretly communicate
+            // between each other by means of creating empty directories. Because empty directories are not stored in cache, this leads to
+            // a non deterministic behavior. When EnforceAccessPoliciesOnDirectoryCreation is set to true, we will not downgrade
+            // the CreateDirectory to a read-only probe in Detours and will emit file access error/warning for all CreateDirectory
+            // calls that do not have an explicit allowing policy in the manifest, regardless of whether the corresponding directory exists or not.
+            if (m_semanticPathExpander != null && !m_sandboxConfig.EnforceAccessPoliciesOnDirectoryCreation)
+            {
+                foreach (AbsolutePath writableRoot in m_semanticPathExpander.GetWritableRoots())
+                {
+                    m_fileAccessManifest.AddScope(writableRoot, FileAccessPolicy.MaskNothing, FileAccessPolicy.AllowCreateDirectory);
+                }
+            }
+
+            // For some static system mounts (currently only for AppData\Roaming) we allow CreateDirectory requests for all processes.
+            // This is done because many tools are using CreateDirectory to check for the existence of that directory. Since system directories
+            // always exist, allowing such requests would not lead to any changes on the disk. Moreover, we are applying an exact path policy (i.e., not a scope policy).
+            if (m_semanticPathExpander != null)
+            {
+                foreach (AbsolutePath path in m_semanticPathExpander.GetPathsWithAllowedCreateDirectory())
+                {
+                    m_fileAccessManifest.AddPath(path, mask: FileAccessPolicy.MaskNothing, values: FileAccessPolicy.AllowCreateDirectory);
+                }
+            }
+
+            m_fileAccessManifest.ReportUnexpectedFileAccesses = true;
+            m_fileAccessManifest.ReportFileAccesses = m_sandboxConfig.LogObservedFileAccesses;
+            m_fileAccessManifest.BreakOnUnexpectedAccess = m_sandboxConfig.BreakOnUnexpectedFileAccess;
+            m_fileAccessManifest.FailUnexpectedFileAccesses = m_sandboxConfig.FailUnexpectedFileAccesses;
+            m_fileAccessManifest.ReportProcessArgs = m_sandboxConfig.LogProcesses;
+            m_fileAccessManifest.EnforceAccessPoliciesOnDirectoryCreation = m_sandboxConfig.EnforceAccessPoliciesOnDirectoryCreation;
+
+            bool allowInternalErrorsLogging = m_sandboxConfig.AllowInternalDetoursErrorNotificationFile;
+            bool checkMessageCount = m_fileAccessManifest.CheckDetoursMessageCount = m_sandboxConfig.CheckDetoursMessageCount;
+
+            if (allowInternalErrorsLogging || checkMessageCount)
+            {
+                // Create unique file name.
+                m_detoursFailuresFile = GetDetoursInternalErrorFilePath(loggingContext);
+
+                // Delete the file
+                if (FileUtilities.FileExistsNoFollow(m_detoursFailuresFile))
+                {
+                    Analysis.IgnoreResult(FileUtilities.TryDeleteFile(m_detoursFailuresFile, tempDirectoryCleaner: m_tempDirectoryCleaner));
+                }
+
+                if (!string.IsNullOrEmpty(m_detoursFailuresFile))
+                {
+                    if (allowInternalErrorsLogging)
+                    {
+                        m_fileAccessManifest.InternalDetoursErrorNotificationFile = m_detoursFailuresFile;
+                    }
+
+                    // TODO: named semaphores are not supported in NetStandard2.0
+                    if ((!m_pip.RequiresAdmin || m_sandboxConfig.AdminRequiredProcessExecutionMode == AdminRequiredProcessExecutionMode.Internal) 
+                        && checkMessageCount 
+                        && !OperatingSystemHelper.IsUnixOS)
+                    {
+                        // Semaphore names don't allow '\\' chars.
+                        if (!m_fileAccessManifest.SetMessageCountSemaphore(m_detoursFailuresFile.Replace('\\', '_')))
+                        {
+                            Tracing.Logger.Log.LogMessageCountSemaphoreExists(loggingContext, m_pip.SemiStableHash, m_pip.GetDescription(m_context));
+                            return false;
+                        }
+                    }
+                }
+            }
+
+            m_fileAccessManifest.HardExitOnErrorInDetours = m_sandboxConfig.HardExitOnErrorInDetours;
+            m_fileAccessManifest.LogProcessDetouringStatus = m_sandboxConfig.LogProcessDetouringStatus;
+
+            if (m_sandboxConfig.FileAccessIgnoreCodeCoverage)
+            {
+                m_fileAccessManifest.IgnoreCodeCoverage = true;
+            }
+
+            return true;
+        }
+
+        private void AllowCreateDirectoryForDirectoriesOnPath(AbsolutePath path, HashSet<AbsolutePath> processedPaths, bool startWithParent = true)
+        {
+            Contract.Assert(path.IsValid);
+
+            if (m_sandboxConfig.EnforceAccessPoliciesOnDirectoryCreation)
+            {
+                var parentPath = startWithParent ? path.GetParent(m_pathTable) : path;
+                while (parentPath.IsValid && !processedPaths.Contains(parentPath))
+                {
+                    processedPaths.Add(parentPath);
+                    m_fileAccessManifest.AddPath(parentPath, values: FileAccessPolicy.AllowCreateDirectory, mask: FileAccessPolicy.MaskNothing);
+                    parentPath = parentPath.GetParent(m_pathTable);
+                }
+            }
+        }
+
+        private void TryPrepareFileAccessMonitoringForPip(Process pip, HashSet<AbsolutePath> allInputPathsUnderSharedOpaques)
+        {
+            // While we always define the %TMP% and %TEMP% variables to point to some legal directory
+            // (many tools fail if those variables are not defined),
+            // we don't allow any access to the default temp directory.
+            m_fileAccessManifest.AddScope(
+                AbsolutePath.Create(m_pathTable, PipEnvironment.RestrictedTemp),
+                FileAccessPolicy.MaskAll,
+                FileAccessPolicy.Deny);
+
+            using (var poolPathSet = Pools.GetAbsolutePathSet())
+            {
+                var processedPaths = poolPathSet.Instance;
+                using (var wrapper = Pools.GetAbsolutePathSet())
+                {
+                    var outputIds = wrapper.Instance;
+
+                    foreach (FileArtifactWithAttributes attributedOutput in pip.FileOutputs)
+                    {
+                        var output = attributedOutput.ToFileArtifact();
+
+                        if (output != pip.StandardOutput && output != pip.StandardError)
+                        {
+                            // We mask 'report' here, since outputs are expected written and should never fail observed-access validation (directory dependency, etc.)
+                            // Note that they would perhaps fail otherwise (simplifies the observed access checks in the first place).
+                            // We allow the real input timestamps to be seen since if any of these outputs are rewritten, we should block input timestamp faking in favor of output timestamp faking
+                            m_fileAccessManifest.AddPath(
+                                output.Path,
+                                values: FileAccessPolicy.AllowAll | FileAccessPolicy.ReportAccess | FileAccessPolicy.AllowRealInputTimestamps, // Always report output file accesses, so we can validate that output was produced.
+                                mask: m_excludeReportAccessMask);
+                            outputIds.Add(output.Path);
+
+                            AllowCreateDirectoryForDirectoriesOnPath(output.Path, processedPaths);
+                        }
+                    }
+
+                    AddStaticFileDependenciesToFileAccessManifest(wrapper, pip.Dependencies, allInputPathsUnderSharedOpaques);
+                }
+
+                var userProfilePath = AbsolutePath.Create(m_pathTable, s_userProfilePath);
+                var redirectedUserProfilePath = m_layoutConfiguration != null && m_layoutConfiguration.RedirectedUserProfileJunctionRoot.IsValid
+                    ? AbsolutePath.Create(m_pathTable, s_possibleRedirectedUserProfilePath)
+                    : AbsolutePath.Invalid;
+
+                foreach (AbsolutePath path in pip.UntrackedPaths)
+                {
+                    // We mask Report to simplify handling of explicitly-reported directory-dependency or transitive-dependency accesses
+                    // (they should never fail for untracked accesses, which should be invisible).
+
+                    // We allow the real input timestamp to be seen for untracked paths. This is to preserve existing behavior, where the timestamp of untracked stuff is never modified.
+                    m_fileAccessManifest.AddPath(path, values: FileAccessPolicy.AllowAll | FileAccessPolicy.AllowRealInputTimestamps, mask: m_excludeReportAccessMask);
+                    AllowCreateDirectoryForDirectoriesOnPath(path, processedPaths);
+
+                    var correspondingPath = CreatePathForActualRedirectedUserProfilePair(path, userProfilePath, redirectedUserProfilePath);
+                    if (correspondingPath.IsValid)
+                    {
+                        m_fileAccessManifest.AddPath(correspondingPath, values: FileAccessPolicy.AllowAll | FileAccessPolicy.AllowRealInputTimestamps, mask: m_excludeReportAccessMask);
+                        AllowCreateDirectoryForDirectoriesOnPath(correspondingPath, processedPaths);
+                    }
+
+                    // Untrack real logs directory if the redirected one is untracked.
+                    if (m_loggingConfiguration != null && m_loggingConfiguration.RedirectedLogsDirectory.IsValid && m_loggingConfiguration.RedirectedLogsDirectory == path)
+                    {
+                        m_fileAccessManifest.AddPath(m_loggingConfiguration.LogsDirectory, values: FileAccessPolicy.AllowAll | FileAccessPolicy.AllowRealInputTimestamps, mask: m_excludeReportAccessMask);
+                        AllowCreateDirectoryForDirectoriesOnPath(m_loggingConfiguration.LogsDirectory, processedPaths);
+                    }
+                }
+
+                foreach (AbsolutePath path in pip.UntrackedScopes)
+                {
+                    // Note that untracked scopes are quite dangerous. We allow writes, reads, and probes for non-existent files.
+                    // We mask Report to simplify handling of explicitly-reported directory-dependence or transitive-dependency accesses
+                    // (they should never fail for untracked accesses, which should be invisible).
+
+                    // The default mask for untracked scopes is to not report anything.
+                    // We block input timestamp faking for untracked scopes. This is to preserve existing behavior, where the timestamp of untracked stuff is never modified.
+                    m_fileAccessManifest.AddScope(path, mask: m_excludeReportAccessMask, values: FileAccessPolicy.AllowAll | FileAccessPolicy.AllowRealInputTimestamps);
+                    AllowCreateDirectoryForDirectoriesOnPath(path, processedPaths);
+
+                    var correspondingPath = CreatePathForActualRedirectedUserProfilePair(path, userProfilePath, redirectedUserProfilePath);
+                    if (correspondingPath.IsValid)
+                    {
+                        m_fileAccessManifest.AddScope(correspondingPath, values: FileAccessPolicy.AllowAll | FileAccessPolicy.AllowRealInputTimestamps, mask: m_excludeReportAccessMask);
+                        AllowCreateDirectoryForDirectoriesOnPath(correspondingPath, processedPaths);
+                    }
+
+                    // Untrack real logs directory if the redirected one is untracked.
+                    if (m_loggingConfiguration != null && m_loggingConfiguration.RedirectedLogsDirectory.IsValid && m_loggingConfiguration.RedirectedLogsDirectory == path)
+                    {
+                        m_fileAccessManifest.AddScope(m_loggingConfiguration.LogsDirectory, mask: m_excludeReportAccessMask, values: FileAccessPolicy.AllowAll | FileAccessPolicy.AllowRealInputTimestamps);
+                        AllowCreateDirectoryForDirectoriesOnPath(m_loggingConfiguration.LogsDirectory, processedPaths);
+                    }
+                }
+
+                using (var wrapper = Pools.GetAbsolutePathSet())
+                {
+                    HashSet<AbsolutePath> directoryOutputIds = wrapper.Instance;
+
+                    foreach (DirectoryArtifact directory in pip.DirectoryOutputs)
+                    {
+                        // We need to allow the real timestamp to be seen under a directory output (since these are outputs). If this directory output happens to share the root with
+                        // a directory dependency (shared opaque case), this is overridden for specific input files when processing directory dependencies below
+                        var values =
+                            FileAccessPolicy.AllowAll | // Symlink creation is allowed under opaques.
+                            FileAccessPolicy.AllowRealInputTimestamps |
+                            // For shared opaques, we need to know the (write) accesses that occurred, since we determine file ownership based on that.
+                            (directory.IsSharedOpaque? FileAccessPolicy.ReportAccess : FileAccessPolicy.Deny);
+
+                        // For exclusive opaques, we don't need reporting back and the content is discovered by enumerating the disk
+                        var mask = directory.IsSharedOpaque ? FileAccessPolicy.MaskNothing : m_excludeReportAccessMask;
+
+                        var directoryPath = directory.Path;
+
+                        m_fileAccessManifest.AddScope(directoryPath, values: values, mask: mask);
+                        AllowCreateDirectoryForDirectoriesOnPath(directoryPath, processedPaths);
+
+                        directoryOutputIds.Add(directoryPath);
+                    }
+
+                    // Directory artifact dependencies are supposed to be immutable. Therefore it is never okay to write, but it is safe to probe for non-existent files
+                    // (the set of files is stable). We turn on explicit access reporting so that reads and
+                    // failed probes can be used by the scheduler (rather than fingerprinting the precise directory contents).
+                    foreach (DirectoryArtifact directory in pip.DirectoryDependencies)
+                    {
+                        if (directory.IsSharedOpaque)
+                        {
+                            // All members of the shared opaque need to be added to the manifest explicitly so timestamp faking happens for them
+                            AddSharedOpaqueInputContentToManifest(directory, allInputPathsUnderSharedOpaques);
+                        }
+
+                        // If this directory dependency is also a directory output, then we don't set any additional policy: we don't want to restrict
+                        // writes
+                        if (!directoryOutputIds.Contains(directory.Path))
+                        {
+                            // Directories here represent inputs, we want to apply the timestamp faking logic
+                            var mask = ~FileAccessPolicy.AllowRealInputTimestamps;
+                            // Allow read accesses and reporting. Reporting is needed since these may be dynamic accesses and we need to cross check them
+                            var values = FileAccessPolicy.AllowReadIfNonexistent | FileAccessPolicy.AllowRead | FileAccessPolicy.ReportAccess;
+
+                            // In the case of a partial sealed directory under a shared opaque, we don't want to block writes
+                            // for the entire cone: some files may be dynamically written in the context of the shared opaque that may fall
+                            // under the cone of the partial sealed directory. So for partial sealed directories under a shared opaque we
+                            // don't establish any specific policies
+                            if (m_directoryArtifactContext.GetSealDirectoryKind(directory) != SealDirectoryKind.Partial || !IsPathUnderASharedOpaqueRoot(directory.Path))
+                            {
+                                // TODO: Consider an UntrackedScope or UntrackedPath above that has exactly the same path.
+                                //       That results in a manifest entry with AllowWrite masked out yet re-added via AllowWrite in the values.
+                                //       Maybe the precedence should be (parent | values) & mask instead of (parent & mask) | values.
+                                mask &= ~FileAccessPolicy.AllowWrite;
+                                AllowCreateDirectoryForDirectoriesOnPath(directory.Path, processedPaths, false);
+                            }
+
+                            m_fileAccessManifest.AddScope(directory, mask: mask, values: values);
+                        }
+                    }
+                }
+
+                m_fileAccessManifest.MonitorChildProcesses = !pip.HasUntrackedChildProcesses;
+
+                if (!string.IsNullOrEmpty(m_detoursFailuresFile))
+                {
+                    m_fileAccessManifest.AddPath(AbsolutePath.Create(m_pathTable, m_detoursFailuresFile), values: FileAccessPolicy.AllowAll, mask: ~FileAccessPolicy.ReportAccess);
+                }
+
+                if (m_sandboxConfig.LogFileAccessTables)
+                {
+                    LogFileAccessTables(pip);
+                }
+            }
+        }
+
+        /// <summary>
+        /// If a supplied path is under real/redirected user profile, creates a corresponding path under redirected/real user profile.
+        /// If profile redirect is disabled or the path is not under real/redirected user profile, returns AbsolutePath.Invalid.
+        /// </summary>
+        private AbsolutePath CreatePathForActualRedirectedUserProfilePair(AbsolutePath path, AbsolutePath realUserProfilePath, AbsolutePath redirectedUserProfilePath)
+        {
+            if (!redirectedUserProfilePath.IsValid)
+            {
+                return AbsolutePath.Invalid;
+            }
+
+            // path is in terms of realUserProfilePath -> create a path in terms of redirectedUserProfilePath
+            if (path.IsWithin(m_pathTable, realUserProfilePath))
+            {
+                return path.Relocate(m_pathTable, realUserProfilePath, redirectedUserProfilePath);
+            }
+
+            // path is in terms of m_redirectedUserProfilePath -> create a path in terms of m_realUserProfilePath
+            if (path.IsWithin(m_pathTable, redirectedUserProfilePath))
+            {
+                return path.Relocate(m_pathTable, redirectedUserProfilePath, realUserProfilePath);
+            }
+
+            return AbsolutePath.Invalid;
+        }
+
+        private void AddSharedOpaqueInputContentToManifest(DirectoryArtifact directory, HashSet<AbsolutePath> allInputPathsUnderSharedOpaques)
+        {
+            var content = m_directoryArtifactContext.ListSealDirectoryContents(directory);
+
+            foreach (var fileArtifact in content)
+            {
+                AddDynamicInputFileAndAncestorsToManifest(fileArtifact, allInputPathsUnderSharedOpaques, directory.Path);
+            }
+        }
+
+        private void AddDynamicInputFileAndAncestorsToManifest(FileArtifact file, HashSet<AbsolutePath> allInputPathsUnderSharedOpaques, AbsolutePath sharedOpaqueRoot)
+        {
+            // Allow reads, but fake times, since this is an input to the pip
+            // We want to report these accesses since they are dynamic and need to be cross checked
+            var path = file.Path;
+            m_fileAccessManifest.AddPath(
+                path,
+                values: FileAccessPolicy.AllowRead | FileAccessPolicy.AllowReadIfNonexistent | FileAccessPolicy.ReportAccess,
+                // The file dependency may be under the cone of a shared opaque, which will give write access
+                // to it. Explicitly block this (no need to check if this is under a shared opaque, since otherwise
+                // it didn't have write access to begin with). Observe we already know this is not a rewrite since dynamic rewrites
+                // are not allowed by construction under shared opaques.
+                mask: ~FileAccessPolicy.AllowRealInputTimestamps & ~FileAccessPolicy.AllowWrite);
+
+            allInputPathsUnderSharedOpaques.Add(path);
+
+            // The containing directories up to the shared opaque root need timestamp faking as well
+            AddDirectoryAncestorsToManifest(path, allInputPathsUnderSharedOpaques, sharedOpaqueRoot);
+        }
+
+        private void AddDirectoryAncestorsToManifest(AbsolutePath path, HashSet<AbsolutePath> allInputPathsUnderSharedOpaques, AbsolutePath sharedOpaqueRoot)
+        {
+            // Fake the timestamp of all directories that are ancestors of the path, but inside the shared opaque root
+            // Rationale: probes may be performed on those directories (directory probes don't need declarations)
+            // so they need to be faked as well
+            var currentPath = path.GetParent(m_pathTable);
+            while (!allInputPathsUnderSharedOpaques.Contains(currentPath) && currentPath.IsWithin(m_pathTable, sharedOpaqueRoot))
+            {
+                // We want to set a policy for the directory without affecting the scope for the underlying artifacts
+                m_fileAccessManifest.AddPath(
+                        currentPath,
+                        values: FileAccessPolicy.AllowRead | FileAccessPolicy.AllowReadIfNonexistent, // we don't need access reporting here
+                        mask: ~FileAccessPolicy.AllowRealInputTimestamps); // but block real timestamps
+
+                allInputPathsUnderSharedOpaques.Add(currentPath);
+                currentPath = currentPath.GetParent(m_pathTable);
+            }
+        }
+
+        private bool IsPathUnderASharedOpaqueRoot(AbsolutePath path)
+        {
+            // To determine if a path is under a shared opaque we need just to check if there is a containing shared opaque,
+            // so we don't need to look for the outmost containing opaque
+            return TryGetContainingSharedOpaqueRoot(path, getOutmostRoot: false, out _);
+        }
+
+        private bool TryGetContainingSharedOpaqueRoot(AbsolutePath path, bool getOutmostRoot, out AbsolutePath sharedOpaqueRoot)
+        {
+            sharedOpaqueRoot = AbsolutePath.Invalid;
+            // Let's shortcut the case when there are no shared opaques at all for this pip, so
+            // we play conservatively regarding perf wrt existing code paths
+            if (m_sharedOpaqueDirectoryRoots.Count == 0)
+            {
+                return false;
+            }
+
+            foreach (var current in m_pathTable.EnumerateHierarchyBottomUp(path.Value))
+            {
+                var currentAsPath = new AbsolutePath(current);
+                if (m_sharedOpaqueDirectoryRoots.Contains(currentAsPath))
+                {
+                    sharedOpaqueRoot = currentAsPath;
+                    // If the outmost root was not requested, we can shortcut the search and return when
+                    // we find the first match
+                    if (!getOutmostRoot)
+                    {
+                        return true;
+                    }
+                }
+            }
+
+            return sharedOpaqueRoot != AbsolutePath.Invalid;
+        }
+
+        private void AddStaticFileDependenciesToFileAccessManifest(PooledObjectWrapper<HashSet<AbsolutePath>> wrapper, ReadOnlyArray<FileArtifact> fileDependencies, HashSet<AbsolutePath> allInputPathsUnderSharedOpaques)
+        {
+            var outputIds = wrapper.Instance;
+            foreach (FileArtifact dependency in fileDependencies)
+            {
+                // Outputs have already been added with read-write access. We should not attempt to add a less permissive entry.
+                if (!outputIds.Contains(dependency.Path))
+                {
+                    AddStaticFileDependencyToFileAccessManifest(dependency, allInputPathsUnderSharedOpaques);
+                }
+            }
+        }
+
+        private void AddStaticFileDependencyToFileAccessManifest(FileArtifact dependency, HashSet<AbsolutePath> allInputPaths)
+        {
+            // TODO:22476: We allow inputs to not exist. Is that the right thing to do?
+            // We mask 'report' here, since inputs are expected read and should never fail observed-access validation (directory dependency, etc.)
+            // Note that they would perhaps fail otherwise (simplifies the observed access checks in the first place).
+
+            var path = dependency.Path;
+
+            bool pathIsUnderSharedOpaque = TryGetContainingSharedOpaqueRoot(path, getOutmostRoot: true, out var sharedOpaqueRoot);
+
+            m_fileAccessManifest.AddPath(
+                path,
+                values: FileAccessPolicy.AllowRead | FileAccessPolicy.AllowReadIfNonexistent,
+                // Make sure we fake the input timestamp
+                // The file dependency may be under the cone of a shared opaque, which will give write access
+                // to it. Explicitly block this, since we want inputs to not be written. Observe we already know 
+                // this is not a rewrite.
+                mask: m_excludeReportAccessMask &
+                      ~FileAccessPolicy.AllowRealInputTimestamps &
+                      (pathIsUnderSharedOpaque ? 
+                          ~FileAccessPolicy.AllowWrite: 
+                          FileAccessPolicy.MaskNothing)); 
+
+            allInputPaths.Add(path);
+
+            // If the file artifact is under the root of a shared opaque we make sure all the directories
+            // walking that path upwards get added to the manifest explicitly, so timestamp faking happens for them
+            // We need the outmost matching root in case shared opaques are nested within each other: timestamp faking
+            // needs to happen for all directories under all shared opaques
+            if (pathIsUnderSharedOpaque)
+            {
+                AddDirectoryAncestorsToManifest(path, allInputPaths, sharedOpaqueRoot);
+            }
+        }
+
+        /// <summary>
+        /// Tests to see if the semantic path info is invalid (path was not under a mount) or writable
+        /// (path is under a writable mount). Paths not under mounts don't have any enforcement around them
+        /// so we allow them to be written.
+        /// </summary>
+        private static bool IsInvalidOrWritable(in SemanticPathInfo semanticPathInfo)
+        {
+            return !semanticPathInfo.IsValid || semanticPathInfo.IsWritable;
+        }
+
+        /// <summary>
+        /// Returns the list of necessary directories to exist before the given pip can be executed
+        /// </summary>
+        /// <param name="pip">The process pip to analyze</param>
+        /// <param name="pathTable">The PathTable</param>
+        /// <param name="semanticPathExpander">the semantic expander</param>
+        /// <returns>List of directories to be created before a pip can execute</returns>
+        public static IEnumerable<string> GetDirectoriesToCreate(Process pip, PathTable pathTable, SemanticPathExpander semanticPathExpander)
+        {
+            Contract.Requires(pip != null);
+            Contract.Requires(pathTable != null);
+
+            var directories = new HashSet<string>(StringComparer.OrdinalIgnoreCase);
+            if (semanticPathExpander == null || IsInvalidOrWritable(semanticPathExpander.GetSemanticPathInfo(pip.WorkingDirectory)))
+            {
+                // Only write the working directory if its not under read-only root.
+                directories.Add(pip.WorkingDirectory.ToString(pathTable));
+            }
+
+            // Support for (opaque) output directories.
+            foreach (DirectoryArtifact outputDirectory in pip.DirectoryOutputs)
+            {
+                directories.Add(outputDirectory.Path.ToString(pathTable));
+            }
+
+            using (var wrapper = Pools.GetAbsolutePathSet())
+            {
+                var outputDirectoryIds = wrapper.Instance;
+                foreach (FileArtifactWithAttributes output in pip.FileOutputs)
+                {
+                    outputDirectoryIds.Add(output.Path.GetParent(pathTable));
+                }
+
+                foreach (AbsolutePath outputDirectoryId in outputDirectoryIds)
+                {
+                    directories.Add(outputDirectoryId.ToString(pathTable));
+                }
+            }
+
+            return directories;
+        }
+
+        private bool PrepareWorkingDirectory()
+        {
+            if (m_semanticPathExpander == null || IsInvalidOrWritable(m_semanticPathExpander.GetSemanticPathInfo(m_pip.WorkingDirectory)))
+            {
+                var workingDirectoryPath = m_pip.WorkingDirectory.ToString(m_pathTable);
+                try
+                {
+                    FileUtilities.CreateDirectory(workingDirectoryPath);
+                }
+                catch (BuildXLException ex)
+                {
+                    LogOutputPreparationFailed(workingDirectoryPath, ex);
+                    return false;
+                }
+            }
+
+            return true;
+        }
+
+        /// <summary>
+        /// Creates and cleans the Process's temp directory if necessary
+        /// </summary>
+        /// <param name="environmentVariables">Environment</param>
+        private bool PrepareTempDirectory(IBuildParameters environmentVariables)
+        {
+            Contract.Requires(environmentVariables != null);
+
+            string path = null;
+
+            // If specified, clean the pip specific temp directory.
+            if (m_pip.TempDirectory.IsValid)
+            {
+                if (!PreparePath(m_pip.TempDirectory))
+                {
+                    return false;
+                }
+            }
+
+            // Clean all specified temp directories.
+            foreach (var additionalTempDirectory in m_pip.AdditionalTempDirectories)
+            {
+                if (!PreparePath(additionalTempDirectory))
+                {
+                    return false;
+                }
+            }
+
+            if (!ShouldSandboxedProcessExecuteInVm)
+            {
+                try
+                {
+                    // Many things get angry if temp directories don't exist so ensure they're created regardless of
+                    // what they're set to.
+                    // TODO:Bug 75124 - should validate these paths
+                    foreach (var tmpEnvVar in DisallowedTempVariables)
+                    {
+                        path = environmentVariables[tmpEnvVar];
+                        FileUtilities.CreateDirectory(path);
+                    }
+                }
+                catch (BuildXLException ex)
+                {
+                    Tracing.Logger.Log.PipTempDirectorySetupError(
+                        m_loggingContext,
+                        m_pip.SemiStableHash,
+                        m_pip.GetDescription(m_context), 
+                        path, 
+                        ex.ToStringDemystified());
+                    return false;
+                }
+            }
+
+            return true;
+
+            bool PreparePath(AbsolutePath pathToPrepare)
+            {
+                return !ShouldSandboxedProcessExecuteInVm ? CleanTempDirectory(pathToPrepare) : PrepareTempDirectoryForVm(pathToPrepare);
+            }
+        }
+
+        private bool CleanTempDirectory(AbsolutePath tempDirectoryPath)
+        {
+            Contract.Requires(tempDirectoryPath.IsValid);
+
+            try
+            {
+                // Temp directories are lazily, best effort cleaned after the pip finished. The previous build may not
+                // have finished this work before exiting so we must double check.
+                PreparePathForDirectory(tempDirectoryPath.ToString(m_pathTable), createIfNonExistent: true);
+            }
+            catch (BuildXLException ex)
+            {
+                Tracing.Logger.Log.PipTempDirectoryCleanupError(
+                    m_loggingContext,
+                    m_pip.SemiStableHash,
+                    m_pip.GetDescription(m_context),
+                    tempDirectoryPath.ToString(m_pathTable),
+                    ex.LogEventMessage);
+
+                return false;
+            }
+
+            return true;
+        }
+
+        private bool PrepareTempDirectoryForVm(AbsolutePath tempDirectoryPath)
+        {
+            string path = tempDirectoryPath.ToString(m_pathTable);
+
+            try
+            {
+                if (FileUtilities.FileExistsNoFollow(path))
+                {
+                    // Path exists as a file or a symlink (directory/file symlink).
+                    FileUtilities.DeleteFile(path, waitUntilDeletionFinished: true, tempDirectoryCleaner: m_tempDirectoryCleaner);
+                }
+
+                if (FileUtilities.DirectoryExistsNoFollow(path))
+                {
+                    // Path exists as a real directory: wipe out that directory.
+                    FileUtilities.DeleteDirectoryContents(path, deleteRootDirectory: true, tempDirectoryCleaner: m_tempDirectoryCleaner);
+                }
+            }
+            catch (BuildXLException ex)
+            {
+                Tracing.Logger.Log.PipTempDirectorySetupError(
+                    m_loggingContext, 
+                    m_pip.SemiStableHash, 
+                    m_pip.GetDescription(m_context), 
+                    path, 
+                    ex.ToStringDemystified());
+                return false;
+            }
+
+            string redirectedTempRoot = m_sandboxConfig.RedirectedTempFolderRootForVmExecution.IsValid
+                ? m_sandboxConfig.RedirectedTempFolderRootForVmExecution.ToString(m_pathTable)
+                : VmIOConstants.Temp.Root;
+
+            string redirectedPath = Path.Combine(redirectedTempRoot, m_pip.FormattedSemiStableHash, m_tempFolderRedirectionForVm.Count.ToString());
+            AbsolutePath tempRedirectedPath = AbsolutePath.Create(m_pathTable, redirectedPath);
+
+            m_tempFolderRedirectionForVm.Add((tempDirectoryPath, tempRedirectedPath));
+
+            var createDirectorySymlink = FileUtilities.TryCreateSymbolicLink(path, redirectedPath, isTargetFile: false);
+
+            if (!createDirectorySymlink.Succeeded)
+            {
+                Tracing.Logger.Log.PipTempSymlinkRedirectionError(
+                    m_loggingContext, 
+                    m_pip.SemiStableHash,
+                    m_pip.GetDescription(m_context),
+                    redirectedPath, 
+                    path, 
+                    createDirectorySymlink.Failure.Describe());
+                return false;
+            }
+
+            Contract.Assert(m_fileAccessManifest != null);
+
+            m_fileAccessManifest.AddScope(tempRedirectedPath, mask: m_excludeReportAccessMask, values: FileAccessPolicy.AllowAll | FileAccessPolicy.AllowRealInputTimestamps);
+
+            Tracing.Logger.Log.PipTempSymlinkRedirection(
+                m_loggingContext,
+                m_pip.SemiStableHash,
+                m_pip.GetDescription(m_context), 
+                redirectedPath, 
+                path);
+
+            return true;
+        }
+
+        /// <summary>
+        /// Each output of this process is either written (output only) or rewritten (input and output).
+        /// We delete written outputs (shouldn't be observed) and re-deploy rewritten outputs (should be a private copy).
+        /// Rewritten outputs may be initially non-private and so not writable, i.e., hardlinked to other locations.
+        /// Note that this function is also responsible for stamping private outputs such that the tool sees
+        /// <see cref="WellKnownTimestamps.OldOutputTimestamp"/>.
+        /// </summary>
+        private async Task<bool> PrepareOutputsAsync()
+        {
+            using (var preserveOutputWhitelistWrapper = Pools.GetAbsolutePathSet())
+            using (var dependenciesWrapper = Pools.GetAbsolutePathSet())
+            using (var outputDirectoriesWrapper = Pools.GetAbsolutePathSet())
+            {
+                var preserveOutputWhitelist = preserveOutputWhitelistWrapper.Instance;
+                foreach (AbsolutePath path in m_pip.PreserveOutputWhitelist)
+                {
+                    preserveOutputWhitelist.Add(path);
+                }
+
+                if (!await PrepareDirectoryOutputs(preserveOutputWhitelist))
+                {
+                    return false;
+                }
+
+                if (!PrepareInContainerPaths())
+                {
+                    return false;
+                }
+
+                var dependencies = dependenciesWrapper.Instance;
+
+                foreach (FileArtifact dependency in m_pip.Dependencies)
+                {
+                    dependencies.Add(dependency.Path);
+                }
+
+                var outputDirectories = outputDirectoriesWrapper.Instance;
+
+                foreach (FileArtifactWithAttributes output in m_pip.FileOutputs)
+                {
+                    // Only subset of all outputs should be deleted, because some times we may want a tool to see its prior outputs
+                    if (!output.DeleteBeforeRun())
+                    {
+                        continue;
+                    }
+
+                    try
+                    {
+                        if (!dependencies.Contains(output.Path))
+                        {
+                            if (ShouldPreserveDeclaredOutput(output.Path, preserveOutputWhitelist))
+                            {
+                                Contract.Assume(m_makeOutputPrivate != null);
+
+                                // A process may be configured to allow its prior outputs to be seen by future
+                                // invocations. In this case we must make sure the outputs are no longer hardlinked to
+                                // the cache to allow them to be writeable.
+                                if (!await m_makeOutputPrivate(output.Path.ToString(m_pathTable)))
+                                {
+                                    // Delete the file if it exists.
+                                    PreparePathForOutputFile(output.Path, outputDirectories);
+                                }
+                            }
+                            else
+                            {
+                                // Delete the file, since we aren't re-writing it. Note that we do not use System.IO.File.Delete here,
+                                // since we need to be tolerant to several exotic cases:
+                                // - A previous run of the tool may have written a file and marked it as readonly.
+                                // - There may be concurrent users of the file being deleted, but via other hardlinks:
+                                // This DeleteFile tries several strategies relevant to those circumstances.
+                                PreparePathForOutputFile(output.Path, outputDirectories);
+                            }
+                        }
+                        else
+                        {
+                            Contract.Assume(output.RewriteCount > 0);
+                            var inputVersionOfOutput = new FileArtifact(output.Path, output.RewriteCount - 1);
+#if DEBUG
+                            Contract.Assume(m_pip.Dependencies.Contains(inputVersionOfOutput), "Each rewrite increments the rewrite count by one");
+#endif
+
+                            if (m_makeInputPrivate != null)
+                            {
+                                if (!await m_makeInputPrivate(inputVersionOfOutput))
+                                {
+                                    throw new BuildXLException("Failed to create a private, writable copy of the file so that it could be re-written.");
+                                }
+                            }
+
+                            try
+                            {
+                                FileUtilities.SetFileTimestamps(
+                                    output.Path.ToString(m_pathTable),
+                                    new FileTimestamps(WellKnownTimestamps.OldOutputTimestamp));
+                            }
+                            catch (Exception ex)
+                            {
+                                throw new BuildXLException("Failed to open an output file for writing (it was just made writable and private to be written by a process).", ex);
+                            }
+                        }
+                    }
+                    catch (BuildXLException ex)
+                    {
+                        LogOutputPreparationFailed(output.Path.ToString(m_pathTable), ex);
+                        return false;
+                    }
+                }
+            }
+
+            return true;
+        }
+
+        /// <summary>
+        /// Makes sure all redirected directories exist and are empty
+        /// </summary>
+        private bool PrepareInContainerPaths()
+        {
+            foreach(ExpandedAbsolutePath outputDir in m_containerConfiguration.RedirectedDirectories.Keys)
+            {
+                try
+                {
+                    PreparePathForDirectory(outputDir.ExpandedPath, createIfNonExistent: true);
+                }
+                catch (BuildXLException ex)
+                {
+                    LogOutputPreparationFailed(outputDir.ExpandedPath, ex);
+                    return false;
+                }
+            }
+
+            return true;
+        }
+
+        private async Task<bool> PrepareDirectoryOutputs(HashSet<AbsolutePath> preserveOutputWhitelist)
+        {
+            foreach (var directoryOutput in m_pip.DirectoryOutputs)
+            {
+                try
+                {
+                    string directoryPathStr = directoryOutput.Path.ToString(m_pathTable);
+                    bool dirExist = FileUtilities.DirectoryExistsNoFollow(directoryPathStr);
+
+                    if (directoryOutput.IsSharedOpaque)
+                    {
+                        // Ensure it exists.
+                        if (!dirExist)
+                        {
+                            FileUtilities.CreateDirectory(directoryPathStr);
+                        }
+                    }
+                    else
+                    {
+                        if (dirExist && ShouldPreserveDeclaredOutput(directoryOutput.Path, preserveOutputWhitelist))
+                        {
+                            using (var wrapper = Pools.GetStringList())
+                            {
+                                var filePaths = wrapper.Instance;
+                                FileUtilities.EnumerateDirectoryEntries(
+                                    directoryPathStr,
+                                    recursive: true,
+                                    handleEntry: (currentDir, name, attributes) =>
+                                    {
+                                        if ((attributes & FileAttributes.Directory) == 0)
+                                        {
+                                            var path = Path.Combine(currentDir, name);
+                                            filePaths.Add(path);
+                                        }
+                                    });
+
+                                foreach (var path in filePaths)
+                                {
+                                    if (!await m_makeOutputPrivate(path))
+                                    {
+                                        throw new BuildXLException("Failed to create a private, writeable copy of an output file from a previous invocation.");
+                                    }
+                                }
+                            }
+                        }
+                        else
+                        {
+                            PreparePathForDirectory(directoryPathStr, createIfNonExistent: true);
+                        }
+                    }
+                }
+                catch (BuildXLException ex)
+                {
+                    LogOutputPreparationFailed(directoryOutput.Path.ToString(m_pathTable), ex);
+                    return false;
+                }
+            }
+
+            return true;
+        }
+
+        /// <summary>
+        /// If used, response files must be created before executing pips that consume them
+        /// </summary>
+        private async Task<bool> PrepareResponseFile()
+        {
+            if (m_pip.ResponseFile.IsValid)
+            {
+                Contract.Assume(m_pip.ResponseFileData.IsValid, "ResponseFile path requires having ResponseFile data");
+                string destination = m_pip.ResponseFile.Path.ToString(m_context.PathTable);
+                string contents = m_pip.ResponseFileData.ToString(m_context.PathTable);
+
+                try
+                {
+                    string directoryName = ExceptionUtilities.HandleRecoverableIOException(
+                        () => Path.GetDirectoryName(destination),
+                        ex => { throw new BuildXLException("Cannot get directory name", ex); });
+
+                    PreparePathForOutputFile(m_pip.ResponseFile.Path);
+                    FileUtilities.CreateDirectory(directoryName);
+
+                    // The target is always overwritten
+                    await FileUtilities.WriteAllTextAsync(destination, contents, Encoding.UTF8);
+                }
+                catch (BuildXLException ex)
+                {
+                    Tracing.Logger.Log.PipProcessResponseFileCreationFailed(
+                        m_loggingContext,
+                        m_pip.SemiStableHash,
+                        m_pip.GetDescription(m_context),
+                        destination,
+                        ex.LogEventErrorCode,
+                        ex.LogEventMessage);
+
+                    return false;
+                }
+            }
+
+            return true;
+        }
+
+        private enum SpecialProcessKind : byte
+        {
+            NotSpecial = 0,
+            Csc = 1,
+            Cvtres = 2,
+            Resonexe = 3,
+            RC = 4,
+            CCCheck = 5,
+            CCDocGen = 6,
+            CCRefGen = 7,
+            CCRewrite = 8,
+            WinDbg = 9,
+            XAMLWrapper = 11,
+            Mt = 12
+        }
+
+        private static readonly Dictionary<string, SpecialProcessKind> s_specialTools = new Dictionary<string, SpecialProcessKind>(StringComparer.OrdinalIgnoreCase)
+        {
+            ["csc"] = SpecialProcessKind.Csc,
+            ["csc.exe"] = SpecialProcessKind.Csc,
+            ["cvtres"] = SpecialProcessKind.Cvtres,
+            ["cvtres.exe"] = SpecialProcessKind.Cvtres,
+            ["cvtress.exe"] = SpecialProcessKind.Cvtres, // Legacy.
+            ["reson"] = SpecialProcessKind.Resonexe,
+            ["resonexe.exe"] = SpecialProcessKind.Resonexe,
+            ["rc"] = SpecialProcessKind.RC,
+            ["rc.exe"] = SpecialProcessKind.RC,
+            ["mt"] = SpecialProcessKind.Mt,
+            ["mt.exe"] = SpecialProcessKind.Mt,
+            ["windbg"] = SpecialProcessKind.WinDbg,
+            ["windbg.exe"] = SpecialProcessKind.WinDbg,
+            ["tool.xamlcompilerwrapper"] = SpecialProcessKind.XAMLWrapper,
+            ["tool.xamlcompilerwrapper.exe"] = SpecialProcessKind.XAMLWrapper,
+
+            // TODO: deprecate this.
+            ["cccheck"] = SpecialProcessKind.CCCheck,
+            ["cccheck.exe"] = SpecialProcessKind.CCCheck,
+            ["ccdocgen"] = SpecialProcessKind.CCDocGen,
+            ["ccdocgen.exe"] = SpecialProcessKind.CCDocGen,
+            ["ccrefgen"] = SpecialProcessKind.CCRefGen,
+            ["ccrefgen.exe"] = SpecialProcessKind.CCRefGen,
+            ["ccrewrite"] = SpecialProcessKind.CCRewrite,
+            ["ccrewrite.exe"] = SpecialProcessKind.CCRewrite,
+        };
+
+        /// <summary>
+        /// Gets the kind of process.
+        /// </summary>
+        /// <returns>The kind of process based on the process' name.</returns>
+        /// <remarks>
+        /// If <paramref name="processOverride"/> is invalid, then the process kind is obtained from the executable path specified in the pip.
+        /// </remarks>
+        [SuppressMessage("Microsoft.Globalization", "CA1309", Justification = "Already using Comparison.OrdinalIgnoreCase - looks like a bug in FxCop rules.")]
+        private SpecialProcessKind GetProcessKind(AbsolutePath processOverride)
+        {
+            AbsolutePath processPath = processOverride.IsValid ? processOverride : m_pip.Executable.Path;
+            string toolName = processPath.GetName(m_pathTable).ToString(m_pathTable.StringTable);
+
+            return s_specialTools.TryGetValue(toolName.ToLowerInvariant(), out SpecialProcessKind kind) ? kind : SpecialProcessKind.NotSpecial;
+        }
+
+        private static bool StringLooksLikeRCTempFile(string fileName)
+        {
+            int len = fileName.Length;
+            if (len < 9)
+            {
+                return false;
+            }
+
+            char c1 = fileName[len - 9];
+            if (c1 != '\\')
+            {
+                return false;
+            }
+
+            char c2 = fileName[len - 8];
+            if (c2.ToUpperInvariantFast() != 'R')
+            {
+                return false;
+            }
+
+            char c3 = fileName[len - 7];
+            if (c3.ToUpperInvariantFast() != 'C' && c3.ToUpperInvariantFast() != 'D' && c3.ToUpperInvariantFast() != 'F')
+            {
+                return false;
+            }
+
+            return true;
+        }
+
+        private static bool StringLooksLikeMtTempFile(string fileName)
+        {
+            if (!fileName.EndsWith(".tmp", StringComparison.OrdinalIgnoreCase))
+            {
+                return false;
+            }
+
+            int beginCharIndex = fileName.LastIndexOf('\\');
+
+            if (beginCharIndex == -1 || beginCharIndex + 3 >= fileName.Length)
+            {
+                return false;
+            }
+
+            char c1 = fileName[beginCharIndex + 1];
+            if (c1 != 'R')
+            {
+                return false;
+            }
+
+            char c2 = fileName[beginCharIndex + 2];
+            if (c2 != 'C')
+            {
+                return false;
+            }
+
+            char c3 = fileName[beginCharIndex + 3];
+            if (c3 != 'X')
+            {
+                return false;
+            }
+
+            return true;
+        }
+
+        private static bool StringLooksLikeBuildExeTraceLog(string fileName)
+        {
+            // detect filenames of the following form
+            // _buildc_dep_out.pass<NUMBER>
+            int len = fileName.Length;
+
+            int trailingDigits = 0;
+            for (; len > 0 && fileName[len - 1] >= '0' && fileName[len - 1] <= '9'; len--)
+            {
+                trailingDigits++;
+            }
+
+            if (trailingDigits == 0)
+            {
+                return false;
+            }
+
+            return fileName.EndsWith("_buildc_dep_out.pass", StringComparison.OrdinalIgnoreCase);
+        }
+
+        /// <summary>
+        /// Returns whether we should exclude special file access reports from processing
+        /// </summary>
+        /// <param name="fileAccessPath">The reported file  access path.</param>
+        /// <returns>True is the file should be excluded, otherwise false.</returns>
+        /// <remarks>
+        /// This accounts for accesses when the FileAccessIgnoreCodeCoverage is set. A lot of our tests are running
+        /// with this flag set..
+        /// </remarks>
+        private bool GetSpecialCaseRulesForCoverageAndSpecialDevices(
+            AbsolutePath fileAccessPath)
+        {
+            Contract.Assert(fileAccessPath != AbsolutePath.Invalid);
+            Contract.Assert(!string.IsNullOrEmpty(fileAccessPath.ToString(m_pathTable)));
+
+            string accessedPath = fileAccessPath.ToString(m_pathTable);
+
+            // When running test cases with Code Coverage enabled, some more files are loaded that we should ignore
+            if (m_sandboxConfig.FileAccessIgnoreCodeCoverage)
+            {
+                if (accessedPath.EndsWith(".pdb", StringComparison.OrdinalIgnoreCase) ||
+                    accessedPath.EndsWith(".nls", StringComparison.OrdinalIgnoreCase) ||
+                    accessedPath.EndsWith(".dll", StringComparison.OrdinalIgnoreCase))
+                {
+                    return true;
+                }
+            }
+
+            return false;
+        }
+
+        /// <summary>
+        /// Returns whether we should exclude special file access reports from processing
+        /// </summary>
+        /// <param name="processPath">Path of process that access the file.</param>
+        /// <param name="fileAccessPath">The reported file  access path.</param>
+        /// <returns>True is the file should be excluded, otherwise false.</returns>
+        /// <remarks>
+        /// Some perform file accesses, which don't yet fall into any configurable file access manifest category.
+        /// These special tools/cases should be whitelisted, but we already have customers deployed specs without
+        /// using white lists.
+        /// </remarks>
+        private bool GetSpecialCaseRulesForSpecialTools(AbsolutePath processPath, AbsolutePath fileAccessPath)
+        {
+            if (m_pip.PipType != PipType.Process)
+            {
+                return true;
+            }
+
+            string fileName = fileAccessPath.ToString(m_pathTable);
+
+            switch (GetProcessKind(processPath))
+            {
+                case SpecialProcessKind.Csc:
+                case SpecialProcessKind.Cvtres:
+                case SpecialProcessKind.Resonexe:
+                    // Some tools emit temporary files into the same directory
+                    // as the final output file.
+                    if (fileName.EndsWith(".tmp", StringComparison.OrdinalIgnoreCase))
+                    {
+                        return true;
+                    }
+
+                    break;
+
+                case SpecialProcessKind.RC:
+                    // The native resource compiler (RC) emits temporary files into the same
+                    // directory as the final output file.
+                    if (StringLooksLikeRCTempFile(fileName))
+                    {
+                        return true;
+                    }
+
+                    break;
+
+                case SpecialProcessKind.Mt:
+                    if (StringLooksLikeMtTempFile(fileName))
+                    {
+                        return true;
+                    }
+
+                    break;
+
+                case SpecialProcessKind.CCCheck:
+                case SpecialProcessKind.CCDocGen:
+                case SpecialProcessKind.CCRefGen:
+                case SpecialProcessKind.CCRewrite:
+                    // The cc-line of tools like to find pdb files by using the pdb path embedded in a dll/exe.
+                    // If the dll/exe was built with different roots, then this results in somewhat random file accesses.
+                    if (fileName.EndsWith(".pdb", StringComparison.OrdinalIgnoreCase))
+                    {
+                        return true;
+                    }
+
+                    break;
+
+                case SpecialProcessKind.WinDbg:
+                case SpecialProcessKind.NotSpecial:
+                    // no special treatment
+                    break;
+            }
+
+            // build.exe and tracelog.dll capture dependency information in temporary files in the object root called _buildc_dep_out.<pass#>
+            if (StringLooksLikeBuildExeTraceLog(fileName))
+            {
+                return true;
+            }
+
+            return false;
+        }
+
+        /// <summary>
+        /// Creates an <see cref="ObservedFileAccess"/> for each unique path accessed.
+        /// The returned array is sorted by the expanded path and additionally contains no duplicates.
+        /// </summary>
+        /// <remarks>
+        /// Additionally, it returns the write accesses that were observed in shared dynamic
+        /// directories, which are used later to determine pip ownership.
+        /// </remarks>
+        private SortedReadOnlyArray<ObservedFileAccess, ObservedFileAccessExpandedPathComparer> GetObservedFileAccesses(
+            SandboxedProcessResult result,
+            HashSet<AbsolutePath> allInputPathsUnderSharedOpaques,
+            out List<AbsolutePath> unobservedOutputs,
+            out IReadOnlyDictionary<AbsolutePath, IReadOnlyCollection<AbsolutePath>> sharedDynamicDirectoryWriteAccesses)
+        {
+            unobservedOutputs = null;
+            if (result.ExplicitlyReportedFileAccesses == null || result.ExplicitlyReportedFileAccesses.Count == 0)
+            {
+                unobservedOutputs = m_pip.FileOutputs.Where(f => RequireOutputObservation(f)).Select(f => f.Path).ToList();
+                sharedDynamicDirectoryWriteAccesses = CollectionUtilities.EmptyDictionary<AbsolutePath, IReadOnlyCollection<AbsolutePath>>();
+                return SortedReadOnlyArray<ObservedFileAccess, ObservedFileAccessExpandedPathComparer>.FromSortedArrayUnsafe(
+                        ReadOnlyArray<ObservedFileAccess>.Empty,
+                        new ObservedFileAccessExpandedPathComparer(m_context.PathTable.ExpandedPathComparer));
+            }
+
+            // Note that we are enumerating an unordered set to produce the array of observed paths.
+            // As noted in SandboxedProcessPipExecutionResult, the caller must assume no particular order.
+            // Since observed accesses contribute to a descriptor value (rather than a hashed key), this is fine; no normalization needed.
+            // Since we're projecting many acceses into groups per path into just paths, we need a temporary dictionary.
+            // TODO: Allocations ahoy!
+            using (PooledObjectWrapper<Dictionary<AbsolutePath, CompactSet<ReportedFileAccess>>> accessesByPathWrapper = ProcessPools.ReportedFileAccessesByPathPool.GetInstance())
+            {
+                Dictionary<AbsolutePath, CompactSet<ReportedFileAccess>> accessesByPath = accessesByPathWrapper.Instance;
+                var excludedToolsAndPaths = new HashSet<(AbsolutePath, AbsolutePath)>();
+
+                foreach (ReportedFileAccess reported in result.ExplicitlyReportedFileAccesses)
+                {
+                    Contract.Assume(reported.Status == FileAccessStatus.Allowed, "Explicitly reported accesses are defined to be successful");
+
+                    // Enumeration probes have a corresponding Enumeration access (also explicitly reported).
+                    // Presently we are interested in capturing the existence of enumerations themselves rather than what was seen
+                    // (and for NtQueryDirectoryFile, we can't always report the individual probes anyway).
+                    if (reported.RequestedAccess == RequestedAccess.EnumerationProbe)
+                    {
+                        continue;
+                    }
+
+                    AbsolutePath parsedPath;
+
+                    // We want an AbsolutePath for the full access. This may not be parse-able due to the accessed path
+                    // being invalid, or a path format we do not understand. Note that TryParseAbsolutePath logs as appropriate
+                    // in the latter case.
+                    if (!reported.TryParseAbsolutePath(m_context, m_pip, out parsedPath))
+                    {
+                        continue;
+                    }
+
+                    bool shouldExclude = false;
+
+                    // Remove special accesses see Bug: #121875.
+                    // Some perform file accesses, which don't yet fall into any configurable file access manifest category.
+                    // These special tools/cases should be whitelisted, but we already have customers deployed specs without
+                    // using white lists.
+                    if (GetSpecialCaseRulesForCoverageAndSpecialDevices(parsedPath))
+                    {
+                        shouldExclude = true;
+                    }
+                    else
+                    {
+                        if (AbsolutePath.TryCreate(m_context.PathTable, reported.Process.Path, out AbsolutePath processPath)
+                            && (excludedToolsAndPaths.Contains((processPath, parsedPath))
+                                || GetSpecialCaseRulesForSpecialTools(processPath, parsedPath)))
+                        {
+                            shouldExclude = true;
+                            excludedToolsAndPaths.Add((processPath, parsedPath));
+                        }
+                    }
+
+                    accessesByPath.TryGetValue(parsedPath, out CompactSet<ReportedFileAccess> existingAccessesToPath);
+                    accessesByPath[parsedPath] =
+                        !shouldExclude
+                        ? existingAccessesToPath.Add(reported)
+                        : existingAccessesToPath;
+                }
+
+                foreach (var output in m_pip.FileOutputs)
+                {
+                    if (!accessesByPath.ContainsKey(output.Path))
+                    {
+                        if (RequireOutputObservation(output))
+                        {
+                            unobservedOutputs = unobservedOutputs ?? new List<AbsolutePath>();
+                            unobservedOutputs.Add(output.Path);
+                        }
+                    }
+                    else
+                    {
+                        accessesByPath.Remove(output.Path);
+                    }
+                }
+
+                using (PooledObjectWrapper<Dictionary<AbsolutePath, HashSet<AbsolutePath>>> dynamicWriteAccessWrapper =
+                    ProcessPools.DynamicWriteAccesses.GetInstance())
+                using (PooledObjectWrapper<List<ObservedFileAccess>> accessesUnsortedWrapper =
+                    ProcessPools.AccessUnsorted.GetInstance())
+                {
+                    // Initializes all shared directories in the pip with no accesses
+                    var dynamicWriteAccesses = dynamicWriteAccessWrapper.Instance;
+                    foreach (var sharedDirectory in m_sharedOpaqueDirectoryRoots)
+                    {
+                        dynamicWriteAccesses[sharedDirectory] = new HashSet<AbsolutePath>();
+                    }
+
+                    // Remove all the special file accesses that need removal.
+                    RemoveEmptyOrInjectableFileAccesses(accessesByPath);
+
+                    var accessesUnsorted = accessesUnsortedWrapper.Instance;
+                    foreach (KeyValuePair<AbsolutePath, CompactSet<ReportedFileAccess>> entry in accessesByPath)
+                    {
+                        bool? isDirectoryLocation = null;
+                        bool hasEnumeration = false;
+                        bool isProbe = true;
+
+                        // There is always at least one access for reported path by construction
+                        // Since the set of accesses occur on the same path, the manifest path is
+                        // the same for all of them. We only need to query one of them.
+                        ReportedFileAccess firstAccess = accessesByPath[entry.Key].First();
+
+                        bool isPathCandidateToBeOwnedByASharedOpaque = false;
+                        foreach (var access in entry.Value)
+                        {
+                            // Detours reports a directory probe with a trailing backslash.
+                            if (access.Path != null && access.Path.EndsWith("\\", StringComparison.OrdinalIgnoreCase) &&
+                                (isDirectoryLocation == null || isDirectoryLocation.Value))
+                            {
+                                isDirectoryLocation = true;
+                            }
+                            else
+                            {
+                                isDirectoryLocation = false;
+                            }
+
+                            // To treat the paths as file probes, all accesses to the path must be the probe access.
+                            isProbe &= access.RequestedAccess == RequestedAccess.Probe;
+
+                            // TODO: Remove this when WDG can grog this feature with no flag.
+                            if (m_sandboxConfig.UnsafeSandboxConfiguration.ExistingDirectoryProbesAsEnumerations ||
+                                access.RequestedAccess == RequestedAccess.Enumerate)
+                            {
+                                hasEnumeration = true;
+                            }
+
+                            // if the access is a write (and not a directory creation), then the path is a candidate to be part of a shared opaque
+                            isPathCandidateToBeOwnedByASharedOpaque |= (access.RequestedAccess & RequestedAccess.Write) != RequestedAccess.None &&
+                                                                       access.Operation != ReportedFileOperation.CreateDirectory;
+                        }
+
+                        // if the path is still a candidate to be part of a shared opaque, that means there was at least a write to that path. If the path is then
+                        // in the cone of a shared opaque, then it is a dynamic write access
+                        if (isPathCandidateToBeOwnedByASharedOpaque && IsAccessUnderASharedOpaque(
+                                firstAccess,
+                                dynamicWriteAccesses,
+                                out AbsolutePath sharedDynamicDirectoryRoot))
+                        {
+                            dynamicWriteAccesses[sharedDynamicDirectoryRoot].Add(entry.Key);
+                            // This is a known output, so don't store it
+                            continue;
+                        }
+
+                        // If the access occurred under any of the pip shared opaque outputs, and the access is not happening on any known input paths (neither dynamic nor static)
+                        // then we just skip reporting the access. Together with the above step, this means that no accesses under shared opaques that represent outputs are actually
+                        // reported as observed accesses. This matches the same behavior that occurs on static outputs.
+                        if (!allInputPathsUnderSharedOpaques.Contains(entry.Key) && IsAccessUnderASharedOpaque(firstAccess, dynamicWriteAccesses, out _))
+                        {
+                            continue;
+                        }
+
+                        ObservationFlags observationFlags = ObservationFlags.None;
+
+                        if (isProbe)
+                        {
+                            observationFlags |= ObservationFlags.FileProbe;
+                        }
+
+                        if (isDirectoryLocation != null && isDirectoryLocation.Value)
+                        {
+                            observationFlags |= ObservationFlags.DirectoryLocation;
+                        }
+
+                        if (hasEnumeration)
+                        {
+                            observationFlags |= ObservationFlags.Enumeration;
+                        }
+
+                        accessesUnsorted.Add(new ObservedFileAccess(entry.Key, observationFlags, entry.Value));
+                    }
+
+                    sharedDynamicDirectoryWriteAccesses = dynamicWriteAccesses.ToDictionary(
+                        kvp => kvp.Key,
+                        kvp => (IReadOnlyCollection<AbsolutePath>)kvp.Value.ToReadOnlyArray());
+
+                    return SortedReadOnlyArray<ObservedFileAccess, ObservedFileAccessExpandedPathComparer>.CloneAndSort(
+                        accessesUnsorted,
+                        new ObservedFileAccessExpandedPathComparer(m_context.PathTable.ExpandedPathComparer));
+                }
+            }
+        }
+
+        private bool IsAccessUnderASharedOpaque(ReportedFileAccess access, Dictionary<AbsolutePath, HashSet<AbsolutePath>> dynamicWriteAccesses, out AbsolutePath sharedDynamicDirectoryRoot)
+        {
+            sharedDynamicDirectoryRoot = AbsolutePath.Invalid;
+
+            // Shortcut the search if there are no shared opaques or the manifest path
+            // is invalid. For the latter, this can occur when the access happens on a location
+            // the path table doesn't know about. But this means the access is not under a shared opaque.
+            if (dynamicWriteAccesses.Count == 0 || !access.ManifestPath.IsValid)
+            {
+                return false;
+            }
+
+            // The only construct that defines a scope for detours that we allow under shared opaques is sealed directories
+            // (other constructs are allowed, but they don't affect detours manifest)
+            // This means we cannot directly use the manifest path to check if is the root of a shared opaque
+            // but we can start looking up from the reported manifest path
+            // Furthermore, nested shared opaques from the same pip are blocked, so the first shared opaque
+            // we find by walking up the path is the one
+
+            var initialNode = access.ManifestPath.Value;
+
+            // TODO: consider adding a cache from manifest paths to containing shared opaques. It is likely
+            // that many writes for a given pip happens under the same cones.
+
+            foreach (var currentNode in m_context.PathTable.EnumerateHierarchyBottomUp(initialNode))
+            {
+                var currentPath = new AbsolutePath(currentNode);
+                if (dynamicWriteAccesses.ContainsKey(currentPath))
+                {
+                    sharedDynamicDirectoryRoot = currentPath;
+                    return true;
+                }
+            }
+
+            return false;
+        }
+
+        /// <summary>
+        /// Checks if a path starts with a prefix, given the fact that the path may start with "\??\" or "\\?\".
+        /// </summary>
+        private static bool PathStartsWith(string path, string prefix)
+        {
+            return path.StartsWith(prefix, StringComparison.OrdinalIgnoreCase)
+                   || path.StartsWith(@"\??\" + prefix, StringComparison.OrdinalIgnoreCase)
+                   || path.StartsWith(@"\\?\" + prefix, StringComparison.OrdinalIgnoreCase);
+        }
+
+        private void RemoveEmptyOrInjectableFileAccesses(Dictionary<AbsolutePath, CompactSet<ReportedFileAccess>> accessesByPath)
+        {
+            var accessesToRemove = new List<AbsolutePath>();
+
+            // CollectionUtilities all the file accesses that need to be removed.
+            foreach (var absolutePath in accessesByPath.Keys)
+            {
+                if (!absolutePath.IsValid)
+                {
+                    continue;
+                }
+
+                if (accessesByPath[absolutePath].Count == 0)
+                {
+                    // Remove empty accesses and don't bother checking the rest.
+                    accessesToRemove.Add(absolutePath);
+                    continue;
+                }
+
+                // Remove only entries that come from unknown or from System, or Invalid mounts.
+                bool removeEntry = false;
+
+                if (m_semanticPathExpander != null)
+                {
+                    SemanticPathInfo semanticPathInfo = m_semanticPathExpander.GetSemanticPathInfo(absolutePath);
+                    removeEntry = !semanticPathInfo.IsValid ||
+                        semanticPathInfo.IsSystem;
+                }
+
+                if (m_semanticPathExpander == null || removeEntry)
+                {
+                    if (IsRemovableInjectedFileAccess(absolutePath))
+                    {
+                        accessesToRemove.Add(absolutePath);
+                    }
+                }
+            }
+
+            // Now, remove all the entries that were scheduled for removal.
+            foreach (AbsolutePath pathToRemove in accessesToRemove)
+            {
+                accessesByPath.Remove(pathToRemove);
+            }
+        }
+
+        private void RemoveInjectableFileAccesses(ISet<ReportedFileAccess> unexpectedAccesses)
+        {
+            List<ReportedFileAccess> accessesToRemove = new List<ReportedFileAccess>();
+
+            // CollectionUtilities all the file accesses that need to be removed.
+            foreach (var reportedAccess in unexpectedAccesses)
+            {
+                AbsolutePath.TryCreate(m_pathTable, reportedAccess.GetPath(m_pathTable), out AbsolutePath absolutePath);
+                if (!absolutePath.IsValid)
+                {
+                    continue;
+                }
+
+                // Remove only entries that come from unknown or from System, or Invalid mounts.
+                bool removeEntry = false;
+
+                if (m_semanticPathExpander != null)
+                {
+                    SemanticPathInfo semanticPathInfo = m_semanticPathExpander.GetSemanticPathInfo(absolutePath);
+                    removeEntry = !semanticPathInfo.IsValid ||
+                        semanticPathInfo.IsSystem;
+                }
+
+                if (m_semanticPathExpander == null || removeEntry)
+                {
+                    if (IsRemovableInjectedFileAccess(absolutePath))
+                    {
+                        accessesToRemove.Add(reportedAccess);
+                    }
+                }
+            }
+
+            // Now, remove all the entries that were scheduled for removal.
+            foreach (ReportedFileAccess pathToRemove in accessesToRemove)
+            {
+                unexpectedAccesses.Remove(pathToRemove);
+            }
+        }
+
+        private bool IsRemovableInjectedFileAccess(AbsolutePath absolutePath)
+        {
+            string path = absolutePath.ToString(m_pathTable);
+            string filename = absolutePath.GetName(m_pathTable).IsValid ? absolutePath.GetName(m_pathTable).ToString(m_pathTable.StringTable) : null;
+            string extension = absolutePath.GetExtension(m_pathTable).IsValid ? absolutePath.GetExtension(m_pathTable).ToString(m_pathTable.StringTable) : null;
+
+            // Special case: The VC++ compiler probes %PATH% for c1xx.exe.  This file does not even exist, but
+            // VC still looks for it.  We ignore it.
+            if (StringComparer.OrdinalIgnoreCase.Equals(filename, "c1xx.exe"))
+            {
+                return true;
+            }
+
+            // This Microsoft Tablet PC component injects itself into processes.
+            if (StringComparer.OrdinalIgnoreCase.Equals(filename, "tiptsf.dll"))
+            {
+                return true;
+            }
+
+            // This Microsoft Office InfoPath component injects itself into processes.
+            if (StringComparer.OrdinalIgnoreCase.Equals(filename, "MSOXMLMF.DLL"))
+            {
+                return true;
+            }
+
+            // This Bonjour Namespace Provider from Apple component injects itself into processes.
+            if (StringComparer.OrdinalIgnoreCase.Equals(filename, "mdnsNSP.DLL"))
+            {
+                return true;
+            }
+
+            // This ATI Technologies / HydraVision component injects itself into processes.
+            if (StringComparer.OrdinalIgnoreCase.Equals(filename, "HydraDMH.dll") ||
+                StringComparer.OrdinalIgnoreCase.Equals(filename, "HydraDMH64.dll") ||
+                StringComparer.OrdinalIgnoreCase.Equals(filename, "HydraMDH.dll") ||
+                StringComparer.OrdinalIgnoreCase.Equals(filename, "HydraMDH64.dll"))
+            {
+                return true;
+            }
+
+            // Special case: VSTest.Console.exe likes to open these files if Visual Studio is installed. This is benign.
+            if (StringComparer.OrdinalIgnoreCase.Equals(filename, "Microsoft.VisualStudio.TeamSystem.Licensing.dll") ||
+                StringComparer.OrdinalIgnoreCase.Equals(filename, "Microsoft.VisualStudio.QualityTools.Sqm.dll"))
+            {
+                return true;
+            }
+
+            // Special case: On Windows 8, the CLR keeps ngen logs: http://msdn.microsoft.com/en-us/library/hh691758(v=vs.110).aspx
+            // Alternative, one can disable this on one's machine:
+            //   From: Mark Miller (CLR)
+            //   Sent: Monday, March 24, 2014 10:57 AM
+            //   Subject: RE: automatic native image generation
+            //   You can disable Auto NGEN activity (creation of logs) by setting:
+            //   HKLM\SOFTWARE\Microsoft\.NETFramework\NGen\Policy\[put version here]\OptimizeUsedBinaries = (REG_DWORD)0
+            //   Do this in the Wow Hive as well and for each version (v2.0 and v4.0 is the entire set)
+            //   Mark
+            if (StringComparer.OrdinalIgnoreCase.Equals(extension, ".log") &&
+                path.StartsWith(s_appDataLocalMicrosoftClrPrefix, StringComparison.OrdinalIgnoreCase))
+            {
+                return true;
+            }
+
+            // Special case: The NVIDIA driver injects itself into all processes and accesses files under '%ProgamData%\NVIDIA Corporation'.
+            // Also attempts to access aurora.dll and petromod_nvidia_profile_identifier.ogl files.
+            // Ignore file accesses in that directory or with those file names.
+            if (path.StartsWith(s_nvidiaProgramDataPrefix, StringComparison.OrdinalIgnoreCase)
+                || path.StartsWith(s_nvidiaProgramFilesPrefix, StringComparison.OrdinalIgnoreCase)
+                || StringComparer.OrdinalIgnoreCase.Equals(filename, "aurora.dll")
+                || StringComparer.OrdinalIgnoreCase.Equals(filename, "petromod_nvidia_profile_identifier.ogl"))
+            {
+                return true;
+            }
+
+            // Special case: The Forefront TMG client injects itself into some processes and accesses files under %ProgramFilxX86%\Forefront TMG Client'.
+            // The check also considers the fact that the input path can start with prefix, '\\?' or '\??\'.
+            if (PathStartsWith(path, s_forefrontTmgClientProgramFilesX86Prefix))
+            {
+                return true;
+            }
+
+            return false;
+        }
+
+        private bool RequireOutputObservation(FileArtifactWithAttributes output)
+        {
+            // Don't check temp & optional, nor stdout/stderr files.
+            return output.IsRequiredOutputFile &&
+                    (output.Path != m_pip.StandardError.Path) &&
+                    (output.Path != m_pip.StandardOutput.Path) &&
+
+                    // Rewritten files are not required to be written by the tool
+                    output.RewriteCount <= 1 &&
+
+                    // Preserve output is incompatible with validation of output access.
+                    // See Bug #1043533
+                    !m_shouldPreserveOutputs &&
+                    !m_pip.HasUntrackedChildProcesses &&
+                    m_sandboxConfig.UnsafeSandboxConfiguration.MonitorFileAccesses;
+        }
+
+        private void LogFinishedFailed(SandboxedProcessResult result)
+        {
+            Tracing.Logger.Log.PipProcessFinishedFailed(m_loggingContext, m_pip.SemiStableHash, m_pip.GetDescription(m_context), result.ExitCode);
+        }
+
+        private void LogTookTooLongWarning(TimeSpan timeout, TimeSpan time, TimeSpan warningTimeout)
+        {
+            Tracing.Logger.Log.PipProcessTookTooLongWarning(
+                m_loggingContext,
+                m_pip.SemiStableHash,
+                m_pip.GetDescription(m_context),
+                Bound(time.TotalMilliseconds),
+                Bound(warningTimeout.TotalMilliseconds),
+                Bound(timeout.TotalMilliseconds));
+        }
+
+        private void LogTookTooLongError(SandboxedProcessResult result, TimeSpan timeout, TimeSpan time)
+        {
+            Contract.Assume(result.Killed);
+            Analysis.IgnoreArgument(result);
+            string dumpString = result.DumpFileDirectory ?? string.Empty;
+
+            Tracing.Logger.Log.PipProcessTookTooLongError(
+                m_loggingContext,
+                m_pip.SemiStableHash,
+                m_pip.GetDescription(m_context),
+                Bound(time.TotalMilliseconds),
+                Bound(timeout.TotalMilliseconds),
+                dumpString);
+        }
+
+        private async Task<bool> TrySaveAndLogStandardErrorAsync(SandboxedProcessResult result)
+        {
+            try
+            {
+                await result.StandardError.SaveAsync();
+            }
+            catch (BuildXLException ex)
+            {
+                PipStandardIOFailed(GetFileName(SandboxedProcessFile.StandardError), ex);
+                return false;
+            }
+
+            string standardErrorPath = result.StandardError.FileName;
+            Tracing.Logger.Log.PipProcessStandardError(m_loggingContext, m_pip.SemiStableHash, m_pip.GetDescription(m_context), standardErrorPath);
+            return true;
+        }
+
+        private async Task<bool> TrySaveAndLogStandardOutputAsync(SandboxedProcessResult result)
+        {
+            try
+            {
+                await result.StandardOutput.SaveAsync();
+            }
+            catch (BuildXLException ex)
+            {
+                PipStandardIOFailed(GetFileName(SandboxedProcessFile.StandardOutput), ex);
+                return false;
+            }
+
+            string standardOutputPath = result.StandardOutput.FileName;
+            BuildXL.Processes.Tracing.Logger.Log.PipProcessStandardOutput(m_loggingContext, m_pip.SemiStableHash, m_pip.GetDescription(m_context), standardOutputPath);
+            return true;
+        }
+
+        private void LogChildrenSurvivedKilled()
+        {
+            BuildXL.Processes.Tracing.Logger.Log.PipProcessChildrenSurvivedKilled(
+                m_loggingContext,
+                m_pip.SemiStableHash,
+                m_pip.GetDescription(m_context));
+        }
+
+        private bool CheckExpectedOutputs()
+        {
+            bool allOutputsPresent = true;
+
+            // The process exited cleanly (though it may have accessed unexpected files), so we should expect that all outputs are
+            // present. We don't bother checking or logging this otherwise, since the output of a failed process is unusable anyway.
+            // Only required output artifacts should be considered by this method.
+            // Optional output files could be or could not be a part of the valid process output.
+            using (var stringPool1 = Pools.GetStringList())
+            {
+                var expectedMissingOutputs = stringPool1.Instance;
+
+                bool fileOutputsAreRedirected = m_pip.NeedsToRunInContainer && m_pip.ContainerIsolationLevel.IsolateOutputFiles();
+
+                foreach (FileArtifactWithAttributes output in m_pip.FileOutputs)
+                {
+                    if (!output.MustExist())
+                    {
+                        continue;
+                    }
+
+                    var expectedOutput = output.ToFileArtifact();
+                    string expectedOutputPath;
+
+                    // If outputs were redirected, they are not in their expected location but it their redirected one
+                    if (fileOutputsAreRedirected)
+                    {
+                        expectedOutputPath = m_processInContainerManager.GetRedirectedDeclaredOutputFile(expectedOutput.Path, m_containerConfiguration).ToString(m_pathTable);
+                    }
+                    else
+                    {
+                        expectedOutputPath = expectedOutput.Path.ToString(m_pathTable);
+                    }
+
+                    if (!FileExistsNoFollow(expectedOutputPath, fileOutputsAreRedirected) &&
+                        expectedOutput != m_pip.StandardOutput &&
+                        expectedOutput != m_pip.StandardError)
+                    {
+                        allOutputsPresent = false;
+                        Tracing.Logger.Log.PipProcessMissingExpectedOutputOnCleanExit(
+                            m_loggingContext,
+                            pipSemiStableHash: m_pip.SemiStableHash,
+                            pipDescription: m_pip.GetDescription(m_context),
+                            pipSpecPath: m_pip.Provenance.Token.Path.ToString(m_context.PathTable),
+                            pipWorkingDirectory: m_pip.WorkingDirectory.ToString(m_context.PathTable),
+                            path: expectedOutputPath);
+                        expectedMissingOutputs.Add(expectedOutputPath);
+                    }
+                }
+
+                Func<string[], string> pathAggregator = (paths) =>
+                    {
+                        Array.Sort(paths, StringComparer.OrdinalIgnoreCase);
+                        return string.Join(Environment.NewLine, paths);
+                    };
+
+                if (expectedMissingOutputs.Count > 0)
+                {
+                    Tracing.Logger.Log.PipProcessExpectedMissingOutputs(
+                        m_loggingContext,
+                        m_pip.SemiStableHash,
+                        m_pip.GetDescription(m_context),
+                        pathAggregator(expectedMissingOutputs.ToArray()));
+                }
+            }
+
+            return allOutputsPresent;
+        }
+
+        private bool FileExistsNoFollow(string path, bool fileOutputsAreRedirected)
+        {
+            var maybeResult = FileUtilities.TryProbePathExistence(path, followSymlink: false);
+            var existsAsFile = maybeResult.Succeeded && maybeResult.Result == PathExistence.ExistsAsFile;
+
+            // If file outputs are not redirected, this is simply file existence. Otherwise, we have
+            // to check that the file is not a WCI tombstone, since this means the file is not really there.
+            return existsAsFile && !(fileOutputsAreRedirected && FileUtilities.IsWciTombstoneFile(path));
+        }
+
+        // (lubol): TODO: Add handling of the translate paths strings. Add code here to address VSO Task# 989041.
+        private TimeSpan GetEffectiveTimeout(TimeSpan? configuredTimeout, int defaultTimeoutMs, double multiplier)
+        {
+            if (m_pip.IsService)
+            {
+                // Service pips live for the duration of the build. Don't kill them. NOTE: This doesn't include service shutdown
+                // pips which should have a timeout.
+                return Process.MaxTimeout;
+            }
+
+            TimeSpan timeout = configuredTimeout ?? TimeSpan.FromMilliseconds(defaultTimeoutMs);
+            try
+            {
+                timeout = TimeSpan.FromMilliseconds(timeout.TotalMilliseconds * multiplier);
+            }
+            catch (OverflowException)
+            {
+                return Process.MaxTimeout;
+            }
+
+            return timeout > Process.MaxTimeout ? Process.MaxTimeout : timeout;
+        }
+
+        private static string ComputePipTimeoutDumpDirectory(ISandboxConfiguration sandboxConfig, Process pip, PathTable pathTable)
+        {
+            AbsolutePath rootDirectory = sandboxConfig.TimeoutDumpDirectory.IsValid ? sandboxConfig.TimeoutDumpDirectory : pip.UniqueOutputDirectory;
+            return rootDirectory.IsValid ? rootDirectory.Combine(pathTable, pip.FormattedSemiStableHash).ToString(pathTable) : null;
+        }
+
+        private static void FormatOutputAndPaths(string standardOut, string standardError,
+            string standardOutPath, string standardErrorPath,
+            out string outputToLog, out string pathsToLog)
+        {
+            // Only display error/out if it is non-empty. This avoids adding duplicated newlines in the message.
+            // Also use the emptiness as a hit for whether to show the path to the file on disk
+            bool standardOutEmpty = string.IsNullOrWhiteSpace(standardOut);
+            bool standardErrorEmpty = string.IsNullOrWhiteSpace(standardError);
+
+            outputToLog = (standardOutEmpty ? string.Empty : standardOut) +
+                (!standardOutEmpty && !standardErrorEmpty ? Environment.NewLine : string.Empty) +
+                (standardErrorEmpty ? string.Empty : standardError);
+            pathsToLog = (standardOutEmpty ? string.Empty : standardOutPath) +
+                (!standardOutEmpty && !standardErrorEmpty ? Environment.NewLine : string.Empty) +
+                (standardErrorEmpty ? string.Empty : standardErrorPath);
+        }
+
+        private class LogErrorResult
+        {
+            public LogErrorResult(bool success, bool errorWasTruncated)
+            {
+                Success = success;
+                // ErrorWasTruncated should be forced to false when logging was not successful
+                ErrorWasTruncated = success && errorWasTruncated;
+            }
+
+            /// <summary>
+            /// Whether logging was successful
+            /// </summary>
+            public readonly bool Success;
+
+            /// <summary>
+            /// Whether the Error that was logged was truncated for any reason. This may be due to an error regex or
+            /// due to the error being too long
+            /// </summary>
+            public readonly bool ErrorWasTruncated;
+        }
+
+        private async Task<LogErrorResult> TryLogErrorAsync(SandboxedProcessResult result, bool exitedWithSuccessExitCode)
+        {
+            bool errorWasTruncated = false;
+            // Initializing error regex just before it is actually needed to save some cycles.
+            if (!await TryInitializeErrorRegexAsync())
+            {
+                return new LogErrorResult(success: false, errorWasTruncated: errorWasTruncated);
+            }
+
+            var exceedsLimit = OutputExceedsLimit(result.StandardOutput) || OutputExceedsLimit(result.StandardError);
+            if (!exceedsLimit || m_sandboxConfig.OutputReportingMode == OutputReportingMode.TruncatedOutputOnError)
+            {
+                string standardError = await TryFilterAsync(result.StandardError, IsError, appendNewLine: true);
+                string standardOutput = await TryFilterAsync(result.StandardOutput, IsError, appendNewLine: true);
+
+                if (standardError == null || standardOutput == null)
+                {
+                    return new LogErrorResult(success: false, errorWasTruncated: errorWasTruncated);
+                }
+
+                if (string.IsNullOrEmpty(standardError) && string.IsNullOrEmpty(standardOutput))
+                {
+                    // Standard error and standard output are empty.
+                    // This could be because the filter is too aggressive and the entire output was filtered out.
+                    // Rolling back to a non-filtered approach because some output is better than nothing.
+                    standardError = await TryFilterAsync(result.StandardError, s => true, appendNewLine: true);
+                    standardOutput = await TryFilterAsync(result.StandardOutput, s => true, appendNewLine: true);
+                }
+
+                if (standardError.Length != result.StandardError.Length ||
+                    standardOutput.Length != result.StandardOutput.Length)
+                {
+                    errorWasTruncated = true;
+                }
+
+                HandleErrorsFromTool(standardError);
+                HandleErrorsFromTool(standardOutput);
+
+                LogPipProcessError(result, exitedWithSuccessExitCode, standardError, standardOutput);
+
+                return new LogErrorResult(success: true, errorWasTruncated: errorWasTruncated);
+            }
+
+            long stdOutTotalLength = 0;
+            long stdErrTotalLength = 0;
+
+            // The output exceeds the limit and the full output has been requested. Emit it in chunks
+            if (!await TryEmitFullOutputInChunks(IsError))
+            {
+                return new LogErrorResult(success: false, errorWasTruncated: errorWasTruncated);
+            }
+
+            if (stdOutTotalLength == 0 && stdErrTotalLength == 0)
+            {
+                // Standard error and standard output are empty.
+                // This could be because the filter is too aggressive and the entire output was filtered out.
+                // Rolling back to a non-filtered approach because some output is better than nothing.
+                errorWasTruncated = false;
+                if (!await TryEmitFullOutputInChunks(filterPredicate: null))
+                {
+                    return new LogErrorResult(success: false, errorWasTruncated: errorWasTruncated);
+                }
+
+                string stdOut = await TryFilterAsync(result.StandardOutput, s => true, appendNewLine: true);
+                string stdErr = await TryFilterAsync(result.StandardError, s => true, appendNewLine: true);
+                LogPipProcessError(result, exitedWithSuccessExitCode, stdErr, stdOut);
+
+                stdOutTotalLength = stdOut.Length;
+                stdErrTotalLength = stdErr.Length;
+            }
+
+            return new LogErrorResult(success: true, errorWasTruncated: errorWasTruncated);
+
+            async Task<bool> TryEmitFullOutputInChunks(Predicate<string> filterPredicate)
+            {
+                using (TextReader errorReader = CreateReader(result.StandardError))
+                {
+                    using (TextReader outReader = CreateReader(result.StandardOutput))
+                    {
+                        if (errorReader == null || outReader == null)
+                        {
+                            return false;
+                        }
+
+                        while (errorReader.Peek() != -1 || outReader.Peek() != -1)
+                        {
+                            string stdError = await ReadNextChunk(errorReader, result.StandardError, filterPredicate);
+                            string stdOut = await ReadNextChunk(outReader, result.StandardOutput, filterPredicate);
+
+                            if (stdError == null || stdOut == null)
+                            {
+                                return false;
+                            }
+
+                            if (string.IsNullOrEmpty(stdOut) && string.IsNullOrEmpty(stdError))
+                            {
+                                continue;
+                            }
+
+                            stdOutTotalLength += stdOut.Length;
+                            stdErrTotalLength += stdError.Length;
+
+                            HandleErrorsFromTool(stdError);
+                            HandleErrorsFromTool(stdOut);
+
+                            LogPipProcessError(result, exitedWithSuccessExitCode, stdError, stdOut);
+                        }
+
+                        if (stdOutTotalLength != result.StandardOutput.Length || stdErrTotalLength != result.StandardError.Length)
+                        {
+                            errorWasTruncated = true;
+                        }
+
+                        return true;
+
+                    }
+                }
+            }
+        }
+
+        private void LogPipProcessError(SandboxedProcessResult result, bool exitedWithSuccessExitCode, string stdError, string stdOut)
+        {
+            string outputTolog;
+            string outputPathsToLog;
+            FormatOutputAndPaths(
+                stdOut,
+                stdError,
+                result.StandardOutput.FileName,
+                result.StandardError.FileName,
+                out outputTolog,
+                out outputPathsToLog);
+
+            Tracing.Logger.Log.PipProcessError(
+                m_loggingContext,
+                m_pip.SemiStableHash,
+                m_pip.GetDescription(m_context),
+                m_pip.Provenance.Token.Path.ToString(m_pathTable),
+                m_workingDirectory,
+                GetToolName(),
+                EnsureToolOutputIsNotEmpty(outputTolog),
+                AddTrailingNewLineIfNeeded(outputPathsToLog),
+                result.ExitCode,
+                // if the process finished successfully (exit code 0) and we entered this method --> some outputs are missing
+                exitedWithSuccessExitCode ? BuildXL.Utilities.Tracing.Events.PipProcessErrorMissingOutputsSuffix : string.Empty);
+        }
+
+        private void HandleErrorsFromTool(string error)
+        {
+            if (error == null)
+            {
+                return;
+            }
+
+            var process = GetProcessKind(AbsolutePath.Invalid);
+
+            if (process == SpecialProcessKind.Csc)
+            {
+                // BUG 1124595
+                const string Pattern =
+                    @"'(?<ThePath>(?:[a-zA-Z]\:|\\\\[\w\.]+\\[\w.$]+)\\(?:[\w]+\\)*\w([\w.])+)' -- The process cannot access the file because it is being used by another process";
+                foreach (Match match in Regex.Matches(error, Pattern, RegexOptions.IgnoreCase))
+                {
+                    var path = match.Groups["ThePath"].Value;
+                    string diagnosticInfo;
+                    if (!FileUtilities.TryFindOpenHandlesToFile(path, out diagnosticInfo))
+                    {
+                        diagnosticInfo = nameof(FileUtilities.TryFindOpenHandlesToFile) + " failed";
+                    }
+
+                    Tracing.Logger.Log.PipProcessToolErrorDueToHandleToFileBeingUsed(
+                            m_loggingContext,
+                            m_pip.SemiStableHash,
+                            m_pip.GetDescription(m_context),
+                            m_pip.Provenance.Token.Path.ToString(m_pathTable),
+                            m_workingDirectory,
+                            process.ToString(),
+                            path,
+                            diagnosticInfo);
+                }
+            }
+        }
+
+        private static bool OutputExceedsLimit(SandboxedProcessOutput output)
+        {
+            return output.Length > MaxConsoleLength;
+        }
+
+        private async Task<bool> TryLogOutputAsync(SandboxedProcessResult result)
+        {
+            using (TextReader errorReader = CreateReader(result.StandardError))
+            {
+                using (TextReader outReader = CreateReader(result.StandardOutput))
+                {
+                    if (errorReader == null || outReader == null)
+                    {
+                        return false;
+                    }
+
+                    while (errorReader.Peek() != -1 || outReader.Peek() != -1)
+                    {
+                        string stdError = await ReadNextChunk(errorReader, result.StandardError);
+                        string stdOut = await ReadNextChunk(outReader, result.StandardOutput);
+
+                        if (stdError == null || stdOut == null)
+                        {
+                            return false;
+                        }
+
+                        // Sometimes stdOut/StdErr contains NUL characters (ASCII code 0). While this does not
+                        // create a problem for text editors (they will either display the NUL char or show it
+                        // as whitespace), NUL char messes up with ETW logging BuildXL uses. When a string is
+                        // passed into ETW, it is treated as null-terminated string => everything after the
+                        // the first NUL char is dropped. This causes Bug 1310020.
+                        //
+                        // Remove all NUL chars before logging the output.
+                        if (stdOut.Contains("\0"))
+                        {
+                            stdOut = stdOut.Replace("\0", string.Empty);
+                        }
+
+                        if (stdError.Contains("\0"))
+                        {
+                            stdError = stdError.Replace("\0", string.Empty);
+                        }
+
+                        bool stdOutEmpty = string.IsNullOrWhiteSpace(stdOut);
+                        bool stdErrorEmpty = string.IsNullOrWhiteSpace(stdError);
+
+                        string outputToLog = (stdOutEmpty ? string.Empty : stdOut) +
+                            (!stdOutEmpty && !stdErrorEmpty ? Environment.NewLine : string.Empty) +
+                            (stdErrorEmpty ? string.Empty : stdError);
+
+                        BuildXL.Processes.Tracing.Logger.Log.PipProcessOutput(
+                            m_loggingContext,
+                            m_pip.SemiStableHash,
+                            m_pip.GetDescription(m_context),
+                            m_pip.Provenance.Token.Path.ToString(m_pathTable),
+                            m_workingDirectory,
+                            AddTrailingNewLineIfNeeded(outputToLog));
+                    }
+
+                    return true;
+                }
+            }
+        }
+
+        private TextReader CreateReader(SandboxedProcessOutput output)
+        {
+            try
+            {
+                return output.CreateReader();
+            }
+            catch (BuildXLException ex)
+            {
+                PipStandardIOFailed(GetFileName(output.File), ex);
+                return null;
+            }
+        }
+
+        /// <summary>
+        /// Reads chunk of output from reader, with optional filtering:
+        /// the result will only contain lines, that satisfy provided predicate (if it is non-null).
+        /// </summary>
+        private async Task<string> ReadNextChunk(TextReader reader, SandboxedProcessOutput output, Predicate<string> filterPredicate = null)
+        {
+            try
+            {
+                using (var wrapper = Pools.StringBuilderPool.GetInstance())
+                {
+                    StringBuilder sb = wrapper.Instance;
+                    for (int i = 0; i < OutputChunkInLines; )
+                    {
+                        string line = await reader.ReadLineAsync();
+                        if (line == null)
+                        {
+                            if (sb.Length == 0)
+                            {
+                                return string.Empty;
+                            }
+
+                            break;
+                        }
+
+                        if (filterPredicate == null || filterPredicate(line))
+                        {
+                            sb.AppendLine(line);
+                            ++i;
+                        }
+                    }
+
+                    return sb.ToString();
+                }
+            }
+            catch (BuildXLException ex)
+            {
+                PipStandardIOFailed(GetFileName(output.File), ex);
+                return null;
+            }
+        }
+
+        /// <summary>
+        /// Tries to filter the standard error and standard output streams for warnings.
+        /// </summary>
+        public async Task<bool> TryLogWarningAsync(SandboxedProcessOutput standardError, SandboxedProcessOutput standardOutput)
+        {
+            string warningsError = standardError == null ? string.Empty : await TryFilterAsync(standardError, IsWarning, appendNewLine: true);
+            string warningsOutput = standardOutput == null ? string.Empty : await TryFilterAsync(standardOutput, IsWarning, appendNewLine: true);
+
+            if (warningsError == null ||
+                warningsOutput == null)
+            {
+                return false;
+            }
+
+            FormatOutputAndPaths(
+                warningsOutput,
+                warningsError,
+                standardOutput.FileName,
+                standardError.FileName,
+                out string outputTolog,
+                out string outputPathsToLog);
+
+            BuildXL.Processes.Tracing.Logger.Log.PipProcessWarning(
+                m_loggingContext,
+                m_pip.SemiStableHash,
+                m_pip.GetDescription(m_context),
+                m_pip.Provenance.Token.Path.ToString(m_pathTable),
+                m_workingDirectory,
+                GetToolName(),
+                EnsureToolOutputIsNotEmpty(outputTolog),
+                AddTrailingNewLineIfNeeded(outputPathsToLog));
+            return true;
+        }
+
+        private static string EnsureToolOutputIsNotEmpty(string output)
+        {
+            if (string.IsNullOrWhiteSpace(output))
+            {
+                return "Tool failed without writing any output stream";
+            }
+
+            return output;
+        }
+
+        private static string AddTrailingNewLineIfNeeded(string message)
+        {
+            // If empty/whitespace/newline, return empty.
+            // If text, return text+newLine.
+            // If text+newLine, return text+newLine.
+            // if text+newLine+newLine, return text+newLine.
+
+            return string.IsNullOrWhiteSpace(message) ? string.Empty : message.TrimEnd(Environment.NewLine.ToCharArray()) + Environment.NewLine;
+        }
+
+        private string GetToolName()
+        {
+            return m_pip.GetToolName(m_pathTable).ToString(m_pathTable.StringTable);
+        }
+
+        // Returns the number of surviving processes that resulted in errors.
+        // The caller should avoid throwing errors when this is zero.
+        private int ReportSurvivingChildProcesses(SandboxedProcessResult result)
+        {
+            Contract.Assume(result.Killed);
+
+            var unexpectedSurvivingChildProcesses = result
+                .SurvivingChildProcesses
+                .Where(pr =>
+                    !HasProcessName(pr, "ProcessTreeContextCreator.exe") &&
+                    !m_pip.AllowedSurvivingChildProcessNames.Any(procName => HasProcessName(pr, procName.ToString(m_context.StringTable))));
+
+            int numErrors = unexpectedSurvivingChildProcesses.Count();
+
+            if (numErrors == 0)
+            {
+                int numSurvive = result.SurvivingChildProcesses.Count();
+
+                if (numSurvive > JobObject.InitialProcessIdListLength)
+                {
+                    // Report for too many surviving child processes.
+                    Tracing.Logger.Log.PipProcessChildrenSurvivedTooMany(
+                        m_loggingContext,
+                        m_pip.SemiStableHash,
+                        m_pip.GetDescription(m_context),
+                        numSurvive,
+                        Environment.NewLine + string.Join(Environment.NewLine, result.SurvivingChildProcesses.Select(p => p.Path)));
+                }
+            }
+            else
+            {
+                Tracing.Logger.Log.PipProcessChildrenSurvivedError(
+                        m_loggingContext,
+                        m_pip.SemiStableHash,
+                        m_pip.GetDescription(m_context),
+                        numErrors,
+                        Environment.NewLine + string.Join(Environment.NewLine, unexpectedSurvivingChildProcesses.Select(p => p.Path)));
+            }
+
+            return numErrors;
+
+            bool HasProcessName(ReportedProcess pr, string name)
+            {
+                return string.Equals(Path.GetFileName(pr.Path), name, StringComparison.OrdinalIgnoreCase);
+            }
+        }
+
+        private void LogFileAccessTables(Process pip)
+        {
+            // TODO: This dumps a very low-level table; consider producing a nicer representation
+            // Instead of logging each line, consider storing manifest and logging file name
+            foreach (string line in m_fileAccessManifest.Describe())
+            {
+                BuildXL.Processes.Tracing.Logger.Log.PipProcessFileAccessTableEntry(
+                    m_loggingContext,
+                    pip.SemiStableHash,
+                    pip.GetDescription(m_context),
+                    line);
+            }
+        }
+
+        private static long Bound(double value)
+        {
+            return value >= long.MaxValue ? long.MaxValue : (long)value;
+        }
+
+        private Stream TryOpenStandardInputStream(out bool success)
+        {
+            success = true;
+            if (!m_pip.StandardInput.IsValid)
+            {
+                return null;
+            }
+
+            return m_pip.StandardInput.IsFile
+                ? TryOpenStandardInputStreamFromFile(m_pip.StandardInput.File, out success)
+                : TryOpenStandardInputStreamFromData(m_pip.StandardInput.Data, out success);
+        }
+
+        private Stream TryOpenStandardInputStreamFromFile(FileArtifact file, out bool success)
+        {
+            Contract.Requires(file.IsValid);
+
+            success = true;
+            string standardInputFileName = file.Path.ToString(m_pathTable);
+
+            try
+            {
+                return FileUtilities.CreateAsyncFileStream(
+                    standardInputFileName,
+                    FileMode.Open,
+                    FileAccess.Read,
+                    FileShare.Read | FileShare.Delete);
+            }
+            catch (BuildXLException ex)
+            {
+                PipStandardIOFailed(standardInputFileName, ex);
+                success = false;
+                return null;
+            }
+        }
+
+        [SuppressMessage("Microsoft.Reliability", "CA2000:DisposeObjectsBeforeLosingScope", Justification = "Disposed by its caller")]
+        private Stream TryOpenStandardInputStreamFromData(in PipData data, out bool success)
+        {
+            Contract.Requires(data.IsValid);
+
+            success = true;
+
+            // TODO: Include encoding in the pip data. Task 869176
+            return new MemoryStream(CharUtilities.Utf8NoBomNoThrow.GetBytes(data.ToString(m_context.PathTable)));
+        }
+
+        private void PreparePathForOutputFile(AbsolutePath filePath, HashSet<AbsolutePath> outputDirectories = null)
+        {
+            Contract.Requires(filePath.IsValid);
+
+            string expandedFilePath = filePath.ToString(m_pathTable);
+            var mayBeDeleted = FileUtilities.TryDeletePathIfExists(expandedFilePath, m_tempDirectoryCleaner);
+
+            if (!mayBeDeleted.Succeeded)
+            {
+                mayBeDeleted.Failure.Throw();
+            }
+
+            AbsolutePath parentDirectory = filePath.GetParent(m_pathTable);
+
+            if (outputDirectories == null || outputDirectories.Add(parentDirectory))
+            {
+                // Ensure parent directory exists.
+                FileUtilities.CreateDirectory(parentDirectory.ToString(m_pathTable));
+            }
+        }
+
+        private void PreparePathForDirectory(string expandedDirectoryPath, bool createIfNonExistent)
+        {
+            bool exists = false;
+
+            if (FileUtilities.DirectoryExistsNoFollow(expandedDirectoryPath))
+            {
+                FileUtilities.DeleteDirectoryContents(expandedDirectoryPath, deleteRootDirectory: false, tempDirectoryCleaner: m_tempDirectoryCleaner);
+                exists = true;
+            }
+            else if (FileUtilities.FileExistsNoFollow(expandedDirectoryPath))
+            {
+                // We expect to produce a directory, but a file with the same name exists on disk.
+                FileUtilities.DeleteFile(expandedDirectoryPath, tempDirectoryCleaner: m_tempDirectoryCleaner);
+            }
+
+            if (!exists && createIfNonExistent)
+            {
+                FileUtilities.CreateDirectory(expandedDirectoryPath);
+            }
+        }
+
+        /// <summary>
+        /// Whether we should preserve the given declared static file or directory output.
+        /// </summary>
+        private bool ShouldPreserveDeclaredOutput(AbsolutePath path, HashSet<AbsolutePath> whitelist)
+        {
+            if (!m_shouldPreserveOutputs)
+            {
+                // If the pip does not allow preserve outputs, return false
+                return false;
+            }
+
+            if (whitelist.Count == 0)
+            {
+                // If the whitelist is empty, every output is preserved
+                return true;
+            }
+
+            if (whitelist.Contains(path))
+            {
+                // Only preserve the file or directories that are given in the whitelist.
+                return true;
+            }
+
+            return false;
+        }
+    }
+}