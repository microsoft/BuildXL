// Copyright (c) Microsoft. All rights reserved.
// Licensed under the MIT license. See LICENSE file in the project root for full license information.

extern alias Async;

using System;
using System.Collections.Generic;
using System.IO;
using System.Linq;
using System.Threading;
using System.Threading.Tasks;
using BuildXL.Cache.ContentStore.UtilitiesCore;
using BuildXL.Cache.ContentStore.Hashing;
using BuildXL.Cache.ContentStore.Interfaces.Results;
using BuildXL.Cache.ContentStore.Interfaces.Sessions;
using BuildXL.Cache.ContentStore.Interfaces.Stores;
using BuildXL.Cache.ContentStore.Interfaces.Tracing;
using BuildXL.Cache.MemoizationStore.Interfaces.Results;
using BuildXL.Cache.MemoizationStore.Interfaces.Sessions;
using BuildXL.Cache.MemoizationStore.Interfaces.Stores;
using AbsolutePath = BuildXL.Cache.ContentStore.Interfaces.FileSystem.AbsolutePath;

namespace BuildXL.Cache.MemoizationStore.Test.Sessions
{
    internal class TestContentStore : IContentStore
    {
        private IContentSession _contentSession;

        public bool StartupCompleted => throw new NotImplementedException();

        public bool StartupStarted => throw new NotImplementedException();

        public bool ShutdownCompleted => throw new NotImplementedException();

        public bool ShutdownStarted => throw new NotImplementedException();

        public TestContentStore(IContentSession testContentSession)
        {
            _contentSession = testContentSession;
        }

        public CreateSessionResult<IReadOnlyContentSession> CreateReadOnlySession(Context context, string name, ImplicitPin implicitPin)
        {
            return new CreateSessionResult<IReadOnlyContentSession>(_contentSession);
        }

        public CreateSessionResult<IContentSession> CreateSession(Context context, string name, ImplicitPin implicitPin)
        {
            return new CreateSessionResult<IContentSession>(_contentSession);
        }

        public void Dispose()
        {
        }

        public Task<GetStatsResult> GetStatsAsync(Context context)
        {
            return Task.FromResult(new GetStatsResult(new CounterSet()));
        }

        public Task<BoolResult> ShutdownAsync(Context context)
        {
            return Task.FromResult(BoolResult.Success);
        }

        public Task<BoolResult> StartupAsync(Context context)
        {
            return Task.FromResult(BoolResult.Success);
        }

        public Task<DeleteResult> DeleteAsync(Context context, ContentHash contentHash)
        {
            throw new NotImplementedException();
        }
<<<<<<< HEAD
=======

        /// <inheritdoc />
        public void PostInitializationCompleted(Context context, BoolResult result) { }
>>>>>>> 0160c346
    }

    internal class TestContentSession : IContentSession
    {
        public HashSet<ContentHash> Pinned = new HashSet<ContentHash>();
        public HashSet<ContentHash> OpenStreamed = new HashSet<ContentHash>();
        public HashSet<Tuple<ContentHash, AbsolutePath, FileAccessMode, FileReplacementMode, FileRealizationMode>> FilePlacedParams = new HashSet<Tuple<ContentHash, AbsolutePath, FileAccessMode, FileReplacementMode, FileRealizationMode>>();
        public HashSet<Tuple<HashType, AbsolutePath, FileRealizationMode>> PutFileHashTypeParams = new HashSet<Tuple<HashType, AbsolutePath, FileRealizationMode>>();
        public HashSet<Tuple<ContentHash, AbsolutePath, FileRealizationMode>> PutFileHashParams = new HashSet<Tuple<ContentHash, AbsolutePath, FileRealizationMode>>();
        public HashSet<HashType> PutStreamHashTypeParams = new HashSet<HashType>();
        public HashSet<ContentHash> PutStreamHashParams = new HashSet<ContentHash>();

        public string Name => throw new NotImplementedException();

        public bool StartupCompleted => throw new NotImplementedException();

        public bool StartupStarted => throw new NotImplementedException();

        public bool ShutdownCompleted => throw new NotImplementedException();

        public bool ShutdownStarted => throw new NotImplementedException();

        public void Dispose()
        {
        }

        public Task<OpenStreamResult> OpenStreamAsync(Context context, ContentHash contentHash, CancellationToken cts, UrgencyHint urgencyHint = UrgencyHint.Nominal)
        {
            OpenStreamed.Add(contentHash);
            return Task.FromResult(new OpenStreamResult(new MemoryStream()));
        }

        public Task<PinResult> PinAsync(Context context, ContentHash contentHash, CancellationToken cts, UrgencyHint urgencyHint = UrgencyHint.Nominal)
        {
            Pinned.Add(contentHash);
            return Task.FromResult(PinResult.Success);
        }

        public Task<IEnumerable<Task<Indexed<PinResult>>>> PinAsync(Context context, IReadOnlyList<ContentHash> contentHashes, CancellationToken cts, UrgencyHint urgencyHint = UrgencyHint.Nominal)
        {
            throw new NotImplementedException();
        }

        public Task<PlaceFileResult> PlaceFileAsync(Context context, ContentHash contentHash, AbsolutePath path, FileAccessMode accessMode, FileReplacementMode replacementMode, FileRealizationMode realizationMode, CancellationToken cts, UrgencyHint urgencyHint = UrgencyHint.Nominal)
        {
            FilePlacedParams.Add(new Tuple<ContentHash, AbsolutePath, FileAccessMode, FileReplacementMode, FileRealizationMode>(contentHash, path, accessMode, replacementMode, realizationMode));
            return Task.FromResult(new PlaceFileResult(PinResult.Success));
        }

        public Task<IEnumerable<Task<Indexed<PlaceFileResult>>>> PlaceFileAsync(Context context, IReadOnlyList<ContentHashWithPath> hashesWithPaths, FileAccessMode accessMode, FileReplacementMode replacementMode, FileRealizationMode realizationMode, CancellationToken cts, UrgencyHint urgencyHint = UrgencyHint.Nominal)
        {
            throw new NotImplementedException();
        }

        public Task<PutResult> PutFileAsync(Context context, HashType hashType, AbsolutePath path, FileRealizationMode realizationMode, CancellationToken cts, UrgencyHint urgencyHint = UrgencyHint.Nominal)
        {
            PutFileHashTypeParams.Add(new Tuple<HashType, AbsolutePath, FileRealizationMode>(hashType, path, realizationMode));
            return Task.FromResult(new PutResult(ContentHash.Random(hashType), 200));
        }

        public Task<PutResult> PutFileAsync(Context context, ContentHash contentHash, AbsolutePath path, FileRealizationMode realizationMode, CancellationToken cts, UrgencyHint urgencyHint = UrgencyHint.Nominal)
        {
            PutFileHashParams.Add(new Tuple<ContentHash, AbsolutePath, FileRealizationMode>(contentHash, path, realizationMode));
            return Task.FromResult(new PutResult(contentHash, 200));
        }

        public Task<PutResult> PutStreamAsync(Context context, HashType hashType, Stream stream, CancellationToken cts, UrgencyHint urgencyHint = UrgencyHint.Nominal)
        {
            PutStreamHashTypeParams.Add(hashType);
            return Task.FromResult(new PutResult(ContentHash.Random(hashType), 200));
        }

        public Task<PutResult> PutStreamAsync(Context context, ContentHash contentHash, Stream stream, CancellationToken cts, UrgencyHint urgencyHint = UrgencyHint.Nominal)
        {
            PutStreamHashParams.Add(contentHash);
            return Task.FromResult(new PutResult(contentHash, 200));
        }

        public Task<BoolResult> ShutdownAsync(Context context)
        {
            return Task.FromResult(BoolResult.Success);
        }

        public Task<BoolResult> StartupAsync(Context context)
        {
            return Task.FromResult(BoolResult.Success);
        }
    }

    internal class TestMemoizationStore : IMemoizationStore
    {
        private IMemoizationSession _memoizationSession;

        public bool StartupCompleted => throw new NotImplementedException();

        public bool StartupStarted => throw new NotImplementedException();

        public bool ShutdownCompleted => throw new NotImplementedException();

        public bool ShutdownStarted => throw new NotImplementedException();

        public TestMemoizationStore(IMemoizationSession iMemoizationSession)
        {
            _memoizationSession = iMemoizationSession;
        }

        public CreateSessionResult<IReadOnlyMemoizationSession> CreateReadOnlySession(Context context, string name)
        {
            return new CreateSessionResult<IReadOnlyMemoizationSession>(_memoizationSession);
        }

        public CreateSessionResult<IMemoizationSession> CreateSession(Context context, string name)
        {
            return new CreateSessionResult<IMemoizationSession>(_memoizationSession);
        }

        public CreateSessionResult<IMemoizationSession> CreateSession(Context context, string name, IContentSession contentSession)
        {
            return new CreateSessionResult<IMemoizationSession>(_memoizationSession);
        }

        public void Dispose()
        {
        }

        public Async::System.Collections.Generic.IAsyncEnumerable<StructResult<StrongFingerprint>> EnumerateStrongFingerprints(Context context)
        {
            throw new NotImplementedException();
        }

        public Task<GetStatsResult> GetStatsAsync(Context context)
        {
            return Task.FromResult(new GetStatsResult(new CounterSet()));
        }

        public Task<BoolResult> ShutdownAsync(Context context)
        {
            return Task.FromResult(BoolResult.Success);
        }

        public Task<BoolResult> StartupAsync(Context context)
        {
            return Task.FromResult(BoolResult.Success);
        }
    }

    internal class TestMemoizationSession : IMemoizationSession, IReadOnlyMemoizationSessionWithLevelSelectors
    {
        public HashSet<Fingerprint> GetSelectorsParams = new HashSet<Fingerprint>();
        public HashSet<StrongFingerprint> GetContentHashListAsyncParams = new HashSet<StrongFingerprint>();
        public HashSet<Tuple<StrongFingerprint, ContentHashListWithDeterminism>> AddOrGetContentHashListAsyncParams = new HashSet<Tuple<StrongFingerprint, ContentHashListWithDeterminism>>();
        public HashSet<IEnumerable<Task<StrongFingerprint>>> IncorporateStringFingerprintsAsyncParams = new HashSet<IEnumerable<Task<StrongFingerprint>>>();

        public string Name => throw new NotImplementedException();

        public bool StartupCompleted => throw new NotImplementedException();

        public bool StartupStarted => throw new NotImplementedException();

        public bool ShutdownCompleted => throw new NotImplementedException();

        public bool ShutdownStarted => throw new NotImplementedException();

        public Task<AddOrGetContentHashListResult> AddOrGetContentHashListAsync(Context context, StrongFingerprint strongFingerprint, ContentHashListWithDeterminism contentHashListWithDeterminism, CancellationToken cts, UrgencyHint urgencyHint = UrgencyHint.Nominal)
        {
            AddOrGetContentHashListAsyncParams.Add(new Tuple<StrongFingerprint, ContentHashListWithDeterminism>(strongFingerprint, contentHashListWithDeterminism));
            return Task.FromResult(new AddOrGetContentHashListResult(contentHashListWithDeterminism));
        }

        public void Dispose()
        {
        }

        public Task<GetContentHashListResult> GetContentHashListAsync(Context context, StrongFingerprint strongFingerprint, CancellationToken cts, UrgencyHint urgencyHint = UrgencyHint.Nominal)
        {
            GetContentHashListAsyncParams.Add(strongFingerprint);
            return Task.FromResult(new GetContentHashListResult(new ContentHashListWithDeterminism()));
        }

        /// <inheritdoc />
        public Async::System.Collections.Generic.IAsyncEnumerable<GetSelectorResult> GetSelectors(Context context, Fingerprint weakFingerprint, CancellationToken cts, UrgencyHint urgencyHint = UrgencyHint.Nominal)
        {
            return this.GetSelectorsAsAsyncEnumerable(context, weakFingerprint, cts, urgencyHint);
        }

        /// <inheritdoc />
        public Task<Result<LevelSelectors>> GetLevelSelectorsAsync(Context context, Fingerprint weakFingerprint, CancellationToken cts, int level)
        {
            GetSelectorsParams.Add(weakFingerprint);
            return Task.FromResult(Result.Success(new LevelSelectors(new Selector[0], hasMore: false)));
        }

        public Task<BoolResult> IncorporateStrongFingerprintsAsync(Context context, IEnumerable<Task<StrongFingerprint>> strongFingerprints, CancellationToken cts, UrgencyHint urgencyHint = UrgencyHint.Nominal)
        {
            IncorporateStringFingerprintsAsyncParams.Add(strongFingerprints);
            return Task.FromResult(BoolResult.Success);
        }

        public Task<BoolResult> ShutdownAsync(Context context)
        {
            return Task.FromResult(BoolResult.Success);
        }

        public Task<BoolResult> StartupAsync(Context context)
        {
            return Task.FromResult(BoolResult.Success);
        }
    }
}
<|MERGE_RESOLUTION|>--- conflicted
+++ resolved
@@ -1,289 +1,286 @@
-// Copyright (c) Microsoft. All rights reserved.
-// Licensed under the MIT license. See LICENSE file in the project root for full license information.
-
-extern alias Async;
-
-using System;
-using System.Collections.Generic;
-using System.IO;
-using System.Linq;
-using System.Threading;
-using System.Threading.Tasks;
-using BuildXL.Cache.ContentStore.UtilitiesCore;
-using BuildXL.Cache.ContentStore.Hashing;
-using BuildXL.Cache.ContentStore.Interfaces.Results;
-using BuildXL.Cache.ContentStore.Interfaces.Sessions;
-using BuildXL.Cache.ContentStore.Interfaces.Stores;
-using BuildXL.Cache.ContentStore.Interfaces.Tracing;
-using BuildXL.Cache.MemoizationStore.Interfaces.Results;
-using BuildXL.Cache.MemoizationStore.Interfaces.Sessions;
-using BuildXL.Cache.MemoizationStore.Interfaces.Stores;
-using AbsolutePath = BuildXL.Cache.ContentStore.Interfaces.FileSystem.AbsolutePath;
-
-namespace BuildXL.Cache.MemoizationStore.Test.Sessions
-{
-    internal class TestContentStore : IContentStore
-    {
-        private IContentSession _contentSession;
-
-        public bool StartupCompleted => throw new NotImplementedException();
-
-        public bool StartupStarted => throw new NotImplementedException();
-
-        public bool ShutdownCompleted => throw new NotImplementedException();
-
-        public bool ShutdownStarted => throw new NotImplementedException();
-
-        public TestContentStore(IContentSession testContentSession)
-        {
-            _contentSession = testContentSession;
-        }
-
-        public CreateSessionResult<IReadOnlyContentSession> CreateReadOnlySession(Context context, string name, ImplicitPin implicitPin)
-        {
-            return new CreateSessionResult<IReadOnlyContentSession>(_contentSession);
-        }
-
-        public CreateSessionResult<IContentSession> CreateSession(Context context, string name, ImplicitPin implicitPin)
-        {
-            return new CreateSessionResult<IContentSession>(_contentSession);
-        }
-
-        public void Dispose()
-        {
-        }
-
-        public Task<GetStatsResult> GetStatsAsync(Context context)
-        {
-            return Task.FromResult(new GetStatsResult(new CounterSet()));
-        }
-
-        public Task<BoolResult> ShutdownAsync(Context context)
-        {
-            return Task.FromResult(BoolResult.Success);
-        }
-
-        public Task<BoolResult> StartupAsync(Context context)
-        {
-            return Task.FromResult(BoolResult.Success);
-        }
-
-        public Task<DeleteResult> DeleteAsync(Context context, ContentHash contentHash)
-        {
-            throw new NotImplementedException();
-        }
-<<<<<<< HEAD
-=======
-
-        /// <inheritdoc />
-        public void PostInitializationCompleted(Context context, BoolResult result) { }
->>>>>>> 0160c346
-    }
-
-    internal class TestContentSession : IContentSession
-    {
-        public HashSet<ContentHash> Pinned = new HashSet<ContentHash>();
-        public HashSet<ContentHash> OpenStreamed = new HashSet<ContentHash>();
-        public HashSet<Tuple<ContentHash, AbsolutePath, FileAccessMode, FileReplacementMode, FileRealizationMode>> FilePlacedParams = new HashSet<Tuple<ContentHash, AbsolutePath, FileAccessMode, FileReplacementMode, FileRealizationMode>>();
-        public HashSet<Tuple<HashType, AbsolutePath, FileRealizationMode>> PutFileHashTypeParams = new HashSet<Tuple<HashType, AbsolutePath, FileRealizationMode>>();
-        public HashSet<Tuple<ContentHash, AbsolutePath, FileRealizationMode>> PutFileHashParams = new HashSet<Tuple<ContentHash, AbsolutePath, FileRealizationMode>>();
-        public HashSet<HashType> PutStreamHashTypeParams = new HashSet<HashType>();
-        public HashSet<ContentHash> PutStreamHashParams = new HashSet<ContentHash>();
-
-        public string Name => throw new NotImplementedException();
-
-        public bool StartupCompleted => throw new NotImplementedException();
-
-        public bool StartupStarted => throw new NotImplementedException();
-
-        public bool ShutdownCompleted => throw new NotImplementedException();
-
-        public bool ShutdownStarted => throw new NotImplementedException();
-
-        public void Dispose()
-        {
-        }
-
-        public Task<OpenStreamResult> OpenStreamAsync(Context context, ContentHash contentHash, CancellationToken cts, UrgencyHint urgencyHint = UrgencyHint.Nominal)
-        {
-            OpenStreamed.Add(contentHash);
-            return Task.FromResult(new OpenStreamResult(new MemoryStream()));
-        }
-
-        public Task<PinResult> PinAsync(Context context, ContentHash contentHash, CancellationToken cts, UrgencyHint urgencyHint = UrgencyHint.Nominal)
-        {
-            Pinned.Add(contentHash);
-            return Task.FromResult(PinResult.Success);
-        }
-
-        public Task<IEnumerable<Task<Indexed<PinResult>>>> PinAsync(Context context, IReadOnlyList<ContentHash> contentHashes, CancellationToken cts, UrgencyHint urgencyHint = UrgencyHint.Nominal)
-        {
-            throw new NotImplementedException();
-        }
-
-        public Task<PlaceFileResult> PlaceFileAsync(Context context, ContentHash contentHash, AbsolutePath path, FileAccessMode accessMode, FileReplacementMode replacementMode, FileRealizationMode realizationMode, CancellationToken cts, UrgencyHint urgencyHint = UrgencyHint.Nominal)
-        {
-            FilePlacedParams.Add(new Tuple<ContentHash, AbsolutePath, FileAccessMode, FileReplacementMode, FileRealizationMode>(contentHash, path, accessMode, replacementMode, realizationMode));
-            return Task.FromResult(new PlaceFileResult(PinResult.Success));
-        }
-
-        public Task<IEnumerable<Task<Indexed<PlaceFileResult>>>> PlaceFileAsync(Context context, IReadOnlyList<ContentHashWithPath> hashesWithPaths, FileAccessMode accessMode, FileReplacementMode replacementMode, FileRealizationMode realizationMode, CancellationToken cts, UrgencyHint urgencyHint = UrgencyHint.Nominal)
-        {
-            throw new NotImplementedException();
-        }
-
-        public Task<PutResult> PutFileAsync(Context context, HashType hashType, AbsolutePath path, FileRealizationMode realizationMode, CancellationToken cts, UrgencyHint urgencyHint = UrgencyHint.Nominal)
-        {
-            PutFileHashTypeParams.Add(new Tuple<HashType, AbsolutePath, FileRealizationMode>(hashType, path, realizationMode));
-            return Task.FromResult(new PutResult(ContentHash.Random(hashType), 200));
-        }
-
-        public Task<PutResult> PutFileAsync(Context context, ContentHash contentHash, AbsolutePath path, FileRealizationMode realizationMode, CancellationToken cts, UrgencyHint urgencyHint = UrgencyHint.Nominal)
-        {
-            PutFileHashParams.Add(new Tuple<ContentHash, AbsolutePath, FileRealizationMode>(contentHash, path, realizationMode));
-            return Task.FromResult(new PutResult(contentHash, 200));
-        }
-
-        public Task<PutResult> PutStreamAsync(Context context, HashType hashType, Stream stream, CancellationToken cts, UrgencyHint urgencyHint = UrgencyHint.Nominal)
-        {
-            PutStreamHashTypeParams.Add(hashType);
-            return Task.FromResult(new PutResult(ContentHash.Random(hashType), 200));
-        }
-
-        public Task<PutResult> PutStreamAsync(Context context, ContentHash contentHash, Stream stream, CancellationToken cts, UrgencyHint urgencyHint = UrgencyHint.Nominal)
-        {
-            PutStreamHashParams.Add(contentHash);
-            return Task.FromResult(new PutResult(contentHash, 200));
-        }
-
-        public Task<BoolResult> ShutdownAsync(Context context)
-        {
-            return Task.FromResult(BoolResult.Success);
-        }
-
-        public Task<BoolResult> StartupAsync(Context context)
-        {
-            return Task.FromResult(BoolResult.Success);
-        }
-    }
-
-    internal class TestMemoizationStore : IMemoizationStore
-    {
-        private IMemoizationSession _memoizationSession;
-
-        public bool StartupCompleted => throw new NotImplementedException();
-
-        public bool StartupStarted => throw new NotImplementedException();
-
-        public bool ShutdownCompleted => throw new NotImplementedException();
-
-        public bool ShutdownStarted => throw new NotImplementedException();
-
-        public TestMemoizationStore(IMemoizationSession iMemoizationSession)
-        {
-            _memoizationSession = iMemoizationSession;
-        }
-
-        public CreateSessionResult<IReadOnlyMemoizationSession> CreateReadOnlySession(Context context, string name)
-        {
-            return new CreateSessionResult<IReadOnlyMemoizationSession>(_memoizationSession);
-        }
-
-        public CreateSessionResult<IMemoizationSession> CreateSession(Context context, string name)
-        {
-            return new CreateSessionResult<IMemoizationSession>(_memoizationSession);
-        }
-
-        public CreateSessionResult<IMemoizationSession> CreateSession(Context context, string name, IContentSession contentSession)
-        {
-            return new CreateSessionResult<IMemoizationSession>(_memoizationSession);
-        }
-
-        public void Dispose()
-        {
-        }
-
-        public Async::System.Collections.Generic.IAsyncEnumerable<StructResult<StrongFingerprint>> EnumerateStrongFingerprints(Context context)
-        {
-            throw new NotImplementedException();
-        }
-
-        public Task<GetStatsResult> GetStatsAsync(Context context)
-        {
-            return Task.FromResult(new GetStatsResult(new CounterSet()));
-        }
-
-        public Task<BoolResult> ShutdownAsync(Context context)
-        {
-            return Task.FromResult(BoolResult.Success);
-        }
-
-        public Task<BoolResult> StartupAsync(Context context)
-        {
-            return Task.FromResult(BoolResult.Success);
-        }
-    }
-
-    internal class TestMemoizationSession : IMemoizationSession, IReadOnlyMemoizationSessionWithLevelSelectors
-    {
-        public HashSet<Fingerprint> GetSelectorsParams = new HashSet<Fingerprint>();
-        public HashSet<StrongFingerprint> GetContentHashListAsyncParams = new HashSet<StrongFingerprint>();
-        public HashSet<Tuple<StrongFingerprint, ContentHashListWithDeterminism>> AddOrGetContentHashListAsyncParams = new HashSet<Tuple<StrongFingerprint, ContentHashListWithDeterminism>>();
-        public HashSet<IEnumerable<Task<StrongFingerprint>>> IncorporateStringFingerprintsAsyncParams = new HashSet<IEnumerable<Task<StrongFingerprint>>>();
-
-        public string Name => throw new NotImplementedException();
-
-        public bool StartupCompleted => throw new NotImplementedException();
-
-        public bool StartupStarted => throw new NotImplementedException();
-
-        public bool ShutdownCompleted => throw new NotImplementedException();
-
-        public bool ShutdownStarted => throw new NotImplementedException();
-
-        public Task<AddOrGetContentHashListResult> AddOrGetContentHashListAsync(Context context, StrongFingerprint strongFingerprint, ContentHashListWithDeterminism contentHashListWithDeterminism, CancellationToken cts, UrgencyHint urgencyHint = UrgencyHint.Nominal)
-        {
-            AddOrGetContentHashListAsyncParams.Add(new Tuple<StrongFingerprint, ContentHashListWithDeterminism>(strongFingerprint, contentHashListWithDeterminism));
-            return Task.FromResult(new AddOrGetContentHashListResult(contentHashListWithDeterminism));
-        }
-
-        public void Dispose()
-        {
-        }
-
-        public Task<GetContentHashListResult> GetContentHashListAsync(Context context, StrongFingerprint strongFingerprint, CancellationToken cts, UrgencyHint urgencyHint = UrgencyHint.Nominal)
-        {
-            GetContentHashListAsyncParams.Add(strongFingerprint);
-            return Task.FromResult(new GetContentHashListResult(new ContentHashListWithDeterminism()));
-        }
-
-        /// <inheritdoc />
-        public Async::System.Collections.Generic.IAsyncEnumerable<GetSelectorResult> GetSelectors(Context context, Fingerprint weakFingerprint, CancellationToken cts, UrgencyHint urgencyHint = UrgencyHint.Nominal)
-        {
-            return this.GetSelectorsAsAsyncEnumerable(context, weakFingerprint, cts, urgencyHint);
-        }
-
-        /// <inheritdoc />
-        public Task<Result<LevelSelectors>> GetLevelSelectorsAsync(Context context, Fingerprint weakFingerprint, CancellationToken cts, int level)
-        {
-            GetSelectorsParams.Add(weakFingerprint);
-            return Task.FromResult(Result.Success(new LevelSelectors(new Selector[0], hasMore: false)));
-        }
-
-        public Task<BoolResult> IncorporateStrongFingerprintsAsync(Context context, IEnumerable<Task<StrongFingerprint>> strongFingerprints, CancellationToken cts, UrgencyHint urgencyHint = UrgencyHint.Nominal)
-        {
-            IncorporateStringFingerprintsAsyncParams.Add(strongFingerprints);
-            return Task.FromResult(BoolResult.Success);
-        }
-
-        public Task<BoolResult> ShutdownAsync(Context context)
-        {
-            return Task.FromResult(BoolResult.Success);
-        }
-
-        public Task<BoolResult> StartupAsync(Context context)
-        {
-            return Task.FromResult(BoolResult.Success);
-        }
-    }
-}
+// Copyright (c) Microsoft. All rights reserved.
+// Licensed under the MIT license. See LICENSE file in the project root for full license information.
+
+extern alias Async;
+
+using System;
+using System.Collections.Generic;
+using System.IO;
+using System.Linq;
+using System.Threading;
+using System.Threading.Tasks;
+using BuildXL.Cache.ContentStore.UtilitiesCore;
+using BuildXL.Cache.ContentStore.Hashing;
+using BuildXL.Cache.ContentStore.Interfaces.Results;
+using BuildXL.Cache.ContentStore.Interfaces.Sessions;
+using BuildXL.Cache.ContentStore.Interfaces.Stores;
+using BuildXL.Cache.ContentStore.Interfaces.Tracing;
+using BuildXL.Cache.MemoizationStore.Interfaces.Results;
+using BuildXL.Cache.MemoizationStore.Interfaces.Sessions;
+using BuildXL.Cache.MemoizationStore.Interfaces.Stores;
+using AbsolutePath = BuildXL.Cache.ContentStore.Interfaces.FileSystem.AbsolutePath;
+
+namespace BuildXL.Cache.MemoizationStore.Test.Sessions
+{
+    internal class TestContentStore : IContentStore
+    {
+        private IContentSession _contentSession;
+
+        public bool StartupCompleted => throw new NotImplementedException();
+
+        public bool StartupStarted => throw new NotImplementedException();
+
+        public bool ShutdownCompleted => throw new NotImplementedException();
+
+        public bool ShutdownStarted => throw new NotImplementedException();
+
+        public TestContentStore(IContentSession testContentSession)
+        {
+            _contentSession = testContentSession;
+        }
+
+        public CreateSessionResult<IReadOnlyContentSession> CreateReadOnlySession(Context context, string name, ImplicitPin implicitPin)
+        {
+            return new CreateSessionResult<IReadOnlyContentSession>(_contentSession);
+        }
+
+        public CreateSessionResult<IContentSession> CreateSession(Context context, string name, ImplicitPin implicitPin)
+        {
+            return new CreateSessionResult<IContentSession>(_contentSession);
+        }
+
+        public void Dispose()
+        {
+        }
+
+        public Task<GetStatsResult> GetStatsAsync(Context context)
+        {
+            return Task.FromResult(new GetStatsResult(new CounterSet()));
+        }
+
+        public Task<BoolResult> ShutdownAsync(Context context)
+        {
+            return Task.FromResult(BoolResult.Success);
+        }
+
+        public Task<BoolResult> StartupAsync(Context context)
+        {
+            return Task.FromResult(BoolResult.Success);
+        }
+
+        public Task<DeleteResult> DeleteAsync(Context context, ContentHash contentHash)
+        {
+            throw new NotImplementedException();
+        }
+
+        /// <inheritdoc />
+        public void PostInitializationCompleted(Context context, BoolResult result) { }
+    }
+
+    internal class TestContentSession : IContentSession
+    {
+        public HashSet<ContentHash> Pinned = new HashSet<ContentHash>();
+        public HashSet<ContentHash> OpenStreamed = new HashSet<ContentHash>();
+        public HashSet<Tuple<ContentHash, AbsolutePath, FileAccessMode, FileReplacementMode, FileRealizationMode>> FilePlacedParams = new HashSet<Tuple<ContentHash, AbsolutePath, FileAccessMode, FileReplacementMode, FileRealizationMode>>();
+        public HashSet<Tuple<HashType, AbsolutePath, FileRealizationMode>> PutFileHashTypeParams = new HashSet<Tuple<HashType, AbsolutePath, FileRealizationMode>>();
+        public HashSet<Tuple<ContentHash, AbsolutePath, FileRealizationMode>> PutFileHashParams = new HashSet<Tuple<ContentHash, AbsolutePath, FileRealizationMode>>();
+        public HashSet<HashType> PutStreamHashTypeParams = new HashSet<HashType>();
+        public HashSet<ContentHash> PutStreamHashParams = new HashSet<ContentHash>();
+
+        public string Name => throw new NotImplementedException();
+
+        public bool StartupCompleted => throw new NotImplementedException();
+
+        public bool StartupStarted => throw new NotImplementedException();
+
+        public bool ShutdownCompleted => throw new NotImplementedException();
+
+        public bool ShutdownStarted => throw new NotImplementedException();
+
+        public void Dispose()
+        {
+        }
+
+        public Task<OpenStreamResult> OpenStreamAsync(Context context, ContentHash contentHash, CancellationToken cts, UrgencyHint urgencyHint = UrgencyHint.Nominal)
+        {
+            OpenStreamed.Add(contentHash);
+            return Task.FromResult(new OpenStreamResult(new MemoryStream()));
+        }
+
+        public Task<PinResult> PinAsync(Context context, ContentHash contentHash, CancellationToken cts, UrgencyHint urgencyHint = UrgencyHint.Nominal)
+        {
+            Pinned.Add(contentHash);
+            return Task.FromResult(PinResult.Success);
+        }
+
+        public Task<IEnumerable<Task<Indexed<PinResult>>>> PinAsync(Context context, IReadOnlyList<ContentHash> contentHashes, CancellationToken cts, UrgencyHint urgencyHint = UrgencyHint.Nominal)
+        {
+            throw new NotImplementedException();
+        }
+
+        public Task<PlaceFileResult> PlaceFileAsync(Context context, ContentHash contentHash, AbsolutePath path, FileAccessMode accessMode, FileReplacementMode replacementMode, FileRealizationMode realizationMode, CancellationToken cts, UrgencyHint urgencyHint = UrgencyHint.Nominal)
+        {
+            FilePlacedParams.Add(new Tuple<ContentHash, AbsolutePath, FileAccessMode, FileReplacementMode, FileRealizationMode>(contentHash, path, accessMode, replacementMode, realizationMode));
+            return Task.FromResult(new PlaceFileResult(PinResult.Success));
+        }
+
+        public Task<IEnumerable<Task<Indexed<PlaceFileResult>>>> PlaceFileAsync(Context context, IReadOnlyList<ContentHashWithPath> hashesWithPaths, FileAccessMode accessMode, FileReplacementMode replacementMode, FileRealizationMode realizationMode, CancellationToken cts, UrgencyHint urgencyHint = UrgencyHint.Nominal)
+        {
+            throw new NotImplementedException();
+        }
+
+        public Task<PutResult> PutFileAsync(Context context, HashType hashType, AbsolutePath path, FileRealizationMode realizationMode, CancellationToken cts, UrgencyHint urgencyHint = UrgencyHint.Nominal)
+        {
+            PutFileHashTypeParams.Add(new Tuple<HashType, AbsolutePath, FileRealizationMode>(hashType, path, realizationMode));
+            return Task.FromResult(new PutResult(ContentHash.Random(hashType), 200));
+        }
+
+        public Task<PutResult> PutFileAsync(Context context, ContentHash contentHash, AbsolutePath path, FileRealizationMode realizationMode, CancellationToken cts, UrgencyHint urgencyHint = UrgencyHint.Nominal)
+        {
+            PutFileHashParams.Add(new Tuple<ContentHash, AbsolutePath, FileRealizationMode>(contentHash, path, realizationMode));
+            return Task.FromResult(new PutResult(contentHash, 200));
+        }
+
+        public Task<PutResult> PutStreamAsync(Context context, HashType hashType, Stream stream, CancellationToken cts, UrgencyHint urgencyHint = UrgencyHint.Nominal)
+        {
+            PutStreamHashTypeParams.Add(hashType);
+            return Task.FromResult(new PutResult(ContentHash.Random(hashType), 200));
+        }
+
+        public Task<PutResult> PutStreamAsync(Context context, ContentHash contentHash, Stream stream, CancellationToken cts, UrgencyHint urgencyHint = UrgencyHint.Nominal)
+        {
+            PutStreamHashParams.Add(contentHash);
+            return Task.FromResult(new PutResult(contentHash, 200));
+        }
+
+        public Task<BoolResult> ShutdownAsync(Context context)
+        {
+            return Task.FromResult(BoolResult.Success);
+        }
+
+        public Task<BoolResult> StartupAsync(Context context)
+        {
+            return Task.FromResult(BoolResult.Success);
+        }
+    }
+
+    internal class TestMemoizationStore : IMemoizationStore
+    {
+        private IMemoizationSession _memoizationSession;
+
+        public bool StartupCompleted => throw new NotImplementedException();
+
+        public bool StartupStarted => throw new NotImplementedException();
+
+        public bool ShutdownCompleted => throw new NotImplementedException();
+
+        public bool ShutdownStarted => throw new NotImplementedException();
+
+        public TestMemoizationStore(IMemoizationSession iMemoizationSession)
+        {
+            _memoizationSession = iMemoizationSession;
+        }
+
+        public CreateSessionResult<IReadOnlyMemoizationSession> CreateReadOnlySession(Context context, string name)
+        {
+            return new CreateSessionResult<IReadOnlyMemoizationSession>(_memoizationSession);
+        }
+
+        public CreateSessionResult<IMemoizationSession> CreateSession(Context context, string name)
+        {
+            return new CreateSessionResult<IMemoizationSession>(_memoizationSession);
+        }
+
+        public CreateSessionResult<IMemoizationSession> CreateSession(Context context, string name, IContentSession contentSession)
+        {
+            return new CreateSessionResult<IMemoizationSession>(_memoizationSession);
+        }
+
+        public void Dispose()
+        {
+        }
+
+        public Async::System.Collections.Generic.IAsyncEnumerable<StructResult<StrongFingerprint>> EnumerateStrongFingerprints(Context context)
+        {
+            throw new NotImplementedException();
+        }
+
+        public Task<GetStatsResult> GetStatsAsync(Context context)
+        {
+            return Task.FromResult(new GetStatsResult(new CounterSet()));
+        }
+
+        public Task<BoolResult> ShutdownAsync(Context context)
+        {
+            return Task.FromResult(BoolResult.Success);
+        }
+
+        public Task<BoolResult> StartupAsync(Context context)
+        {
+            return Task.FromResult(BoolResult.Success);
+        }
+    }
+
+    internal class TestMemoizationSession : IMemoizationSession, IReadOnlyMemoizationSessionWithLevelSelectors
+    {
+        public HashSet<Fingerprint> GetSelectorsParams = new HashSet<Fingerprint>();
+        public HashSet<StrongFingerprint> GetContentHashListAsyncParams = new HashSet<StrongFingerprint>();
+        public HashSet<Tuple<StrongFingerprint, ContentHashListWithDeterminism>> AddOrGetContentHashListAsyncParams = new HashSet<Tuple<StrongFingerprint, ContentHashListWithDeterminism>>();
+        public HashSet<IEnumerable<Task<StrongFingerprint>>> IncorporateStringFingerprintsAsyncParams = new HashSet<IEnumerable<Task<StrongFingerprint>>>();
+
+        public string Name => throw new NotImplementedException();
+
+        public bool StartupCompleted => throw new NotImplementedException();
+
+        public bool StartupStarted => throw new NotImplementedException();
+
+        public bool ShutdownCompleted => throw new NotImplementedException();
+
+        public bool ShutdownStarted => throw new NotImplementedException();
+
+        public Task<AddOrGetContentHashListResult> AddOrGetContentHashListAsync(Context context, StrongFingerprint strongFingerprint, ContentHashListWithDeterminism contentHashListWithDeterminism, CancellationToken cts, UrgencyHint urgencyHint = UrgencyHint.Nominal)
+        {
+            AddOrGetContentHashListAsyncParams.Add(new Tuple<StrongFingerprint, ContentHashListWithDeterminism>(strongFingerprint, contentHashListWithDeterminism));
+            return Task.FromResult(new AddOrGetContentHashListResult(contentHashListWithDeterminism));
+        }
+
+        public void Dispose()
+        {
+        }
+
+        public Task<GetContentHashListResult> GetContentHashListAsync(Context context, StrongFingerprint strongFingerprint, CancellationToken cts, UrgencyHint urgencyHint = UrgencyHint.Nominal)
+        {
+            GetContentHashListAsyncParams.Add(strongFingerprint);
+            return Task.FromResult(new GetContentHashListResult(new ContentHashListWithDeterminism()));
+        }
+
+        /// <inheritdoc />
+        public Async::System.Collections.Generic.IAsyncEnumerable<GetSelectorResult> GetSelectors(Context context, Fingerprint weakFingerprint, CancellationToken cts, UrgencyHint urgencyHint = UrgencyHint.Nominal)
+        {
+            return this.GetSelectorsAsAsyncEnumerable(context, weakFingerprint, cts, urgencyHint);
+        }
+
+        /// <inheritdoc />
+        public Task<Result<LevelSelectors>> GetLevelSelectorsAsync(Context context, Fingerprint weakFingerprint, CancellationToken cts, int level)
+        {
+            GetSelectorsParams.Add(weakFingerprint);
+            return Task.FromResult(Result.Success(new LevelSelectors(new Selector[0], hasMore: false)));
+        }
+
+        public Task<BoolResult> IncorporateStrongFingerprintsAsync(Context context, IEnumerable<Task<StrongFingerprint>> strongFingerprints, CancellationToken cts, UrgencyHint urgencyHint = UrgencyHint.Nominal)
+        {
+            IncorporateStringFingerprintsAsyncParams.Add(strongFingerprints);
+            return Task.FromResult(BoolResult.Success);
+        }
+
+        public Task<BoolResult> ShutdownAsync(Context context)
+        {
+            return Task.FromResult(BoolResult.Success);
+        }
+
+        public Task<BoolResult> StartupAsync(Context context)
+        {
+            return Task.FromResult(BoolResult.Success);
+        }
+    }
+}