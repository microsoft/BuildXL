// Copyright (c) Microsoft. All rights reserved.
// Licensed under the MIT license. See LICENSE file in the project root for full license information.

using System.Diagnostics.CodeAnalysis;
using System.Threading;
using System.Threading.Tasks;
using BuildXL.Cache.ContentStore.Hashing;
using BuildXL.Cache.ContentStore.Interfaces.Results;
using BuildXL.Cache.ContentStore.Interfaces.Sessions;
using BuildXL.Cache.ContentStore.Interfaces.Stores;
using BuildXL.Cache.ContentStore.Interfaces.Tracing;
using BuildXL.Cache.ContentStore.UtilitiesCore;

namespace ContentStoreTest.Grpc
{
    internal class TestHangingContentStore : IContentStore
    {
        private readonly bool _useCancellationToken;
        private readonly SemaphoreSlim _hangHasStartedSemaphore;

        public TestHangingContentStore(bool useCancellationToken, SemaphoreSlim hangHasStartedSemaphore)
        {
            _useCancellationToken = useCancellationToken;
            _hangHasStartedSemaphore = hangHasStartedSemaphore;
        }

        public bool StartupCompleted { get; private set; }

        public bool StartupStarted { get; private set; }

        public Task<BoolResult> StartupAsync(Context context)
        {
            StartupStarted = true;
            StartupCompleted = true;
            return Task.FromResult(BoolResult.Success);
        }

        public void Dispose()
        {
        }

        public bool ShutdownCompleted { get; private set; }

        public bool ShutdownStarted { get; private set; }

        public Task<BoolResult> ShutdownAsync(Context context)
        {
            ShutdownStarted = true;
            ShutdownCompleted = true;
            return Task.FromResult(BoolResult.Success);
        }

        [SuppressMessage("Microsoft.Reliability", "CA2000:Dispose objects before losing scope")]
        public CreateSessionResult<IReadOnlyContentSession> CreateReadOnlySession(Context context, string name, ImplicitPin implicitPin)
        {
            return new CreateSessionResult<IReadOnlyContentSession>(new TestHangingContentSession(name, _useCancellationToken, _hangHasStartedSemaphore));
        }

        [SuppressMessage("Microsoft.Reliability", "CA2000:Dispose objects before losing scope")]
        public CreateSessionResult<IContentSession> CreateSession(Context context, string name, ImplicitPin implicitPin)
        {
            return new CreateSessionResult<IContentSession>(new TestHangingContentSession(name, _useCancellationToken, _hangHasStartedSemaphore));
        }

        public Task<GetStatsResult> GetStatsAsync(Context context)
        {
            return Task.FromResult(new GetStatsResult(new CounterSet()));
        }

        /// <inheritdoc />
        public Task<DeleteResult> DeleteAsync(Context context, ContentHash contentHash)
        {
            throw new System.NotImplementedException();
        }
<<<<<<< HEAD
=======

        /// <inheritdoc />
        public void PostInitializationCompleted(Context context, BoolResult result) { }
>>>>>>> 0160c346
    }
}
<|MERGE_RESOLUTION|>--- conflicted
+++ resolved
@@ -1,82 +1,79 @@
-// Copyright (c) Microsoft. All rights reserved.
-// Licensed under the MIT license. See LICENSE file in the project root for full license information.
-
-using System.Diagnostics.CodeAnalysis;
-using System.Threading;
-using System.Threading.Tasks;
-using BuildXL.Cache.ContentStore.Hashing;
-using BuildXL.Cache.ContentStore.Interfaces.Results;
-using BuildXL.Cache.ContentStore.Interfaces.Sessions;
-using BuildXL.Cache.ContentStore.Interfaces.Stores;
-using BuildXL.Cache.ContentStore.Interfaces.Tracing;
-using BuildXL.Cache.ContentStore.UtilitiesCore;
-
-namespace ContentStoreTest.Grpc
-{
-    internal class TestHangingContentStore : IContentStore
-    {
-        private readonly bool _useCancellationToken;
-        private readonly SemaphoreSlim _hangHasStartedSemaphore;
-
-        public TestHangingContentStore(bool useCancellationToken, SemaphoreSlim hangHasStartedSemaphore)
-        {
-            _useCancellationToken = useCancellationToken;
-            _hangHasStartedSemaphore = hangHasStartedSemaphore;
-        }
-
-        public bool StartupCompleted { get; private set; }
-
-        public bool StartupStarted { get; private set; }
-
-        public Task<BoolResult> StartupAsync(Context context)
-        {
-            StartupStarted = true;
-            StartupCompleted = true;
-            return Task.FromResult(BoolResult.Success);
-        }
-
-        public void Dispose()
-        {
-        }
-
-        public bool ShutdownCompleted { get; private set; }
-
-        public bool ShutdownStarted { get; private set; }
-
-        public Task<BoolResult> ShutdownAsync(Context context)
-        {
-            ShutdownStarted = true;
-            ShutdownCompleted = true;
-            return Task.FromResult(BoolResult.Success);
-        }
-
-        [SuppressMessage("Microsoft.Reliability", "CA2000:Dispose objects before losing scope")]
-        public CreateSessionResult<IReadOnlyContentSession> CreateReadOnlySession(Context context, string name, ImplicitPin implicitPin)
-        {
-            return new CreateSessionResult<IReadOnlyContentSession>(new TestHangingContentSession(name, _useCancellationToken, _hangHasStartedSemaphore));
-        }
-
-        [SuppressMessage("Microsoft.Reliability", "CA2000:Dispose objects before losing scope")]
-        public CreateSessionResult<IContentSession> CreateSession(Context context, string name, ImplicitPin implicitPin)
-        {
-            return new CreateSessionResult<IContentSession>(new TestHangingContentSession(name, _useCancellationToken, _hangHasStartedSemaphore));
-        }
-
-        public Task<GetStatsResult> GetStatsAsync(Context context)
-        {
-            return Task.FromResult(new GetStatsResult(new CounterSet()));
-        }
-
-        /// <inheritdoc />
-        public Task<DeleteResult> DeleteAsync(Context context, ContentHash contentHash)
-        {
-            throw new System.NotImplementedException();
-        }
-<<<<<<< HEAD
-=======
-
-        /// <inheritdoc />
-        public void PostInitializationCompleted(Context context, BoolResult result) { }
->>>>>>> 0160c346
-    }
-}
+// Copyright (c) Microsoft. All rights reserved.
+// Licensed under the MIT license. See LICENSE file in the project root for full license information.
+
+using System.Diagnostics.CodeAnalysis;
+using System.Threading;
+using System.Threading.Tasks;
+using BuildXL.Cache.ContentStore.Hashing;
+using BuildXL.Cache.ContentStore.Interfaces.Results;
+using BuildXL.Cache.ContentStore.Interfaces.Sessions;
+using BuildXL.Cache.ContentStore.Interfaces.Stores;
+using BuildXL.Cache.ContentStore.Interfaces.Tracing;
+using BuildXL.Cache.ContentStore.UtilitiesCore;
+
+namespace ContentStoreTest.Grpc
+{
+    internal class TestHangingContentStore : IContentStore
+    {
+        private readonly bool _useCancellationToken;
+        private readonly SemaphoreSlim _hangHasStartedSemaphore;
+
+        public TestHangingContentStore(bool useCancellationToken, SemaphoreSlim hangHasStartedSemaphore)
+        {
+            _useCancellationToken = useCancellationToken;
+            _hangHasStartedSemaphore = hangHasStartedSemaphore;
+        }
+
+        public bool StartupCompleted { get; private set; }
+
+        public bool StartupStarted { get; private set; }
+
+        public Task<BoolResult> StartupAsync(Context context)
+        {
+            StartupStarted = true;
+            StartupCompleted = true;
+            return Task.FromResult(BoolResult.Success);
+        }
+
+        public void Dispose()
+        {
+        }
+
+        public bool ShutdownCompleted { get; private set; }
+
+        public bool ShutdownStarted { get; private set; }
+
+        public Task<BoolResult> ShutdownAsync(Context context)
+        {
+            ShutdownStarted = true;
+            ShutdownCompleted = true;
+            return Task.FromResult(BoolResult.Success);
+        }
+
+        [SuppressMessage("Microsoft.Reliability", "CA2000:Dispose objects before losing scope")]
+        public CreateSessionResult<IReadOnlyContentSession> CreateReadOnlySession(Context context, string name, ImplicitPin implicitPin)
+        {
+            return new CreateSessionResult<IReadOnlyContentSession>(new TestHangingContentSession(name, _useCancellationToken, _hangHasStartedSemaphore));
+        }
+
+        [SuppressMessage("Microsoft.Reliability", "CA2000:Dispose objects before losing scope")]
+        public CreateSessionResult<IContentSession> CreateSession(Context context, string name, ImplicitPin implicitPin)
+        {
+            return new CreateSessionResult<IContentSession>(new TestHangingContentSession(name, _useCancellationToken, _hangHasStartedSemaphore));
+        }
+
+        public Task<GetStatsResult> GetStatsAsync(Context context)
+        {
+            return Task.FromResult(new GetStatsResult(new CounterSet()));
+        }
+
+        /// <inheritdoc />
+        public Task<DeleteResult> DeleteAsync(Context context, ContentHash contentHash)
+        {
+            throw new System.NotImplementedException();
+        }
+
+        /// <inheritdoc />
+        public void PostInitializationCompleted(Context context, BoolResult result) { }
+    }
+}