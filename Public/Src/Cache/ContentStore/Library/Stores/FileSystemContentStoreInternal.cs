// Copyright (c) Microsoft. All rights reserved.
// Licensed under the MIT license. See LICENSE file in the project root for full license information.

using System;
using System.Collections.Concurrent;
using System.Collections.Generic;
using System.Diagnostics;
using System.Diagnostics.ContractsLight;
using System.Globalization;
using System.IO;
using System.Linq;
using System.Security.AccessControl;
using System.Security.Principal;
using System.Threading;
using System.Threading.Tasks;
using System.Threading.Tasks.Dataflow;
using BuildXL.Cache.ContentStore.Exceptions;
using BuildXL.Cache.ContentStore.Extensions;
using BuildXL.Cache.ContentStore.FileSystem;
using BuildXL.Cache.ContentStore.Hashing;
using BuildXL.Cache.ContentStore.Interfaces.Extensions;
using BuildXL.Cache.ContentStore.Interfaces.FileSystem;
using BuildXL.Cache.ContentStore.Interfaces.Results;
using BuildXL.Cache.ContentStore.Interfaces.Sessions;
using BuildXL.Cache.ContentStore.Interfaces.Stores;
using BuildXL.Cache.ContentStore.Interfaces.Time;
using BuildXL.Cache.ContentStore.Interfaces.Tracing;
using BuildXL.Cache.ContentStore.Interfaces.Utils;
using BuildXL.Cache.ContentStore.Synchronization;
using BuildXL.Cache.ContentStore.Tracing;
using BuildXL.Cache.ContentStore.Tracing.Internal;
using BuildXL.Cache.ContentStore.UtilitiesCore;
using BuildXL.Cache.ContentStore.UtilitiesCore.Internal;
using BuildXL.Cache.ContentStore.Utils;
using BuildXL.Utilities;
using BuildXL.Utilities.Tracing;
using AbsolutePath = BuildXL.Cache.ContentStore.Interfaces.FileSystem.AbsolutePath;
using ContractUtilities = BuildXL.Cache.ContentStore.Utils.ContractUtilities;
using FileInfo = BuildXL.Cache.ContentStore.Interfaces.FileSystem.FileInfo;
using RelativePath = BuildXL.Cache.ContentStore.Interfaces.FileSystem.RelativePath;

namespace BuildXL.Cache.ContentStore.Stores
{

    /// <summary>
    ///     Callback to update last access time based on external access times.
    /// </summary>
    public delegate Task UpdateContentWithLastAccessTimeAsync(ContentHash contentHash, DateTime dateTime);

    /// <summary>
    ///    Checks if content is pinned locally and returns its content size.
    /// </summary>
    public delegate long PinnedSizeChecker(Context context, ContentHash contentHash);

    /// <summary>
    ///     Content addressable store where content is stored on disk
    /// </summary>
    /// <remarks>
    ///     CacheRoot               C:\blah\Cache
    ///     CacheShareRoot          C:\blah\Cache\Shared          \\machine\CAS
    ///     CacheContentRoot        C:\blah\Cache\Shared\SHA1
    ///     ContentHashRoot    C:\blah\Cache\Shared\SHA1\abc
    /// </remarks>
    public class FileSystemContentStoreInternal : StartupShutdownBase, IContentStoreInternal, IContentDirectoryHost
    {
        /// <nodoc />
        public const bool DefaultApplyDenyWriteAttributesOnContent = false;

        /// <summary>
        ///     Public name for monitoring use.
        /// </summary>
        public const string Component = "FileSystemContentStore";

        /// <summary>
        ///     Name of counter for current size.
        /// </summary>
        public const string CurrentByteCountName = Component + ".CurrentByteCount";

        /// <summary>
        ///     Name of counter for current number of blobs.
        /// </summary>
        public const string CurrentFileCountName = Component + ".CurrentFileCount";

        /// <summary>
        ///     A history of the schema versions with comments describing the changes
        /// </summary>
        protected enum VersionHistory
        {
            /// <summary>
            ///     Content in CAS was marked read-only
            /// </summary>
            Version0 = 0,

            /// <summary>
            ///     Content in C:\blah\Cache\SHA1
            /// </summary>
            Version1 = 1,

            /// <summary>
            ///     Content in C:\blah\Cache\Shared\SHA1
            /// </summary>
            Version2 = 2,

            /// <summary>
            ///     Content with attribute normalization and Deny WriteAttributes set
            /// </summary>
            CurrentVersion = 3
        }

        // TODO: Adjust defaults (bug 1365340)
        private const int ParallelPlaceFilesLimit = 8;

        /// <summary>
        ///     Format string for blob files
        /// </summary>
        private const string BlobNameExtension = "blob";

        private static readonly int BlobNameExtensionLength = BlobNameExtension.Length;

        /// <summary>
        ///     Directory to write temp files in.
        /// </summary>
        private const string TempFileSubdirectory = "temp";

        /// <summary>
        ///     Length of subdirectory names used for storing files. For example with length 3,
        ///     content with hash "abcdefg" will be stored in $root\abc\abcdefg.blob.
        /// </summary>
        private const int HashDirectoryNameLength = 3;

        /// <summary>
        ///     Name of the file in the cache directory that keeps track of the local CAS version.
        /// </summary>
        private const string VersionFileName = "LocalCAS.version";

        /// <nodoc />
        protected IAbsFileSystem FileSystem { get; }

        /// <nodoc />
        protected IClock Clock { get; }

        /// <nodoc />
        public AbsolutePath RootPath { get; }

        /// <inheritdoc />
        protected override Tracer Tracer => _tracer;

        /// <nodoc />
        public ContentStoreConfiguration Configuration { get; private set; }

        /// <summary>
        ///     Gets helper to read/write version numbers
        /// </summary>
        protected SerializedDataValue SerializedDataVersion { get; }

        private readonly ContentStoreInternalTracer _tracer;

        private readonly ConfigurationModel _configurationModel;
        private readonly CounterCollection<Counter> _counters = new CounterCollection<Counter>();

        private readonly AbsolutePath _contentRootDirectory;
        private readonly AbsolutePath _tempFolder;

        /// <summary>
        ///     LockSet used to ensure thread safety on write operations.
        /// </summary>
        private readonly LockSet<ContentHash> _lockSet = new LockSet<ContentHash>();

        private readonly NagleQueue<ContentHash> _nagleQueue;

        private bool _applyDenyWriteAttributesOnContent;

        private IContentChangeAnnouncer _announcer;

        /// <summary>
        ///     Path to the file in the cache directory that keeps track of the local CAS version.
        /// </summary>
        protected readonly AbsolutePath VersionFilePath;

        /// <summary>
        ///     List of cached files and their metadata.
        /// </summary>
        protected readonly IContentDirectory ContentDirectory;

        /// <nodoc />
        protected QuotaKeeper QuotaKeeper;

        /// <summary>
        ///     Tracker for the number of times each content has been pinned.
        /// </summary>
        protected readonly ConcurrentDictionary<ContentHash, Pin> PinMap = new ConcurrentDictionary<ContentHash, Pin>();

        /// <summary>
        ///     Tracker for the index of the most recent successful hardlinked replica for each hash.
        /// </summary>
        private readonly ConcurrentDictionary<ContentHash, int> _replicaCursors = new ConcurrentDictionary<ContentHash, int>();

        /// <summary>
        ///     Hook for performing some action immediately prior to evicting a file from the cache.
        /// </summary>
        /// <remarks>
        ///     For example, used in some tests to artificially slow the purger in order to simulate slower I/O for some scenarios.
        /// </remarks>
        private readonly Action _preEvictFileAction = null;

        /// <summary>
        ///     Configuration for Distributed Eviction.
        /// </summary>
        private readonly DistributedEvictionSettings _distributedEvictionSettings;

        /// <summary>
        /// Stream containing the empty file.
        /// </summary>
        private readonly Stream _emptyFileStream = new MemoryStream(CollectionUtilities.EmptyArray<byte>(), false);

        /// <summary>
        ///     Cumulative count of instances of the content directory being discovered as out of sync with the disk.
        /// </summary>
        private long _contentDirectoryMismatchCount;

        private BackgroundTaskTracker _taskTracker;

        private PinSizeHistory _pinSizeHistory;

        private int _pinContextCount;

        private long _maxPinSize;

        private readonly ContentStoreSettings _settings;

        private readonly FileSystemContentStoreInternalChecker _checker;

        /// <summary>
        ///     Initializes a new instance of the <see cref="FileSystemContentStoreInternal" /> class.
        /// </summary>
        public FileSystemContentStoreInternal(
            IAbsFileSystem fileSystem,
            IClock clock,
            AbsolutePath rootPath,
            ConfigurationModel configurationModel = null,
            NagleQueue<ContentHash> nagleQueue = null,
            DistributedEvictionSettings distributedEvictionSettings = null,
            ContentStoreSettings settings = null)
        {
            Contract.Requires(fileSystem != null);
            Contract.Requires(clock != null);

            _tracer = new ContentStoreInternalTracer(settings?.TraceFileSystemContentStoreDiagnosticMessages ?? false);
<<<<<<< HEAD
            _hashers = HashInfoLookup.CreateAll();
=======
>>>>>>> 30ec337c
            int maxContentPathLengthRelativeToCacheRoot = GetMaxContentPathLengthRelativeToCacheRoot();

            RootPath = rootPath;
            if ((RootPath.Path.Length + 1 + maxContentPathLengthRelativeToCacheRoot) >= FileSystemConstants.MaxPath)
            {
                throw new CacheException("Root path does not provide enough room for cache paths to fit MAX_PATH");
            }

            _nagleQueue = nagleQueue;
            Clock = clock;
            FileSystem = fileSystem;
            _configurationModel = configurationModel ?? new ConfigurationModel();

            _contentRootDirectory = RootPath / Constants.SharedDirectoryName;
            _tempFolder = _contentRootDirectory / TempFileSubdirectory;

            VersionFilePath = RootPath / VersionFileName;

            SerializedDataVersion = new SerializedDataValue(FileSystem, VersionFilePath, (int)VersionHistory.CurrentVersion);

            ContentDirectory = new MemoryContentDirectory(FileSystem, RootPath, this);

            _pinContextCount = 0;
            _maxPinSize = -1;

            _distributedEvictionSettings = distributedEvictionSettings;
            _settings = settings ?? ContentStoreSettings.DefaultSettings;

            _checker = new FileSystemContentStoreInternalChecker(FileSystem, Clock, RootPath, _tracer, _settings, this);
        }

        private async Task PerformUpgradeToNextVersionAsync(Context context, VersionHistory currentVersion)
        {
            Contract.Requires(currentVersion < VersionHistory.CurrentVersion);

            foreach (var hashName in HashInfoLookup.All().Select(hashInfo => hashInfo.Name))
            {
                AbsolutePath v0ContentFolder = RootPath / hashName;
                Func<IEnumerable<AbsolutePath>> enumerateVersion0Blobs = () => FileSystem
                    .EnumerateFiles(v0ContentFolder, EnumerateOptions.Recurse)
                    .Where(fileInfo => fileInfo.FullPath.Path.EndsWith(BlobNameExtension, StringComparison.OrdinalIgnoreCase))
                    .Select(fileInfo => fileInfo.FullPath);

                switch (currentVersion)
                {
                    case VersionHistory.Version0:
                        Upgrade0To1(enumerateVersion0Blobs, v0ContentFolder);
                        break;
                    case VersionHistory.Version1:
                        Upgrade1To2(enumerateVersion0Blobs, v0ContentFolder);
                        break;
                    case VersionHistory.Version2:
                        await Upgrade2To3(context);
                        break;

                    default:
                        throw ContractUtilities.AssertFailure("Version migration code must be added.");
                }
            }

            SerializedDataVersion.WriteValueFile((int)currentVersion + 1);
            _tracer.Debug(context, $"version is now {(int)currentVersion + 1}");
        }

        private void Upgrade0To1(Func<IEnumerable<AbsolutePath>> enumerateVersion0Blobs, AbsolutePath v0ContentFolder)
        {
            if (FileSystem.DirectoryExists(v0ContentFolder))
            {
                Parallel.ForEach(
                    enumerateVersion0Blobs(),
                    path =>
                    {
                        FileAttributes attributes = FileSystem.GetFileAttributes(path);
                        if ((attributes & FileAttributes.ReadOnly) != 0)
                        {
                            FileSystem.SetFileAttributes(path, attributes & ~FileAttributes.ReadOnly);
                        }
                    });
            }
        }

        private void Upgrade1To2(Func<IEnumerable<AbsolutePath>> enumerateVersion0Blobs, AbsolutePath v0ContentFolder)
        {
            if (FileSystem.DirectoryExists(v0ContentFolder))
            {
                Parallel.ForEach(
                    enumerateVersion0Blobs(),
                    oldPath =>
                    {
                        if (TryGetHashFromPath(oldPath, out var hash))
                        {
                            AbsolutePath newPath = GetPrimaryPathFor(hash);
                            FileSystem.CreateDirectory(newPath.Parent);
                            FileSystem.MoveFile(oldPath, newPath, true);
                        }
                    });
                FileSystem.DeleteDirectory(v0ContentFolder, DeleteOptions.All);
            }
        }

        private Task Upgrade2To3(Context context)
        {
            var upgradeCacheBlobAction = new ActionBlock<FileInfo>(
                blobPath => ApplyPermissions(context, blobPath.FullPath, FileAccessMode.ReadOnly),
                new ExecutionDataflowBlockOptions {MaxDegreeOfParallelism = Environment.ProcessorCount});

            return upgradeCacheBlobAction.PostAllAndComplete(EnumerateBlobPathsFromDisk());
        }

        /// <summary>
        /// Checks that the content on disk is correct and every file in content directory matches it's hash.
        /// </summary>
        /// <returns></returns>
        public async Task<Result<SelfCheckResult>> SelfCheckContentDirectoryAsync(Context context, CancellationToken token)
        {
            using (var disposableContext = TrackShutdown(context, token))
            {
                return await _checker.SelfCheckContentDirectoryAsync(disposableContext.Context);
            }
        }

        /// <summary>
        /// Removes invalid content from cache.
        /// </summary>
        internal async Task RemoveInvalidContentAsync(OperationContext context, ContentHash contentHash)
        {
            // In order to remove the content we have to do the following things:
            // Remove file from disk
            // Update memory content directory
            // Update quota keeper
            // Notify distributed store that the content is gone from this machine
            // The first 3 things are happening in the first call.
            await EvictCoreAsync(
                context,
                new ContentHashWithLastAccessTimeAndReplicaCount(contentHash, Clock.UtcNow),
                force: true, // Need to evict an invalid content even if it is pinned.
                onlyUnlinked: false,
                size => { QuotaKeeper.OnContentEvicted(size); })
                .TraceIfFailure(context);

            if (_distributedEvictionSettings?.DistributedStore != null)
            {
                await _distributedEvictionSettings.DistributedStore.UnregisterAsync(context, new ContentHash[] {contentHash}, context.Token)
                    .TraceIfFailure(context);
            }
        }

        internal async Task<ContentHashWithSize?> TryHashFileAsync(Context context, AbsolutePath path, HashType hashType, Func<Stream, Stream> wrapStream = null)
        {
            // We only hash the file if a trusted hash is not supplied
            using var stream = await FileSystem.OpenAsync(path, FileAccess.Read, FileMode.Open, FileShare.Read | FileShare.Delete);
            if (stream == null)
            {
                return null;
            }

            using var wrappedStream = (wrapStream == null) ? stream : wrapStream(stream);
            // Hash the file in  place
            return await HashContentAsync(context, wrappedStream, hashType, path);
        }

        /// <summary>
        /// Unit testing hook.
        /// </summary>
        protected virtual void UpgradeLegacyVsoContentRenameFile(AbsolutePath sourcePath, AbsolutePath destinationPath)
        {
            FileSystem.MoveFile(sourcePath, destinationPath, replaceExisting: false);
        }

        /// <summary>
        /// Unit testing hook.
        /// </summary>
        protected virtual void UpgradeLegacyVsoContentRenameDirectory(AbsolutePath sourcePath, AbsolutePath destinationPath)
        {
            FileSystem.MoveDirectory(sourcePath, destinationPath);
        }

        /// <summary>
        /// Unit testing hook.
        /// </summary>
        protected virtual void UpgradeLegacyVsoContentDeleteDirectory(AbsolutePath directory)
        {
            FileSystem.DeleteDirectory(directory, DeleteOptions.All);
        }

        private async Task UpgradeLegacyVsoContentAsync(Context context)
        {
            var legacyVsoContentRootPath = _contentRootDirectory / ((int)HashType.DeprecatedVso0).ToString();

            if (FileSystem.DirectoryExists(legacyVsoContentRootPath))
            {
                var vsoContentRootPath = _contentRootDirectory / HashType.Vso0.ToString();

                try
                {
                    UpgradeLegacyVsoContentRenameDirectory(legacyVsoContentRootPath, vsoContentRootPath);
                }
                catch (Exception renameDirException)
                {
                    context.Warning(
                        $"Could not rename [{legacyVsoContentRootPath}] to [{vsoContentRootPath}]. Falling back to hard-linking individual files. {renameDirException}");

                    if (!FileSystem.DirectoryExists(vsoContentRootPath))
                    {
                        FileSystem.CreateDirectory(vsoContentRootPath);
                    }

                    foreach (FileInfo fileInCache in FileSystem.EnumerateFiles(legacyVsoContentRootPath, EnumerateOptions.Recurse))
                    {
                        AbsolutePath destinationPath = fileInCache.FullPath.SwapRoot(legacyVsoContentRootPath, vsoContentRootPath);
                        AbsolutePath destinationFolder = destinationPath.Parent;

                        if (!FileSystem.DirectoryExists(destinationFolder))
                        {
                            FileSystem.CreateDirectory(destinationFolder);
                        }
                        else if (FileSystem.FileExists(destinationPath))
                        {
                            continue;
                        }

                        try
                        {
                            UpgradeLegacyVsoContentRenameFile(fileInCache.FullPath, destinationPath);
                        }
                        catch (Exception fileMoveException)
                        {
                            context.Debug(
                                $"Could not rename [{fileInCache.FullPath}] to [{destinationPath}]. Falling back to hard-linking. {fileMoveException}");

                            CreateHardLinkResult result = FileSystem.CreateHardLink(fileInCache.FullPath, destinationPath, replaceExisting: false);
                            if (result != CreateHardLinkResult.Success)
                            {
                                throw new CacheException(
                                    $"Failed to create hard link from [{fileInCache.FullPath}] to [{destinationPath}]: {result}");
                            }
                        }
                    }

                    try
                    {
                        UpgradeLegacyVsoContentDeleteDirectory(legacyVsoContentRootPath);
                    }
                    catch (Exception deleteDirException)
                    {
                        context.Debug(
                            $"After moving or copying all content to [{vsoContentRootPath}], could not delete [{legacyVsoContentRootPath}]. Will try again next time. {deleteDirException}");
                    }
                }

                await MemoryContentDirectory.TransformFile(
                    context,
                    FileSystem,
                    RootPath,
                    pair =>
                    {
                        ContentHash contentHash = pair.Key;
                        ContentFileInfo fileInfo = pair.Value;

                        if (contentHash.HashType == HashType.DeprecatedVso0)
                        {
                            var hashBytes = contentHash.ToHashByteArray();
                            var newContentHash = new ContentHash(HashType.Vso0, hashBytes);
                            return new KeyValuePair<ContentHash, ContentFileInfo>(newContentHash, fileInfo);
                        }

                        return pair;
                    });
            }
        }

        /// <summary>
        ///     Migrates (or just deletes) the schema on disk
        /// </summary>
        private async Task UpgradeAsNecessaryAsync(Context context)
        {
            int currentVersionNumber;
            try
            {
                currentVersionNumber = ReadVersionNumber(context);
            }
            catch (Exception ex)
            {
                throw new CacheException(
                    ex,
                    "Failed to read the cache version file. Delete {0}, {1}, and {2} and try again. Exception message: {3}",
                    VersionFilePath,
                    _contentRootDirectory,
                    ContentDirectory.FilePath,
                    ex.ToString());
            }

            try
            {
                while (true)
                {
                    if (currentVersionNumber > (int)VersionHistory.CurrentVersion || currentVersionNumber < (int)VersionHistory.Version0)
                    {
                        throw new CacheException(
                            "CAS runtime version is {0}, but disk has version {1}. Delete {2} and {3} or use the latest version of the cache.",
                            (int)VersionHistory.CurrentVersion,
                            currentVersionNumber,
                            _contentRootDirectory,
                            ContentDirectory.FilePath);
                    }

                    var currentVersion = (VersionHistory)currentVersionNumber;

                    if (currentVersion == VersionHistory.CurrentVersion)
                    {
                        break;
                    }

                    await PerformUpgradeToNextVersionAsync(context, currentVersion);
                    Contract.Assert((currentVersionNumber + 1) == SerializedDataVersion.ReadValueFile());

                    currentVersionNumber = ReadVersionNumber(context);
                }

                // Upgrade any legacy VSO hashed content without a painful CAS upgrade.
                await UpgradeLegacyVsoContentAsync(context);

                Contract.Assert(SerializedDataVersion.ReadValueFile() == (int)VersionHistory.CurrentVersion);
            }
            catch (Exception ex)
            {
                throw new CacheException(
                    ex,
                    "Failed to upgrade local CAS. Delete {0} and {1} and try again. Exception message: {2}",
                    _contentRootDirectory,
                    ContentDirectory.FilePath,
                    ex.ToString());
            }
        }

        private int ReadVersionNumber(Context context)
        {
            int currentVersionNumber = SerializedDataVersion.ReadValueFile();
            _tracer.Debug(context, $"version is {currentVersionNumber}");
            return currentVersionNumber;
        }

        private void DeleteTempFolder()
        {
            if (FileSystem.DirectoryExists(_tempFolder))
            {
                FileSystem.DeleteDirectory(_tempFolder, DeleteOptions.All);
            }
        }

        /// <inheritdoc />
        public ContentDirectorySnapshot<ContentFileInfo> Reconstruct(Context context)
        {
            // NOTE: DO NOT call ContentDirectory from this method as this is called during the initialization of ContentDirectory and calls
            // into ContentDirectory would cause a deadlock.

            var stopwatch = Stopwatch.StartNew();
            long contentCount = 0;
            long contentSize = 0;

            try
            {
                var contentHashes = ReadSnapshotFromDisk(context);
                _tracer.Debug(context, $"Enumerated {contentHashes.Count} entries in {stopwatch.ElapsedMilliseconds}ms.");

                // We are using a list of classes instead of structs due to the maximum object size restriction
                // When the contents on disk grow large, a list of structs surpasses the limit and forces OOM
                var hashInfoPairs = new ContentDirectorySnapshot<ContentFileInfo>();
                foreach (var grouping in contentHashes.GroupByHash())
                {
                    var contentFileInfo = new ContentFileInfo(Clock, grouping.First().Payload.Length, grouping.Count());
                    contentCount++;
                    contentSize += contentFileInfo.TotalSize;

                    hashInfoPairs.Add(new PayloadFromDisk<ContentFileInfo>(grouping.Key, contentFileInfo));
                }

                return hashInfoPairs;
            }
            catch (Exception exception)
            {
                _tracer.ReconstructDirectoryException(context, exception);
                throw;
            }
            finally
            {
                stopwatch.Stop();
                _tracer.ReconstructDirectory(context, stopwatch.Elapsed, contentCount, contentSize);
            }
        }

        /// <inheritdoc />
        public IContentChangeAnnouncer Announcer
        {
            get { return _announcer; }

            set
            {
                Contract.Assert(_announcer == null);
                _announcer = value;
            }
        }

        /// <inheritdoc />
        protected override async Task<BoolResult> StartupCoreAsync(OperationContext context)
        {
            var configFileExists = false;

            if (_configurationModel.Selection == ConfigurationSelection.RequireAndUseInProcessConfiguration)
            {
                if (_configurationModel.InProcessConfiguration == null)
                {
                    throw new CacheException("In-process configuration selected but it is null");
                }

                Configuration = _configurationModel.InProcessConfiguration;
            }
            else if (_configurationModel.Selection == ConfigurationSelection.UseFileAllowingInProcessFallback)
            {
                var readConfigResult = await FileSystem.ReadContentStoreConfigurationAsync(RootPath);

                if (readConfigResult.Succeeded)
                {
                    Configuration = readConfigResult.Data;
                    configFileExists = true;
                }
                else if (_configurationModel.InProcessConfiguration != null)
                {
                    Configuration = _configurationModel.InProcessConfiguration;
                }
                else
                {
                    throw new CacheException($"{nameof(ContentStoreConfiguration)} is missing");
                }
            }
            else
            {
                throw new CacheException($"Invalid {nameof(ConfigurationSelection)}={_configurationModel.Selection}");
            }

            if (!configFileExists && _configurationModel.MissingFileOption == MissingConfigurationFileOption.WriteOnlyIfNotExists)
            {
                await Configuration.Write(FileSystem, RootPath);
            }

            _tracer.Debug(context, $"{nameof(ContentStoreConfiguration)}: {Configuration}");

            _applyDenyWriteAttributesOnContent = Configuration.DenyWriteAttributesOnContent == DenyWriteAttributesOnContentSetting.Enable;

            await UpgradeAsNecessaryAsync(context);

            DeleteTempFolder();
            FileSystem.CreateDirectory(_tempFolder);

            await ContentDirectory.StartupAsync(context).ThrowIfFailure();

            var contentDirectoryCount = await ContentDirectory.GetCountAsync();
            if (contentDirectoryCount != 0 && !FileSystem.DirectoryExists(_contentRootDirectory))
            {
                return new BoolResult(
                    $"Content root directory {_contentRootDirectory} is missing despite CAS metadata indicating {contentDirectoryCount} files.");
            }

            var size = await ContentDirectory.GetSizeAsync();

            _pinSizeHistory =
                await
                    PinSizeHistory.LoadOrCreateNewAsync(
                        FileSystem,
                        Clock,
                        RootPath,
                        Configuration.HistoryBufferSize);

            _distributedEvictionSettings?.InitializeDistributedEviction(
                UpdateContentWithLastAccessTimeAsync,
                _tracer,
                GetPinnedSize,
                _nagleQueue);

            var quotaKeeperConfiguration = QuotaKeeperConfiguration.Create(
                Configuration,
                _distributedEvictionSettings,
                _settings,
                size);
            QuotaKeeper = QuotaKeeper.Create(
                FileSystem,
                _tracer,
                ShutdownStartedCancellationToken,
                this,
                quotaKeeperConfiguration);

            var result = await QuotaKeeper.StartupAsync(context);

            _taskTracker = new BackgroundTaskTracker(Component, new Context(context));

            _tracer.StartStats(context, size, contentDirectoryCount);

            if (_settings.StartSelfCheckInStartup)
            {
                // Starting the self check and ignore and trace the failure.
                // Self check procedure is a long running operation that can take longer then an average process lifetime.
                // So instead of relying on timers to recheck content directory, we rely on
                // periodic service restarts.
                SelfCheckContentDirectoryAsync(context, context.Token).FireAndForget(context);
            }

            return result;
        }

        /// <inheritdoc />
        protected override async Task<BoolResult> ShutdownCoreAsync(OperationContext context)
        {
            var result = BoolResult.Success;

            var statsResult = await GetStatsAsync(context);

            if (QuotaKeeper != null)
            {
                _tracer.EndStats(context, QuotaKeeper.CurrentSize, await ContentDirectory.GetCountAsync());

                // NOTE: QuotaKeeper must be shut down before the content directory because it owns
                // background operations which may be calling EvictAsync or GetLruOrderedContentListAsync
                result &= await QuotaKeeper.ShutdownAsync(context);
            }

            if (_pinSizeHistory != null)
            {
                await _pinSizeHistory.SaveAsync(FileSystem);
            }

            if (_taskTracker != null)
            {
                await _taskTracker.Synchronize();
                await _taskTracker.ShutdownAsync(context);
            }

            if (ContentDirectory != null)
            {
                result &= await ContentDirectory.ShutdownAsync(context);
            }

            if (_contentDirectoryMismatchCount > 0)
            {
                _tracer.Warning(
                    context,
                    $"Corrected {_contentDirectoryMismatchCount} mismatches between cache blobs and content directory metadata.");
            }

            if (FileSystem.DirectoryExists(_tempFolder))
            {
                foreach (FileInfo fileInfo in FileSystem.EnumerateFiles(_tempFolder, EnumerateOptions.Recurse))
                {
                    try
                    {
                        ForceDeleteFile(fileInfo.FullPath);
                        _tracer.Warning(context, $"Temp file still existed at shutdown: {fileInfo.FullPath}");
                    }
                    catch (IOException ioException)
                    {
                        _tracer.Warning(context, $"Could not clean up temp file due to exception: {ioException}");
                    }
                }
            }

            if (statsResult)
            {
                statsResult.CounterSet.LogOrderedNameValuePairs(s => _tracer.Debug(context, s));
            }

            return result;
        }

        private static bool ShouldAttemptHardLink(AbsolutePath contentPath, FileAccessMode accessMode, FileRealizationMode realizationMode)
        {
            return contentPath.IsLocal && accessMode == FileAccessMode.ReadOnly &&
                   (realizationMode == FileRealizationMode.Any ||
                    realizationMode == FileRealizationMode.HardLink);
        }

        private bool TryCreateHardlink(
            Context context,
            AbsolutePath source,
            AbsolutePath destination,
            FileRealizationMode realizationMode,
            bool replaceExisting,
            out CreateHardLinkResult hardLinkResult)
        {
            var result = CreateHardLinkResult.Unknown;
            var stopwatch = Stopwatch.StartNew();

            try
            {
                result = FileSystem.CreateHardLink(source, destination, replaceExisting);
                Contract.Assert((result == CreateHardLinkResult.FailedDestinationExists).Implies(!replaceExisting));

                var resultAcceptable = false;
                switch (result)
                {
                    case CreateHardLinkResult.Success:
                    case CreateHardLinkResult.FailedDestinationExists:
                    case CreateHardLinkResult.FailedMaxHardLinkLimitReached:
                    case CreateHardLinkResult.FailedSourceDoesNotExist:
                    case CreateHardLinkResult.FailedAccessDenied:
                    case CreateHardLinkResult.FailedSourceHandleInvalid:
                        resultAcceptable = true;
                        break;

                    case CreateHardLinkResult.FailedNotSupported:
                    case CreateHardLinkResult.FailedSourceAndDestinationOnDifferentVolumes:
                        resultAcceptable = realizationMode != FileRealizationMode.HardLink;
                        break;
                }

                if (!resultAcceptable)
                {
                    throw new CacheException("Failed to create hard link from [{0}] to [{1}]: {2}", source, destination, result);
                }

                hardLinkResult = result;
                return hardLinkResult == CreateHardLinkResult.Success;
            }
            finally
            {
                stopwatch.Stop();
                _tracer.CreateHardLink(context, result, source, destination, realizationMode, replaceExisting, stopwatch.Elapsed);
            }
        }

        /// <inheritdoc />
        public Task<PutResult> PutFileAsync(
            Context context, AbsolutePath path, FileRealizationMode realizationMode, ContentHash contentHash, PinRequest? pinRequest)
        {
            return PutFileImplAsync(context, path, realizationMode, contentHash, pinRequest);
        }

        private async Task<PutResult> TryPutFileFastAsync(
            Context context, 
            AbsolutePath path, 
            FileRealizationMode realizationMode, 
            ContentHash contentHash, 
            PinRequest? pinRequest, 
            bool shouldAttemptHardLink)
        {
            // Fast path:
            // If hardlinking existing content which has already been pinned in this context
            // just quickly attempt to hardlink from and existing replica
            if (shouldAttemptHardLink
                && ContentDirectory.TryGetFileInfo(contentHash, out var fileInfo)
                && IsPinned(contentHash, pinRequest)
                && _settings.UseRedundantPutFileShortcut)
            {
                using (_counters[Counter.PutFileFast].Start())
                {
                    CheckPinned(contentHash, pinRequest);
                    fileInfo.UpdateLastAccessed(Clock);
                    var placeLinkResult = await PlaceLinkFromCacheAsync(
                                        context,
                                        path,
                                        FileReplacementMode.ReplaceExisting,
                                        realizationMode,
                                        contentHash,
                                        fileInfo,
                                        fastPath: true);

                    if (placeLinkResult == CreateHardLinkResult.Success)
                    {
                        return new PutResult(contentHash, fileInfo.FileSize)
                        {
                            Diagnostics = "FastPath"
                        };
                    }
                }
            }

            return null;
        }

        private Task<PutResult> PutFileImplAsync(
            Context context, AbsolutePath path, FileRealizationMode realizationMode, ContentHash contentHash, PinRequest? pinRequest, Func<Stream, Stream> wrapStream = null)
        {
            return PutFileCall<ContentStoreInternalTracer>.RunAsync(
                _tracer, OperationContext(context), path, realizationMode, contentHash, trustedHash: false, async () =>
            {
                PinContext pinContext = pinRequest?.PinContext;
                bool shouldAttemptHardLink = ShouldAttemptHardLink(path, FileAccessMode.ReadOnly, realizationMode);

                var putResult = await TryPutFileFastAsync(context, path, realizationMode, contentHash, pinRequest, shouldAttemptHardLink);
                if (putResult != null)
                {
                    return putResult;
                }

                using (LockSet<ContentHash>.LockHandle contentHashHandle = await _lockSet.AcquireAsync(contentHash))
                {
                    CheckPinned(contentHash, pinRequest);
                    long contentSize = await GetContentSizeInternalAsync(context, contentHash, pinContext);
                    if (contentSize >= 0)
                    {
                        // The user provided a hash for content that we already have. Try to satisfy the request without hashing the given file.
                        bool putInternalSucceeded;
                        if (shouldAttemptHardLink)
                        {
                            putInternalSucceeded = await PutContentInternalAsync(
                                context,
                                contentHash,
                                contentSize,
                                pinContext,
                                onContentAlreadyInCache: async (hashHandle, primaryPath, info) =>
                                {
                                    var r = await PlaceLinkFromCacheAsync(
                                        context,
                                        path,
                                        FileReplacementMode.ReplaceExisting,
                                        realizationMode,
                                        contentHash,
                                        info);
                                    return r == CreateHardLinkResult.Success;
                                },
                                onContentNotInCache: primaryPath => Task.FromResult(false),
                                announceAddOnSuccess: false);
                        }
                        else
                        {
                            putInternalSucceeded = await PutContentInternalAsync(
                                context,
                                contentHash,
                                contentSize,
                                pinContext,
                                onContentAlreadyInCache: (hashHandle, primaryPath, info) => Task.FromResult(true),
                                onContentNotInCache: primaryPath => Task.FromResult(false));
                        }

                        if (putInternalSucceeded)
                        {
                            return new PutResult(contentHash, contentSize)
                                .WithLockAcquisitionDuration(contentHashHandle);
                        }
                    }
                }

                // Calling PutFileImplNoTraceAsync to avoid double tracing of the operation.
                var result = await PutFileImplNoTraceAsync(context, path, realizationMode, contentHash.HashType, pinRequest, trustedHashWithSize: null, wrapStream);

                if (realizationMode != FileRealizationMode.CopyNoVerify && result.ContentHash != contentHash && result.Succeeded)
                {
                    return new PutResult(result.ContentHash, $"Content at {path} had actual content hash {result.ContentHash.ToShortString()} and did not match expected value of {contentHash.ToShortString()}");
                }

                return result;
            });
        }

        /// <inheritdoc />
        public Task<PutResult> PutFileAsync(
            Context context, AbsolutePath path, FileRealizationMode realizationMode, HashType hashType, PinRequest? pinRequest)
        {
            return PutFileImplAsync(context, path, realizationMode, hashType, pinRequest, trustedHashWithSize: null);
        }

        private Task<PutResult> PutFileImplAsync(
            Context context, AbsolutePath path, FileRealizationMode realizationMode, HashType hashType, PinRequest? pinRequest, ContentHashWithSize? trustedHashWithSize, Func<Stream, Stream> wrapStream = null)
        {
            return PutFileCall<ContentStoreInternalTracer>.RunAsync(_tracer, OperationContext(context), path, realizationMode, hashType, trustedHash:
                trustedHashWithSize != null, () => PutFileImplNoTraceAsync(context, path, realizationMode, hashType, pinRequest, trustedHashWithSize, wrapStream));

        }

        private async Task<PutResult> PutFileImplNoTraceAsync(
            Context context, AbsolutePath path, FileRealizationMode realizationMode, HashType hashType, PinRequest? pinRequest, ContentHashWithSize? trustedHashWithSize, Func<Stream, Stream> wrapStream = null)
        {
            Contract.Requires(trustedHashWithSize == null || trustedHashWithSize.Value.Size >= 0);

            ContentHashWithSize content = trustedHashWithSize ?? default;
            if (trustedHashWithSize == null)
            {
                // We only hash the file if a trusted hash is not supplied
                var possibleContent = await TryHashFileAsync(context, path, hashType, wrapStream);
                if (possibleContent == null)
                {
                    return new PutResult(default(ContentHash), $"Source file not found at '{path}'.");
                }

                content = possibleContent.Value;
            }

            // If we are given the empty file, the put is a no-op.
            // We have dedicated logic for pinning and returning without having
            // the empty file in the cache directory.
            if (_settings.UseEmptyFileHashShortcut && content.Hash.IsEmptyHash())
            {
                return new PutResult(content.Hash, 0L);
            }

            bool shouldAttemptHardLink = ShouldAttemptHardLink(path, FileAccessMode.ReadOnly, realizationMode);
            var putResult = await TryPutFileFastAsync(context, path, realizationMode, content.Hash, pinRequest, shouldAttemptHardLink);
            if (putResult != null)
            {
                return putResult;
            }

            using (LockSet<ContentHash>.LockHandle contentHashHandle = await _lockSet.AcquireAsync(content.Hash))
            {
                CheckPinned(content.Hash, pinRequest);
                PinContext pinContext = pinRequest?.PinContext;
                var stopwatch = new Stopwatch();

                if (shouldAttemptHardLink)
                {
                    bool putInternalSucceeded = await PutContentInternalAsync(
                        context,
                        content.Hash,
                        content.Size,
                        pinContext,
                        onContentAlreadyInCache: async (hashHandle, primaryPath, info) =>
                                                 {
                                                     // The content exists in the cache. Try to replace the file that is being put in
                                                     // with a link to the file that is already in the cache. Release the handle to
                                                     // allow for the hardlink to succeed.
                                                     try
                                                     {
                                                         _tracer.PutFileExistingHardLinkStart();
                                                         stopwatch.Start();

                                                         // ReSharper disable once AccessToDisposedClosure
                                                         var result = await PlaceLinkFromCacheAsync(
                                                             context,
                                                             path,
                                                             FileReplacementMode.ReplaceExisting,
                                                             realizationMode,
                                                             content.Hash,
                                                             info);
                                                         return result == CreateHardLinkResult.Success;
                                                     }
                                                     finally
                                                     {
                                                         stopwatch.Stop();
                                                         _tracer.PutFileExistingHardLinkStop(stopwatch.Elapsed);
                                                     }
                                                 },
                        onContentNotInCache: primaryPath =>
                                             {
                                                 try
                                                 {
                                                     _tracer.PutFileNewHardLinkStart();
                                                     stopwatch.Start();

                                                     ApplyPermissions(context, path, FileAccessMode.ReadOnly);

                                                     var hardLinkResult = CreateHardLinkResult.Unknown;
                                                     Func<bool> tryCreateHardlinkFunc = () => TryCreateHardlink(
                                                                                            context,
                                                                                            path,
                                                                                            primaryPath,
                                                                                            realizationMode,
                                                                                            false,
                                                                                            out hardLinkResult);

                                                     bool result = tryCreateHardlinkFunc();
                                                     if (hardLinkResult == CreateHardLinkResult.FailedDestinationExists)
                                                     {
                                                         // Extraneous blobs on disk. Delete them and retry.
                                                         RemoveAllReplicasFromDiskFor(context, content.Hash);
                                                         result = tryCreateHardlinkFunc();
                                                     }

                                                     return Task.FromResult(result);
                                                 }
                                                 finally
                                                 {
                                                     stopwatch.Stop();
                                                     _tracer.PutFileNewHardLinkStop(stopwatch.Elapsed);
                                                 }
                                             },
                        announceAddOnSuccess: false);

                    if (putInternalSucceeded)
                    {
                        return new PutResult(content.Hash, content.Size)
                            .WithLockAcquisitionDuration(contentHashHandle);
                    }
                }

                // If hard linking failed or wasn't attempted, fall back to copy.
                stopwatch = new Stopwatch();
                await PutContentInternalAsync(
                    context,
                    content.Hash,
                    content.Size,
                    pinContext,
                    onContentAlreadyInCache: (hashHandle, primaryPath, info) => Task.FromResult(true),
                    onContentNotInCache: async primaryPath =>
                                         {
                                             try
                                             {
                                                 _tracer.PutFileNewCopyStart();
                                                 stopwatch.Start();

                                                 await RetryOnUnexpectedReplicaAsync(
                                                     context,
                                                     () =>
                                                     {
                                                         if (realizationMode == FileRealizationMode.Move)
                                                         {
                                                             return Task.Run(() => FileSystem.MoveFile(path, primaryPath, replaceExisting: false));
                                                         }
                                                         else
                                                         {
                                                             return SafeCopyFileAsync(
                                                                 context,
                                                                 content.Hash,
                                                                 path,
                                                                 primaryPath,
                                                                 FileReplacementMode.FailIfExists);
                                                         }
                                                     },
                                                     content.Hash,
                                                     expectedReplicaCount: 0);
                                                 return true;
                                             }
                                             finally
                                             {
                                                 stopwatch.Stop();
                                                 _tracer.PutFileNewCopyStop(stopwatch.Elapsed);
                                             }
                                         });

                return new PutResult(content.Hash, content.Size)
                    .WithLockAcquisitionDuration(contentHashHandle);
            }
        }

        /// <inheritdoc />
        public Task<PutResult> PutTrustedFileAsync(Context context, AbsolutePath path, FileRealizationMode realizationMode, ContentHashWithSize contentHashWithSize, PinRequest? pinContext = null)
        {
            return PutFileImplAsync(context, path, realizationMode, contentHashWithSize.Hash.HashType, pinContext, trustedHashWithSize: contentHashWithSize);
        }

        /// <inheritdoc />
        public Task<GetStatsResult> GetStatsAsync(Context context)
        {
            return GetStatsCall<ContentStoreInternalTracer>.RunAsync(_tracer, OperationContext(context), async () =>
            {
                var counters = new CounterSet();
                counters.Merge(_tracer.GetCounters(), $"{Component}.");
                counters.Merge(_counters.ToCounterSet(), $"{Component}.");
                counters.Add($"{Component}.LockWaitMs", (long)_lockSet.TotalLockWaitTime.TotalMilliseconds);

                if (StartupCompleted)
                {
                    counters.Add($"{CurrentByteCountName}", QuotaKeeper.CurrentSize);
                    counters.Add($"{CurrentFileCountName}", await ContentDirectory.GetCountAsync());
                    counters.Merge(ContentDirectory.GetCounters(), "ContentDirectory.");

                    var quotaKeeperCounter = QuotaKeeper.Counters;
                    if (quotaKeeperCounter != null)
                    {
                        counters.Merge(quotaKeeperCounter.ToCounterSet());
                    }
                }
                return new GetStatsResult(counters);
            });
        }

        /// <inheritdoc />
        public async Task<bool> Validate(Context context)
        {
            bool foundIssue = false;

            foundIssue |= !await ValidateNameHashesMatchContentHashesAsync(context);
            foundIssue |= !ValidateAcls(context);
            foundIssue |= !await ValidateContentDirectoryAsync(context);

            return !foundIssue;
        }

        /// <inheritdoc />
        public Task<IReadOnlyList<ContentInfo>> EnumerateContentInfoAsync()
        {
            return ContentDirectory.EnumerateContentInfoAsync();
        }

        /// <inheritdoc />
        public Task<IEnumerable<ContentHash>> EnumerateContentHashesAsync()
        {
            return ContentDirectory.EnumerateContentHashesAsync();
        }

        /// <summary>
        ///     Complete all pending/background operations.
        /// </summary>
        public async Task SyncAsync(Context context, bool purge = true)
        {
            await QuotaKeeper.SyncAsync(context, purge);

            // Ensure there are no pending LRU updates.
            await ContentDirectory.SyncAsync();
        }

        /// <inheritdoc />
        public PinSizeHistory.ReadHistoryResult ReadPinSizeHistory(int windowSize)
        {
            return _pinSizeHistory.ReadHistory(windowSize);
        }

        private async Task<bool> ValidateNameHashesMatchContentHashesAsync(Context context)
        {
            int mismatchedParentDirectoryCount = 0;
            int mismatchedContentHashCount = 0;
            _tracer.Always(context, "Validating local CAS content hashes...");
            await TaskSafetyHelpers.WhenAll(EnumerateBlobPathsFromDisk().Select(
                async blobPath =>
                {
                    var contentFile = blobPath.FullPath;
                    if (!contentFile.FileName.StartsWith(contentFile.Parent.FileName, StringComparison.OrdinalIgnoreCase))
                    {
                        mismatchedParentDirectoryCount++;

                        _tracer.Debug(
                            context,
                            $"The first {HashDirectoryNameLength} characters of the name of content file at {contentFile}" +
                            $" do not match the name of its parent directory {contentFile.Parent.FileName}.");
                    }

                    if (!TryGetHashFromPath(contentFile, out var hashFromPath))
                    {
                        _tracer.Debug(
                            context,
                            $"The path '{contentFile}' does not contain a well-known hash name.");
                        return;
                    }

                    var hasher = ContentHashers.Get(hashFromPath.HashType);
                    ContentHash hashFromContents;
                    using (Stream contentStream = await FileSystem.OpenSafeAsync(
                        contentFile, FileAccess.Read, FileMode.Open, FileShare.Read | FileShare.Delete, FileOptions.SequentialScan, HashingExtensions.HashStreamBufferSize))
                    {
                        hashFromContents = await hasher.GetContentHashAsync(contentStream);
                    }

                    if (hashFromContents != hashFromPath)
                    {
                        mismatchedContentHashCount++;

                        _tracer.Debug(
                            context,
                            $"Content at {contentFile} content hash {hashFromContents.ToShortString()} did not match expected value of {hashFromPath.ToShortString()}.");
                    }
                }));

            _tracer.Always(context, $"{mismatchedParentDirectoryCount} mismatches between content file name and parent directory.");
            _tracer.Always(context, $"{mismatchedContentHashCount} mismatches between content file name and file contents.");

            return mismatchedContentHashCount == 0 && mismatchedParentDirectoryCount == 0;
        }

        private bool ValidateAcls(Context context)
        {
            // Getting ACLs currently requires using File.GetAccessControl.  We should extend IAbsFileSystem to enable this query.
            if (!(FileSystem is PassThroughFileSystem))
            {
                _tracer.Always(context, "Skipping validation of ACLs because the CAS is not using a PassThroughFileSystem.");
                return true;
            }

            _tracer.Always(context, "Validating local CAS content file ACLs...");

            int missingDenyAclCount = 0;

            foreach (var blobPath in EnumerateBlobPathsFromDisk())
            {
                var contentFile = blobPath.FullPath;

                // FileSystem has no GetAccessControl API, so we must bypass it here.  We can relax the restriction to PassThroughFileSystem once we implement GetAccessControl in IAbsFileSystem.
                bool denyAclExists = true;
#if NET_FRAMEWORK
                const string worldSidValue = "Everyone";
                var security = File.GetAccessControl(contentFile.Path);
                var fileSystemAccessRules =
                    security.GetAccessRules(true, false, typeof(NTAccount)).Cast<FileSystemAccessRule>();
                denyAclExists = fileSystemAccessRules.Any(rule =>
                                    rule.IdentityReference.Value.Equals(worldSidValue, StringComparison.OrdinalIgnoreCase) &&
                                    rule.AccessControlType == AccessControlType.Deny &&
                                    rule.FileSystemRights == (_applyDenyWriteAttributesOnContent
                                        ? (FileSystemRights.WriteData | FileSystemRights.AppendData)
                                        : FileSystemRights.Write) && // Should this be exact (as it is now), or at least, deny ACLs?
                                    rule.InheritanceFlags == InheritanceFlags.None &&
                                    rule.IsInherited == false &&
                                    rule.PropagationFlags == PropagationFlags.None
                                    );
#endif

                if (!denyAclExists)
                {
                    missingDenyAclCount++;
                    _tracer.Always(context, $"Content at {contentFile} is missing proper deny ACLs.");
                }
            }

            _tracer.Always(context, $"{missingDenyAclCount} projects are missing proper deny ACLs.");

            return missingDenyAclCount == 0;
        }

        private async Task<bool> ValidateContentDirectoryAsync(Context context)
        {
            _tracer.Always(context, "Validating local CAS content directory");
            int contentDirectoryMismatchCount = 0;

            var fileSystemContentDirectory = EnumerateBlobPathsFromDisk()
                .Select(blobPath => TryGetHashFromPath(blobPath.FullPath, out var hash) ? (ContentHash?)hash : null)
                .Where(hash => hash != null)
                .GroupBy(hash => hash.Value)
                .ToDictionary(replicaGroup => replicaGroup.Key, replicaGroup => replicaGroup.Count());

            foreach (var x in fileSystemContentDirectory.Keys)
            {
                var fileSystemHash = x;
                int fileSystemHashReplicaCount = fileSystemContentDirectory[fileSystemHash];

                await ContentDirectory.UpdateAsync(fileSystemHash, false, Clock, fileInfo =>
                {
                    if (fileInfo == null)
                    {
                        contentDirectoryMismatchCount++;
                        _tracer.Always(context, $"Cache content directory for hash {fileSystemHash.ToShortString()} from disk does not exist.");
                    }
                    else if (fileInfo.ReplicaCount != fileSystemHashReplicaCount)
                    {
                        contentDirectoryMismatchCount++;
                        _tracer.Always(
                            context,
                            $"Directory for hash {fileSystemHash.ToShortString()} describes {fileInfo.ReplicaCount} replicas, but {fileSystemHashReplicaCount} replicas exist on disk.");
                    }

                    return null;
                });
            }

            foreach (var x in (await ContentDirectory.EnumerateContentHashesAsync())
                .Where(hash => !fileSystemContentDirectory.ContainsKey(hash)))
            {
                var missingHash = x;
                contentDirectoryMismatchCount++;
                await ContentDirectory.UpdateAsync(missingHash, false, Clock, fileInfo =>
                {
                    if (fileInfo != null)
                    {
                        _tracer.Always(
                            context,
                            $"Directory for hash {missingHash.ToShortString()} describes {fileInfo.ReplicaCount} replicas, but no replicas exist on disk.");
                    }

                    return null;
                });
            }

            _tracer.Always(
                context, $"{contentDirectoryMismatchCount} mismatches between cache content directory and content files on disk.");

            return contentDirectoryMismatchCount == 0;
        }

        /// <summary>
        ///     Protected implementation of Dispose pattern.
        /// </summary>
        protected override void DisposeCore()
        {
            base.DisposeCore();

            QuotaKeeper?.Dispose();
            _taskTracker?.Dispose();
            ContentDirectory.Dispose();
        }

        /// <summary>
        ///     Called by PutContentInternalAsync when the content already exists in the cache.
        /// </summary>
        /// <returns>True if the callback is successful.</returns>
        private delegate Task<bool> OnContentAlreadyExistsInCacheAsync(
            ContentHash contentHash, AbsolutePath primaryPath, ContentFileInfo info);

        /// <summary>
        ///     Called by PutContentInternalAsync when the content already exists in the cache.
        /// </summary>
        /// <returns>True if the callback is successful.</returns>
        private delegate Task<bool> OnContentNotInCacheAsync(AbsolutePath primaryPath);

        private async Task<bool> PutContentInternalAsync(
            Context context,
            ContentHash contentHash,
            long contentSize,
            PinContext pinContext,
            OnContentAlreadyExistsInCacheAsync onContentAlreadyInCache,
            OnContentNotInCacheAsync onContentNotInCache,
            bool announceAddOnSuccess = true)
        {
            AbsolutePath primaryPath = GetPrimaryPathFor(contentHash);
            bool failed = false;
            long addedContentSize = 0;

            _tracer.PutContentInternalStart();
            var stopwatch = Stopwatch.StartNew();

            await ContentDirectory.UpdateAsync(contentHash, touch: true, Clock, async fileInfo =>
            {
                if (fileInfo == null || await RemoveEntryIfNotOnDiskAsync(context, contentHash))
                {
                    using (var txn = await QuotaKeeper.ReserveAsync(contentSize))
                    {
                        FileSystem.CreateDirectory(primaryPath.Parent);

                        if (!await onContentNotInCache(primaryPath))
                        {
                            failed = true;
                            return null;
                        }

                        txn.Commit();
                        PinContentIfContext(contentHash, pinContext);
                        addedContentSize = contentSize;
                        return new ContentFileInfo(Clock, contentSize);
                    }
                }

                if (!await onContentAlreadyInCache(contentHash, primaryPath, fileInfo))
                {
                    failed = true;
                    return null;
                }

                PinContentIfContext(contentHash, pinContext);

                addedContentSize = fileInfo.FileSize;
                return fileInfo;
            });

            _tracer.PutContentInternalStop(stopwatch.Elapsed);

            if (failed)
            {
                return false;
            }

            if (addedContentSize > 0)
            {
                _tracer.AddPutBytes(addedContentSize);
            }

            if (_announcer != null && addedContentSize > 0 && announceAddOnSuccess)
            {
                await _announcer.ContentAdded(new ContentHashWithSize(contentHash, addedContentSize));
            }

            return true;
        }

        /// <inheritdoc />
        public Task<PutResult> PutStreamAsync(Context context, Stream stream, ContentHash contentHash, PinRequest? pinRequest)
        {
            return PutStreamCall<ContentStoreInternalTracer>.RunAsync(_tracer, OperationContext(context), contentHash, async () =>
            {
                PinContext pinContext = pinRequest?.PinContext;

                using (LockSet<ContentHash>.LockHandle contentHashHandle = await _lockSet.AcquireAsync(contentHash))
                {
                    CheckPinned(contentHash, pinRequest);
                    long contentSize = await GetContentSizeInternalAsync(context, contentHash, pinContext);
                    if (contentSize >= 0)
                    {
                        // The user provided a hash for content that we already have. Try to satisfy the request without hashing the given stream.
                        bool putInternalSucceeded = await PutContentInternalAsync(
                            context,
                            contentHash,
                            contentSize,
                            pinContext,
                            onContentAlreadyInCache: (hashHandle, primaryPath, info) => Task.FromResult(true),
                            onContentNotInCache: primaryPath => Task.FromResult(false));

                        if (putInternalSucceeded)
                        {
                            return new PutResult(contentHash, contentSize)
                                .WithLockAcquisitionDuration(contentHashHandle);
                        }
                    }
                }

                var r = await PutStreamImplAsync(context, stream, contentHash.HashType, pinRequest);

                return r.ContentHash != contentHash && r.Succeeded
                    ? new PutResult(r, contentHash, $"Calculated hash={r.ContentHash.ToShortString()} does not match caller's hash={contentHash.ToShortString()}")
                    : r;
            });
        }

        /// <inheritdoc />
        public Task<PutResult> PutStreamAsync(Context context, Stream stream, HashType hashType, PinRequest? pinRequest)
        {
            return PutStreamCall<ContentStoreInternalTracer>.RunAsync(
                _tracer, OperationContext(context), hashType, () => PutStreamImplAsync(context, stream, hashType, pinRequest));
        }

        private async Task<PutResult> PutStreamImplAsync(Context context, Stream stream, HashType hashType, PinRequest? pinRequest)
        {
            PinContext pinContext = pinRequest?.PinContext;
            ContentHash contentHash = new ContentHash(hashType);
            AbsolutePath pathToTempContent = null;

            bool shouldDelete = false;
            try
            {
                long contentSize;

                var hasher = ContentHashers.Get(hashType);
                using (var hashingStream = hasher.CreateReadHashingStream(stream))
                {
                    pathToTempContent = await WriteToTemporaryFileAsync(context, hashingStream);
                    contentSize = FileSystem.GetFileSize(pathToTempContent);
                    contentHash = hashingStream.GetContentHash();

                    // This our temp file and it is responsibility of this method to delete it.
                    shouldDelete = true;
                }

                using (LockSet<ContentHash>.LockHandle contentHashHandle = await _lockSet.AcquireAsync(contentHash))
                {
                    CheckPinned(contentHash, pinRequest);

                    if (!await PutContentInternalAsync(
                        context,
                        contentHash,
                        contentSize,
                        pinContext,
                        onContentAlreadyInCache: (hashHandle, primaryPath, info) => Task.FromResult(true),
                        onContentNotInCache: async primaryPath =>
                        {
                            // ReSharper disable once AccessToModifiedClosure
                            await RetryOnUnexpectedReplicaAsync(
                                context,
                                () =>
                                {
                                    FileSystem.MoveFile(pathToTempContent, primaryPath, replaceExisting: false);
                                    return Task.FromResult(true);
                                },
                                contentHash,
                                expectedReplicaCount: 0);

                            pathToTempContent = null;
                            return true;
                        }))
                    {
                        return new PutResult(contentHash, $"{nameof(PutStreamAsync)} failed to put {pathToTempContent} with hash {contentHash.ToShortString()} with an unknown error");
                    }

                    return new PutResult(contentHash, contentSize)
                        .WithLockAcquisitionDuration(contentHashHandle);
                }
            }
            finally
            {
                if (shouldDelete)
                {
                    DeleteTempFile(context, contentHash, pathToTempContent);
                }
            }
        }

        /// <summary>
        ///     Deletes a file that is marked read-only
        /// </summary>
        /// <param name="path">Path to the file</param>
        protected virtual void DeleteReadOnlyFile(AbsolutePath path)
        {
            Contract.Requires(path != null);

            FileSystem.DeleteFile(path);
        }

        private void ForceDeleteFile(AbsolutePath path)
        {
            if (path == null)
            {
                return;
            }

            DeleteReadOnlyFile(path);
        }

        private void TryForceDeleteFile(Context context, AbsolutePath path)
        {
            try
            {
                ForceDeleteFile(path);
            }
            catch (Exception exception) when (exception is IOException || exception is BuildXLException || exception is UnauthorizedAccessException)
            {
                _tracer.Debug(context, $"Unable to force delete {path.Path} exception=[{exception}]");
            }
        }

        private void DeleteTempFile(Context context, ContentHash contentHash, AbsolutePath path)
        {
            if (path == null)
            {
                return;
            }

            if (!path.Parent.Equals(_tempFolder))
            {
                _tracer.Error(context, $"Will not delete temp file in unexpected location, path=[{path}]");
                return;
            }

            try
            {
                ForceDeleteFile(path);
                _tracer.Debug(context, $"Deleted temp content at '{path.Path}' for {contentHash.ToShortString()}");
            }
            catch (Exception exception) when (exception is IOException || exception is BuildXLException || exception is UnauthorizedAccessException)
            {
                _tracer.Warning(
                    context,
                    $"Unable to delete temp content at '{path.Path}' for {contentHash.ToShortString()} due to exception: {exception}");
            }
        }

        private AbsolutePath GetTemporaryFileName()
        {
            return _tempFolder / GetRandomFileName();
        }

        private AbsolutePath GetTemporaryFileName(ContentHash contentHash)
        {
            return _tempFolder / (GetRandomFileName() + contentHash.ToHex());
        }

        private static string GetRandomFileName()
        {
            // Don't use Path.GetRandomFileName(), it's not random enough when running multi-threaded.
            return Guid.NewGuid().ToString("N").Substring(0, 12);
        }

        /// <summary>
        ///     Writes the content stream to local disk in a temp directory under the store's root.
        ///     Marks the file as Read Only and sets ACL to deny file writes.
        /// </summary>
        /// <param name="context">Tracing context.</param>
        /// <param name="inputStream">Content stream to write</param>
        /// <returns>Absolute path that points to the file</returns>
        private async Task<AbsolutePath> WriteToTemporaryFileAsync(Context context, Stream inputStream)
        {
            AbsolutePath pathToTempContent = GetTemporaryFileName();
            AbsolutePath pathToTempContentDirectory = pathToTempContent.Parent;
            FileSystem.CreateDirectory(pathToTempContentDirectory);

            // We want to set an ACL which denies writes before closing the destination stream. This way, there
            // are no instants in which we have neither an exclusive lock on writing the file nor a protective
            // ACL. Note that we can still be fooled in the event of external tampering via renames/move, but this
            // approach makes it very unlikely that our own code would ever write to or truncate the file before we move it.

            using (Stream tempFileStream = await FileSystem.OpenSafeAsync(pathToTempContent, FileAccess.Write, FileMode.CreateNew, FileShare.Delete))
            {
                await inputStream.CopyToWithFullBufferAsync(tempFileStream, FileSystemConstants.FileIOBufferSize);
                ApplyPermissions(context, pathToTempContent, FileAccessMode.ReadOnly);
            }

            return pathToTempContent;
        }

        private async Task<ContentHashWithSize> HashContentAsync(Context context, Stream stream, HashType hashType, AbsolutePath path)
        {
            Contract.Requires(stream != null);

            try
            {
                ContentHash contentHash = await ContentHashers.Get(hashType).GetContentHashAsync(stream);
                return new ContentHashWithSize(contentHash, stream.Length);
            }
            catch (Exception e)
            {
                _tracer.Error(context, e, "Error while hashing content.");
                throw;
            }
        }

        private void ApplyPermissions(Context context, AbsolutePath path, FileAccessMode accessMode)
        {
            var stopwatch = new Stopwatch();

            try
            {
                _tracer.ApplyPermsStart();
                stopwatch.Start();

                if (accessMode == FileAccessMode.ReadOnly)
                {
                    FileSystem.DenyFileWrites(path);

                    if (_applyDenyWriteAttributesOnContent)
                    {
                        if (_applyDenyWriteAttributesOnContent && !IsNormalEnough(path))
                        {
                            // Only normalize attributes if DenyWriteAttributesOnContent is set
                            Normalize(path);
                        }

                        FileSystem.DenyAttributeWrites(path);

                        if (!IsNormalEnough(path))
                        {
                            throw new CacheException("The attributes of file {0} were modified during ingress. Found flags: {1}", path, File.GetAttributes(path.Path).ToString());
                        }
                    }
                }
                else if (_applyDenyWriteAttributesOnContent && !IsNormalEnough(path))
                {
                    // Only normalize attributes if DenyWriteAttributesOnContent is set
                    Normalize(path);
                }

                // When DenyWriteAttributesOnContent is set to false, we shouldn't give an error
                // even if clearing potential Deny-WriteAttributes fails.  This is especially true
                // because in most cases where we're unable to clear those ACLs, we were probably
                // unable to set them in the first place.
                if (!_applyDenyWriteAttributesOnContent)
                {
                    try
                    {
                        FileSystem.AllowAttributeWrites(path);
                    }
                    catch (IOException ex)
                    {
                        context.Warning(ex.ToString());
                    }
                }
            }
            finally
            {
                stopwatch.Stop();
                _tracer.ApplyPermsStop(stopwatch.Elapsed);
            }
        }

        private void Normalize(AbsolutePath path)
        {
            try
            {
                FileSystem.SetFileAttributes(path, FileAttributes.Normal);
            }
            catch (IOException)
            {
                FileSystem.AllowAttributeWrites(path);
                FileSystem.SetFileAttributes(path, FileAttributes.Normal);
            }
            catch (UnauthorizedAccessException)
            {
                FileSystem.AllowAttributeWrites(path);
                FileSystem.SetFileAttributes(path, FileAttributes.Normal);
            }
        }

        // Since setting ACLs seems to flip on the Archive bit,
        // we have to be content with allowing the archive bit to be set for cache blobs
        // We're whitelisting even more here because other values (that we don't care about)
        // sometimes survive being set to "Normal," and we don't want to throw in those cases.
        private bool IsNormalEnough(AbsolutePath path)
        {
            const FileAttributes ignoredFileAttributes =
                FileAttributes.Normal | FileAttributes.Archive | FileAttributes.Compressed |
                FileAttributes.SparseFile | FileAttributes.Encrypted | FileAttributes.Offline |
                FileAttributes.IntegrityStream | FileAttributes.NoScrubData | FileAttributes.System |
                FileAttributes.Temporary | FileAttributes.Device | FileAttributes.Directory |
                FileAttributes.NotContentIndexed | FileAttributes.ReparsePoint | FileAttributes.Hidden;
            return FileSystem.FileAttributesAreSubset(path, ignoredFileAttributes);
        }

        private enum Counter
        {
            [CounterType(CounterType.Stopwatch)]
            PutFileFast,
        }

        private enum ForEachReplicaCallbackResult
        {
            StopIterating,
            TryNextReplicaIfExists,
            TryNextReplica
        }

        private enum ReplicaExistence
        {
            Exists,
            DoesNotExist
        }

        private delegate Task<ForEachReplicaCallbackResult> ForEachReplicaCallback(
            AbsolutePath primaryPath, int replicaIndex, AbsolutePath replicaPath, bool replicaExists);

        // Perform the callback for each replica, starting from the primary replica (index 0)
        private async Task ForEachReplicaAsync(
            LockSet<ContentHash>.LockHandle contentHashHandle, ContentFileInfo info, ForEachReplicaCallback pathCallback)
        {
            AbsolutePath primaryPath = GetPrimaryPathFor(contentHashHandle.Key);
            ForEachReplicaCallbackResult result = await pathCallback(primaryPath, 0, primaryPath, true);
            if (result == ForEachReplicaCallbackResult.StopIterating)
            {
                return;
            }

            for (int replicaIndex = 1;
                replicaIndex < info.ReplicaCount || result == ForEachReplicaCallbackResult.TryNextReplica;
                replicaIndex++)
            {
                var replicaPath = GetReplicaPathFor(contentHashHandle.Key, replicaIndex);

                result = await pathCallback(primaryPath, replicaIndex, replicaPath, replicaIndex < info.ReplicaCount);
                if (result == ForEachReplicaCallbackResult.StopIterating)
                {
                    return;
                }
            }
        }

        /// <summary>
        ///     Gets the path that points to the location of a particular replica of this content hash.
        /// </summary>
        /// <param name="contentHash">Content hash to get path for</param>
        /// <param name="replicaIndex">The index of the replica. 0 is the primary.</param>
        /// <returns>Path for the hash</returns>
        /// <remarks>Does not guarantee anything is at the returned path</remarks>
        protected AbsolutePath GetReplicaPathFor(ContentHash contentHash, int replicaIndex)
        {
            Contract.Requires(replicaIndex >= 0);

            // MOve hashtype into inner call
            return _contentRootDirectory / contentHash.HashType.Serialize() / GetRelativePathFor(contentHash, replicaIndex);
        }

        /// <summary>
        ///     Gets the path that points to the location of this content hash.
        /// </summary>
        /// <param name="contentHash">Content hash to get path for</param>
        /// <returns>Path for the hash</returns>
        /// <remarks>Does not guarantee anything is at the returned path</remarks>
        protected internal AbsolutePath GetPrimaryPathFor(ContentHash contentHash)
        {
            return GetReplicaPathFor(contentHash, 0);
        }

        private static RelativePath GetRelativePathFor(ContentHash contentHash, int replicaIndex)
        {
            string hash = contentHash.ToHex();

            // Create a subdirectory to not stress directory-wide locks used by the file system
            var hashSubDirectory = GetHashSubDirectory(contentHash);

            if (replicaIndex == 0)
            {
                return hashSubDirectory / string.Format(CultureInfo.InvariantCulture, "{0}.{1}", hash, BlobNameExtension);
            }

            return hashSubDirectory /
                   string.Format(CultureInfo.InvariantCulture, "{0}.{1}.{2}", hash, replicaIndex, BlobNameExtension);
        }

        private static RelativePath GetHashSubDirectory(ContentHash contentHash)
        {
            return new RelativePath(contentHash.ToHex().Substring(0, HashDirectoryNameLength));
        }

        internal bool TryGetFileInfo(ContentHash contentHash, out ContentFileInfo fileInfo) => ContentDirectory.TryGetFileInfo(contentHash, out fileInfo);

        internal ContentDirectorySnapshot<FileInfo> ReadSnapshotFromDisk(Context context)
        {
            // We are using a list of classes instead of structs due to the maximum object size restriction
            // When the contents on disk grow large, a list of structs surpasses the limit and forces OOM
            var contentHashes = new ContentDirectorySnapshot<FileInfo>();
            if (_settings.UseNativeBlobEnumeration)
            {
                EnumerateBlobPathsFromDisk(context, fileInfo => parseAndAccumulateContentHashes(fileInfo));
            }
            else
            {
                foreach (var fileInfo in EnumerateBlobPathsFromDisk())
                {
                    parseAndAccumulateContentHashes(fileInfo);
                }
            }

            return contentHashes;

            void parseAndAccumulateContentHashes(FileInfo fileInfo)
            {
                // A directory could have an old hash in its name or may be renamed by the user.
                // This is not an error condition if we can't get the hash out of it.
                if (TryGetHashFromPath(fileInfo.FullPath, out var contentHash))
                {
                    contentHashes.Add(new PayloadFromDisk<FileInfo>(contentHash, fileInfo));
                }
                else
                {
                    _tracer.Debug(context, $"Can't process directory '{fileInfo.FullPath}' because the path does not contain a well-known hash name.");
                }
            }
        }

        private IEnumerable<FileInfo> EnumerateBlobPathsFromDisk()
        {
            if (!FileSystem.DirectoryExists(_contentRootDirectory))
            {
                return new FileInfo[] {};
            }

            return FileSystem
                .EnumerateFiles(_contentRootDirectory, EnumerateOptions.Recurse)
                .Where(
                    fileInfo => fileInfo.FullPath.Path.EndsWith(BlobNameExtension, StringComparison.OrdinalIgnoreCase));
        }

        private void EnumerateBlobPathsFromDisk(Context context, Action<FileInfo> fileHandler)
        {
            try
            {
                FileSystem.EnumerateFiles(_contentRootDirectory, $"*.{BlobNameExtension}", recursive: true, fileHandler);
            }
            catch (IOException e)
            {
                _tracer.Info(context, $"Error enumerating blobs: {e}");
            }
        }

        private IEnumerable<FileInfo> EnumerateBlobPathsFromDiskFor(ContentHash contentHash)
        {
            var hashSubPath = _contentRootDirectory / contentHash.HashType.ToString() / GetHashSubDirectory(contentHash);
            if (!FileSystem.DirectoryExists(hashSubPath))
            {
                return new FileInfo[] {};
            }

            return FileSystem
                .EnumerateFiles(hashSubPath, EnumerateOptions.None)
                .Where(fileInfo =>
                {
                    var filePath = fileInfo.FullPath;
                    return TryGetHashFromPath(filePath, out var hash) &&
                           hash.Equals(contentHash) &&
                           filePath.FileName.EndsWith(BlobNameExtension, StringComparison.OrdinalIgnoreCase);
                });
        }

        internal static bool TryGetHashFromPath(AbsolutePath path, out ContentHash contentHash)
        {
            var hashName = path.Parent.Parent.FileName;
            if (Enum.TryParse<HashType>(hashName, ignoreCase: true, out var hashType))
            {
                string hashHexString = GetFileNameWithoutExtension(path);
                try
                {
                    contentHash = new ContentHash(hashType, HexUtilities.HexToBytes(hashHexString));
                }
                catch (ArgumentException)
                {
                    // If the file name format is malformed, throw an exception with more actionable error message.
                    throw new CacheException($"Failed to obtain the hash from file name '{path}'. File name should be in hexadecimal form.");
                }

                return true;
            }

            contentHash = default;
            return false;
        }

        /// <nodoc />
        public static string GetFileNameWithoutExtension(AbsolutePath path)
        {
            // Unlike <see cref = "Path.GetFileNameWithoutExtension" /> this method returns the name before the first '.', not the name until the last '.'.
            // I.e. for a file name <code>"foo.bar.baz"</code> this method returns "foo", but <see cref="Path.GetFileNameWithoutExtension"/> returns "foo.bar".

            Contract.Requires(path != null);
            string fileName = path.GetFileName();
            if (fileName.IndexOf('.') is var i && i == -1)
            {
                // No path extension found.
                return fileName;
            }
            return fileName.Substring(0, i);
        }

        private int GetReplicaIndexFromPath(AbsolutePath path)
        {
            if (TryGetHashFromPath(path, out var contentHash))
            {
                string fileName = path.GetFileName();

                // ReSharper disable once PossibleNullReferenceException
                if (fileName.StartsWith(contentHash.ToHex(), StringComparison.OrdinalIgnoreCase) &&
                    fileName.EndsWith(BlobNameExtension, StringComparison.OrdinalIgnoreCase))
                {
                    var fileNameParts = fileName.Split('.');
                    if (fileNameParts.Length == 2)
                    {
                        return 0;
                    }

                    if (fileNameParts.Length == 3)
                    {
                        if (int.TryParse(fileNameParts[1], out var index))
                        {
                            return index;
                        }
                    }
                }
            }

            return -1;
        }

        /// <summary>
        ///     Snapshots the cached content in LRU order (i.e. the order, according to last-access time, in which they should be
        ///     purged to make space).
        /// </summary>
        /// <returns>LRU-ordered hashes.</returns>
        public virtual Task<IReadOnlyList<ContentHash>> GetLruOrderedContentListAsync()
        {
            return ContentDirectory.GetLruOrderedCacheContentAsync();
        }

        /// <summary>
        ///     Snapshots the cached content in LRU order (i.e. the order, according to last-access time, in which they should be
        ///     purged to make space). Coupled with its last-access time.
        /// </summary>
        public virtual Task<IReadOnlyList<ContentHashWithLastAccessTimeAndReplicaCount>> GetLruOrderedContentListWithTimeAsync()
        {
            return ContentDirectory.GetLruOrderedCacheContentWithTimeAsync();
        }

        /// <summary>
        ///       Update content with provided last access time.
        /// </summary>
        public async Task UpdateContentWithLastAccessTimeAsync(ContentHash contentHash, DateTime lru)
        {
            using (await _lockSet.AcquireAsync(contentHash))
            {
                ContentDirectory.UpdateContentWithLastAccessTime(contentHash, lru);
            }
        }

        private bool TryGetContentTotalSize(ContentHash contentHash, out long size)
        {
            if (ContentDirectory.TryGetFileInfo(contentHash, out var fileInfo))
            {
                size = fileInfo.TotalSize;
                return true;
            }

            size = 0;
            return false;
        }

        /// <summary>
        ///     Remove specified content.
        /// </summary>
        public Task<EvictResult> EvictAsync(Context context, ContentHashWithLastAccessTimeAndReplicaCount contentHashInfo, bool onlyUnlinked, Action<long> evicted)
        {
            // This operation respects pinned content and won't evict it if it's pinned.
            return EvictCoreAsync(context, contentHashInfo, force: false, onlyUnlinked, evicted);
        }

        /// <inheritdoc />
        public async Task<DeleteResult> DeleteAsync(Context context, ContentHash contentHash)
        {
            var evictResult = await EvictCoreAsync(context, new ContentHashWithLastAccessTimeAndReplicaCount(contentHash, DateTime.MinValue, safeToEvict: true), force: true, onlyUnlinked: false, (l) => { }, acquireLock: true);
            return evictResult.ToDeleteResult(contentHash);
        }

        private async Task<EvictResult> EvictCoreAsync(Context context, ContentHashWithLastAccessTimeAndReplicaCount contentHashInfo, bool force, bool onlyUnlinked, Action<long> evicted, bool acquireLock = false)
        {
            ContentHash contentHash = contentHashInfo.ContentHash;

            long pinnedSize = 0;
            using (LockSet<ContentHash>.LockHandle? contentHashHandle = acquireLock ? await _lockSet.AcquireAsync(contentHash) : _lockSet.TryAcquire(contentHash))
            {
                if (contentHashHandle == null)
                {
                    _tracer.Debug(context, $"Skipping check of pinned size for {contentHash.ToShortString()} because another thread has a lock on it.");
                    return new EvictResult(contentHashInfo, evictedSize: 0, evictedFiles: 0, pinnedSize: 0, successfullyEvictedHash: false);
                }

                // Only checked PinMap if force is false, otherwise even pinned content should be evicted.
                if (!force && PinMap.TryGetValue(contentHash, out var pin) && pin.Count > 0)
                {
                    // The content is pinned. Eviction is not possible in this case.
                    if (TryGetContentTotalSize(contentHash, out var size))
                    {
                        pinnedSize = size;
                    }

                    return new EvictResult(contentHashInfo, evictedSize: 0, evictedFiles: 0, pinnedSize: pinnedSize, successfullyEvictedHash: false);
                }

                // Intentionally tracking only (potentially) successful eviction.
                return await EvictCall.RunAsync(
                    _tracer,
                    OperationContext(context),
                    contentHash,
                    async () =>
                    {
                        long evictedSize = 0;
                        long evictedFiles = 0;
                        bool successfullyEvictedHash = false;

                        await ContentDirectory.UpdateAsync(
                            contentHash,
                            touch: false,
                            Clock,
                            async fileInfo =>
                            {
                                if (fileInfo == null)
                                {
                                    // The content is not found in content directory.
                                    return null;
                                }

                                if (!force && PinMap.TryGetValue(contentHash, out pin) && pin.Count > 0)
                                {
                                    pinnedSize = fileInfo.TotalSize;

                                    // Nothing was modified, so no need to save anything.
                                    return null;
                                }

                                // Used by tests to inject an arbitrary delay
                                _preEvictFileAction?.Invoke();

                                await ContentDirectory.RemoveAsync(contentHash);

                                var remainingReplicas = new List<AbsolutePath>(0);
                                var evictions = new List<ContentHashWithSize>();

                                // ReSharper disable once AccessToDisposedClosure
                                await ForEachReplicaAsync(
                                    contentHashHandle.Value,
                                    fileInfo,
                                    (primaryPath, replicaIndex, replicaPath, replicaExists) =>
                                    {
                                        bool exists = FileSystem.FileExists(replicaPath);
                                        bool evict = !exists || !onlyUnlinked || FileSystem.GetHardLinkCount(replicaPath) <= 1;
                                        if (evict)
                                        {
                                            try
                                            {
                                                if (exists)
                                                {
                                                    SafeForceDeleteFile(context, replicaPath);
                                                }

                                                evicted?.Invoke(fileInfo.FileSize);
                                                _tracer.Diagnostic(
                                                    context,
                                                    $"Evicted content hash=[{contentHash.ToShortString()}] replica=[{replicaIndex}] size=[{fileInfo.FileSize}]");
                                                evictedFiles++;
                                                evictedSize += fileInfo.FileSize;
                                                evictions.Add(new ContentHashWithSize(contentHash, fileInfo.FileSize));

                                                _tracer.TrackMetric(context, "ContentHashEvictedBytes", fileInfo.FileSize);
                                            }
                                            catch (Exception exception)
                                            {
                                                _tracer.Warning(
                                                    context,
                                                    $"Unable to purge {replicaPath.Path} because of exception: {exception}");
                                                remainingReplicas.Add(replicaPath);
                                            }
                                        }
                                        else
                                        {
                                            remainingReplicas.Add(replicaPath);
                                        }

                                        return Task.FromResult(ForEachReplicaCallbackResult.TryNextReplicaIfExists);
                                    });

                                if (_announcer != null)
                                {
                                    foreach (var e in evictions)
                                    {
                                        await _announcer.ContentEvicted(e);
                                    }
                                }

                                if (remainingReplicas.Count > 0)
                                {
                                    for (int i = 0; i < remainingReplicas.Count; i++)
                                    {
                                        AbsolutePath destinationPath = GetReplicaPathFor(contentHash, i);
                                        if (remainingReplicas[i] != destinationPath)
                                        {
                                            _tracer.Debug(
                                                context,
                                                $"Renaming [{remainingReplicas[i]}] to [{destinationPath}] as part of cleanup.");
                                            FileSystem.MoveFile(remainingReplicas[i], destinationPath, false);
                                        }
                                    }

                                    fileInfo.ReplicaCount = remainingReplicas.Count;
                                    return fileInfo;
                                }
                                else
                                {
                                    // Notify Redis of eviction when Distributed Eviction is turned off
                                    if (_distributedEvictionSettings == null)
                                    {
                                        _nagleQueue?.Enqueue(contentHash);
                                    }

                                    successfullyEvictedHash = true;
                                }

                                PinMap.TryRemove(contentHash, out pin);

                                return null;
                            });

                    return new EvictResult(contentHashInfo, evictedSize, evictedFiles, pinnedSize, successfullyEvictedHash);
                });
            }
        }

        /// <inheritdoc />
        public Task<PlaceFileResult> PlaceFileAsync(
            Context context,
            ContentHash contentHash,
            AbsolutePath destinationPath,
            FileAccessMode accessMode,
            FileReplacementMode replacementMode,
            FileRealizationMode realizationMode,
            PinRequest? pinRequest)
        {
            return PlaceFileCall<ContentStoreInternalTracer>.RunAsync(
                _tracer,
                OperationContext(context),
                contentHash,
                destinationPath,
                accessMode,
                replacementMode,
                realizationMode,
                async () => await PlaceFileInternalAsync(
                    context,
                    new ContentHashWithPath(contentHash, destinationPath),
                    accessMode,
                    replacementMode,
                    realizationMode,
                    pinRequest));
        }

        /// <inheritdoc />
        public async Task<IEnumerable<Task<Indexed<PlaceFileResult>>>> PlaceFileAsync(
            Context context,
            IReadOnlyList<ContentHashWithPath> placeFileArgs,
            FileAccessMode accessMode,
            FileReplacementMode replacementMode,
            FileRealizationMode realizationMode,
            PinRequest? pinRequest = null)
        {
            var placeFileInternalBlock = new TransformBlock<Indexed<ContentHashWithPath>, Indexed<PlaceFileResult>>(
                async p =>
                    (await PlaceFileAsync(context, p.Item.Hash, p.Item.Path, accessMode, replacementMode, realizationMode, pinRequest)).WithIndex(p.Index),
                new ExecutionDataflowBlockOptions { MaxDegreeOfParallelism = ParallelPlaceFilesLimit, });

            // TODO: Better way ? (bug 1365340)
            placeFileInternalBlock.PostAll(placeFileArgs.AsIndexed());
            var results = await Task.WhenAll(Enumerable.Range(0, placeFileArgs.Count).Select(i => placeFileInternalBlock.ReceiveAsync()));
            placeFileInternalBlock.Complete();

            return results.AsTasks();
        }

        private async Task<PlaceFileResult> PlaceFileInternalAsync(
            Context context,
            ContentHashWithPath contentHashWithPath,
            FileAccessMode accessMode,
            FileReplacementMode replacementMode,
            FileRealizationMode realizationMode,
            PinRequest? pinRequest)
        {
            try
            {
                var contentHash = contentHashWithPath.Hash;
                var destinationPath = contentHashWithPath.Path;

                // Check for file existing in the non-racing SkipIfExists case.
                if ((replacementMode == FileReplacementMode.SkipIfExists || replacementMode == FileReplacementMode.FailIfExists) && FileSystem.FileExists(destinationPath))
                {
                    return new PlaceFileResult(PlaceFileResult.ResultCode.NotPlacedAlreadyExists);
                }

                // If this is the empty hash, then directly create an empty file.
                // This avoids hash-level lock, all I/O in the cache directory, and even
                // operations in the in-memory representation of the cache.
                if (_settings.UseEmptyFileHashShortcut && contentHashWithPath.Hash.IsEmptyHash())
                {
                    await FileSystem.CreateEmptyFileAsync(contentHashWithPath.Path);
                    return new PlaceFileResult(PlaceFileResult.ResultCode.PlacedWithCopy);
                }

                // Lookup hash in content directory
                using (LockSet<ContentHash>.LockHandle contentHashHandle = await _lockSet.AcquireAsync(contentHash))
                {
                    if (pinRequest.HasValue)
                    {
                        PinContentIfContext(contentHash, pinRequest.Value.PinContext);
                    }

                    var code = PlaceFileResult.ResultCode.Unknown;
                    long contentSize = 0;
                    DateTime lastAccessTime = DateTime.MinValue;

                    await ContentDirectory.UpdateAsync(contentHash, true, Clock, async fileInfo =>
                    {
                        if (fileInfo == null)
                        {
                            code = PlaceFileResult.ResultCode.NotPlacedContentNotFound;
                            return null;
                        }

                        contentSize = fileInfo.FileSize;
                        lastAccessTime = DateTime.FromFileTimeUtc(fileInfo.LastAccessedFileTimeUtc);

                        if (ShouldAttemptHardLink(destinationPath, accessMode, realizationMode))
                        {
                            // ReSharper disable once AccessToDisposedClosure
                            CreateHardLinkResult hardLinkResult = await PlaceLinkFromCacheAsync(
                                    context,
                                    destinationPath,
                                    replacementMode,
                                    realizationMode,
                                    contentHash,
                                    fileInfo);
                            if (hardLinkResult == CreateHardLinkResult.Success)
                            {
                                code = PlaceFileResult.ResultCode.PlacedWithHardLink;
                                UnixHelpers.OverrideFileAccessMode(_settings.OverrideUnixFileAccessMode, destinationPath.Path);
                            }
                            else if (hardLinkResult == CreateHardLinkResult.FailedDestinationExists)
                            {
                                code = PlaceFileResult.ResultCode.NotPlacedAlreadyExists;
                            }
                            else if (hardLinkResult == CreateHardLinkResult.FailedSourceDoesNotExist)
                            {
                                await RemoveEntryIfNotOnDiskAsync(context, contentHash);
                                code = PlaceFileResult.ResultCode.NotPlacedContentNotFound;
                                return null;
                            }
                        }

                        return fileInfo;
                    });

                    if (code != PlaceFileResult.ResultCode.Unknown)
                    {
                        UnixHelpers.OverrideFileAccessMode(_settings.OverrideUnixFileAccessMode, destinationPath.Path);
                        return new PlaceFileResult(code, contentSize)
                            .WithLockAcquisitionDuration(contentHashHandle);
                    }

                    // If hard linking failed or wasn't attempted, fall back to copy.
                    var stopwatch = Stopwatch.StartNew();
                    try
                    {
                        PlaceFileResult result;
                        if (realizationMode == FileRealizationMode.CopyNoVerify)
                        {
                            result = await CopyFileWithNoValidationAsync(
                                context, contentHash, destinationPath, accessMode, replacementMode);
                        }
                        else
                        {
                            result = await CopyFileAndValidateStreamAsync(
                                context, contentHash, destinationPath, accessMode, replacementMode);
                        }

                        result.FileSize = contentSize;
                        result.LastAccessTime = lastAccessTime;
                        UnixHelpers.OverrideFileAccessMode(_settings.OverrideUnixFileAccessMode, destinationPath.Path);

                        return result
                            .WithLockAcquisitionDuration(contentHashHandle);
                    }
                    finally
                    {
                        stopwatch.Stop();
                        _tracer.PlaceFileCopy(context, destinationPath, contentHash, stopwatch.Elapsed);
                    }
                }
            }
            catch (Exception e)
            {
                return new PlaceFileResult(e);
            }
        }

        private async Task<PlaceFileResult> CopyFileWithNoValidationAsync(
            Context context,
            ContentHash contentHash,
            AbsolutePath destinationPath,
            FileAccessMode accessMode,
            FileReplacementMode replacementMode)
        {
            var code = PlaceFileResult.ResultCode.PlacedWithCopy;
            AbsolutePath contentPath = await PinContentAndGetFullPathAsync(contentHash, null);
            try
            {
                if (contentPath == null)
                {
                    code = PlaceFileResult.ResultCode.NotPlacedContentNotFound;
                }
                else
                {
                    try
                    {
                        var replaceExisting = replacementMode == FileReplacementMode.ReplaceExisting;
                        await FileSystem.CopyFileAsync(contentPath, destinationPath, replaceExisting);
                    }
                    catch (IOException e)
                    {
                        if (e.HResult == Hresult.FileExists || (e.InnerException != null &&
                                                                      e.InnerException.HResult == Hresult.FileExists))
                        {
                            // File existing in the racing SkipIfExists case.
                            code = PlaceFileResult.ResultCode.NotPlacedAlreadyExists;
                        }
                        else
                        {
                            return new PlaceFileResult(e, $"Failed to place hash=[{contentHash.ToShortString()}] to path=[{destinationPath}]");
                        }
                    }

                    ApplyPermissions(context, destinationPath, accessMode);
                }
            }
            finally
            {
                if (PinMap.TryGetValue(contentHash, out var pin))
                {
                    pin.Decrement();
                }
            }

            return new PlaceFileResult(code);
        }

        private async Task<PlaceFileResult> CopyFileAndValidateStreamAsync(
            Context context,
            ContentHash contentHash,
            AbsolutePath destinationPath,
            FileAccessMode accessMode,
            FileReplacementMode replacementMode)
        {
            var code = PlaceFileResult.ResultCode.Unknown;
            ContentHash computedHash = new ContentHash(contentHash.HashType);
            var hasher = ContentHashers.Get(contentHash.HashType);

            using (Stream contentStream =
                await OpenStreamInternalWithLockAsync(context, contentHash, null, FileShare.Read | FileShare.Delete))
            {
                if (contentStream == null)
                {
                    code = PlaceFileResult.ResultCode.NotPlacedContentNotFound;
                }
                else
                {
                    using (var hashingStream = hasher.CreateReadHashingStream(contentStream))
                    {
                        try
                        {
                            FileSystem.CreateDirectory(destinationPath.Parent);
                            var fileMode = replacementMode == FileReplacementMode.ReplaceExisting ? FileMode.Create : FileMode.CreateNew;

                            using (Stream targetFileStream = await FileSystem.OpenSafeAsync(destinationPath, FileAccess.Write, fileMode, FileShare.Delete))
                            {
                                await hashingStream.CopyToWithFullBufferAsync(
                                    targetFileStream, FileSystemConstants.FileIOBufferSize);

                                ApplyPermissions(context, destinationPath, accessMode);
                            }

                            computedHash = hashingStream.GetContentHash();
                        }
                        catch (IOException e)
                        {
                            if (e.InnerException != null && e.InnerException.HResult == Hresult.FileExists)
                            {
                                // File existing in the racing SkipIfExists case.
                                code = PlaceFileResult.ResultCode.NotPlacedAlreadyExists;
                            }
                            else
                            {
                                return new PlaceFileResult(e, $"Failed to place hash=[{contentHash.ToShortString()}] to path=[{destinationPath}]");
                            }
                        }
                    }
                }
            }

            if (code == PlaceFileResult.ResultCode.Unknown)
            {
                if (computedHash != contentHash)
                {
                    await RemoveCorruptedThenThrowAsync(context, contentHash, computedHash, destinationPath);
                }

                code = PlaceFileResult.ResultCode.PlacedWithCopy;
            }

            return new PlaceFileResult(code);
        }

        private async Task<CreateHardLinkResult> PlaceLinkFromCacheAsync(
            Context context,
            AbsolutePath destinationPath,
            FileReplacementMode replacementMode,
            FileRealizationMode realizationMode,
            ContentHash contentHash,
            ContentFileInfo info,
            bool fastPath = false)
        {
            FileSystem.CreateDirectory(destinationPath.Parent);

            int defaultStartIndex = info.ReplicaCount - 1;

            // If a cursor has been saved for this hash, try that one first
            if (_replicaCursors.TryGetValue(contentHash, out var startIndex))
            {
                if (startIndex >= info.ReplicaCount || startIndex < 0)
                {
                    if (!fastPath)
                    {
                        // Don't remove because we cannot assume replica cursor in map has not been modified to valid value in fast path due to lack of locking
                        // Remove an out-of-range cursor
                        _replicaCursors.TryRemove(contentHash, out startIndex);
                    }

                    startIndex = defaultStartIndex;
                }
            }
            else
            {
                // If not, try the most recently created replica first
                startIndex = defaultStartIndex;
            }

            CreateHardLinkResult result = await PlaceLinkFromReplicaAsync(
                context,
                destinationPath,
                replacementMode,
                realizationMode,
                contentHash,
                info,
                startIndex,
                ReplicaExistence.Exists,
                fastPath);

            if (result != CreateHardLinkResult.FailedMaxHardLinkLimitReached)
            {
                return result;
            }

            if (!fastPath)
            {
                // Don't remove because we cannot assume replica cursor in map has not been modified to valid value in fast path due to lack of locking
                // This replica is full
                _replicaCursors.TryRemove(contentHash, out _);
            }

            if (info.ReplicaCount > 1)
            {
                // Try a random existing replica before making a new one.
                var randomIndex = ThreadSafeRandom.Generator.Next(info.ReplicaCount - 1);
                result = await PlaceLinkFromReplicaAsync(
                    context,
                    destinationPath,
                    replacementMode,
                    realizationMode,
                    contentHash,
                    info,
                    randomIndex,
                    ReplicaExistence.Exists,
                    fastPath);
                if (result != CreateHardLinkResult.FailedMaxHardLinkLimitReached)
                {
                    // Save the cursor here as the most recent replica tried. No contention on the value due to the lock.
                    _replicaCursors.AddOrUpdate(contentHash, randomIndex, (hash, i) => randomIndex);
                    _tracer.Debug(
                        context,
                        $"Moving replica cursor to index {randomIndex} because callback stopped on replica {GetReplicaPathFor(contentHash, randomIndex).Path}.");
                    return result;
                }
            }

            if (fastPath)
            {
                // In the fast path, we don't want to attempt to create a replica, just reuse existing replicas
                // Assume(result == CreateHardLinkResult.FailedMaxHardLinkLimitReached)
                return result;
            }

            var newReplicaIndex = info.ReplicaCount;
            return await PlaceLinkFromReplicaAsync(
                context,
                destinationPath,
                replacementMode,
                realizationMode,
                contentHash,
                info,
                newReplicaIndex,
                ReplicaExistence.DoesNotExist,
                fastPath);
        }

        private async Task<CreateHardLinkResult> PlaceLinkFromReplicaAsync(
            Context context,
            AbsolutePath destinationPath,
            FileReplacementMode replacementMode,
            FileRealizationMode realizationMode,
            ContentHash contentHash,
            ContentFileInfo info,
            int replicaIndex,
            ReplicaExistence replicaExistence,
            bool fastPath)
        {
            Contract.Assert(!(replicaExistence != ReplicaExistence.Exists && fastPath), "PlaceLinkFromReplicaAsync should only be called for with fastPath=true for existing replicas");

            var primaryPath = GetPrimaryPathFor(contentHash);
            var replicaPath = GetReplicaPathFor(contentHash, replicaIndex);
            if (replicaExistence == ReplicaExistence.DoesNotExist)
            {
                // Create a new replica
                using (var txn = await QuotaKeeper.ReserveAsync(info.FileSize))
                {
                    await RetryOnUnexpectedReplicaAsync(
                        context,
                        () => SafeCopyFileAsync(
                                    context,
                                    contentHash,
                                    primaryPath,
                                    replicaPath,
                                    FileReplacementMode.FailIfExists),
                    contentHash,
                    info.ReplicaCount);
                    txn.Commit();
                }

                if (_announcer != null)
                {
                    await _announcer.ContentAdded(new ContentHashWithSize(contentHash, info.FileSize));
                }

                info.ReplicaCount++;
            }

            if (!TryCreateHardlink(
                context,
                replicaPath,
                destinationPath,
                realizationMode,
                replacementMode == FileReplacementMode.ReplaceExisting,
                out CreateHardLinkResult hardLinkResult))
            {
                // Don't attempt to create the replica in the fast path (not locking so don't modify in CAS disk state)
                if (!fastPath &&
                    hardLinkResult == CreateHardLinkResult.FailedSourceDoesNotExist &&
                    primaryPath != replicaPath &&
                    FileSystem.FileExists(primaryPath))
                {
                    _tracer.Warning(
                        context,
                        $"Missing replica for hash=[{contentHash.ToShortString()}]. Recreating replica=[{replicaPath}] from primary replica.");
                    Interlocked.Increment(ref _contentDirectoryMismatchCount);
                    await SafeCopyFileAsync(
                        context,
                        contentHash,
                        primaryPath,
                        replicaPath,
                        FileReplacementMode.FailIfExists);
                    TryCreateHardlink(
                        context,
                        replicaPath,
                        destinationPath,
                        realizationMode,
                        replacementMode == FileReplacementMode.ReplaceExisting,
                        out hardLinkResult);
                }
            }

            return hardLinkResult;
        }

        private async Task SafeCopyFileAsync(
            Context context,
            ContentHash contentHash,
            AbsolutePath sourcePath,
            AbsolutePath destinationPath,
            FileReplacementMode replacementMode)
        {
            AbsolutePath tempPath = GetTemporaryFileName(contentHash);
            await FileSystem.CopyFileAsync(sourcePath, tempPath, false);
            ApplyPermissions(context, tempPath, FileAccessMode.ReadOnly);
            FileSystem.MoveFile(tempPath, destinationPath, replacementMode == FileReplacementMode.ReplaceExisting);
        }

        private async Task RetryOnUnexpectedReplicaAsync(
            Context context, Func<Task> tryFunc, ContentHash contentHash, int expectedReplicaCount)
        {
            try
            {
                await tryFunc();
            }
            catch (IOException)
            {
                RemoveExtraReplicasFromDiskFor(context, contentHash, expectedReplicaCount);
                await tryFunc();
            }
        }

        /// <summary>
        ///     Removes the corresponding entry from the content directory if the content for a hash doesn't exist on disk.
        /// </summary>
        /// <param name="context">Tracing context</param>
        /// <param name="contentHash">The hash whose content and content directory entry are in question.</param>
        /// <returns>Whether a bad entry was removed.</returns>
        private async Task<bool> RemoveEntryIfNotOnDiskAsync(Context context, ContentHash contentHash)
        {
            var primaryPath = GetPrimaryPathFor(contentHash);
            if (!FileSystem.FileExists(primaryPath) && (await ContentDirectory.RemoveAsync(contentHash) != null))
            {
                _tracer.Warning(
                    context,
                    $"Removed content directory entry for hash {contentHash.ToShortString()} because the cache does not have content at {primaryPath}.");
                Interlocked.Increment(ref _contentDirectoryMismatchCount);
                return true;
            }

            return false;
        }

        private void RemoveAllReplicasFromDiskFor(Context context, ContentHash contentHash)
        {
            RemoveExtraReplicasFromDiskFor(context, contentHash, 0);
        }

        /// <summary>
        ///     Removes all replicas for the given hash beyond the expected number from disk.
        /// </summary>
        /// <param name="context">Tracing context</param>
        /// <param name="contentHash">The hash whose replicas are to be limited.</param>
        /// <param name="expectedReplicaCount">The number of replicas to which the hash's replicas are to be limited.</param>
        private void RemoveExtraReplicasFromDiskFor(Context context, ContentHash contentHash, int expectedReplicaCount)
        {
            AbsolutePath[] extraReplicaPaths =
                EnumerateBlobPathsFromDiskFor(contentHash)
                    .Select(blobPath => blobPath.FullPath)
                    .Where(replicaPath => GetReplicaIndexFromPath(replicaPath) >= expectedReplicaCount).ToArray();

            if (extraReplicaPaths.Any())
            {
                _tracer.Warning(context, $"Unexpected cache blob for hash=[{contentHash.ToShortString()}]. Removing extra blob(s).");
                Interlocked.Increment(ref _contentDirectoryMismatchCount);
            }

            foreach (AbsolutePath extraReplicaPath in extraReplicaPaths)
            {
                _tracer.Debug(context, $"Deleting extra blob {extraReplicaPath.Path}.");
                SafeForceDeleteFile(context, extraReplicaPath);
            }
        }

        private async Task RemoveCorruptedThenThrowAsync(Context context, ContentHash contentHash, ContentHash computedHash, AbsolutePath destinationPath)
        {
            AbsolutePath[] replicaPaths = EnumerateBlobPathsFromDiskFor(contentHash).Select(blobPath => blobPath.FullPath).ToArray();

            foreach (AbsolutePath replicaPath in replicaPaths)
            {
                _tracer.Debug(context, $"Deleting corrupted blob {replicaPath.Path}.");
                SafeForceDeleteFile(context, replicaPath);
            }

            _tracer.Debug(context, $"Removing content directory entry for corrupted hash {contentHash.ToShortString()}.");
            await ContentDirectory.RemoveAsync(contentHash);

            throw new ContentHashMismatchException(destinationPath, computedHash, contentHash);
        }

        /// <summary>
        ///     Delete the file or, if unable, move it to a temp location and force delete it.
        /// </summary>
        /// <remarks>
        ///     Use this to safely delete blobs from their canonical locations without leaving unprotected files around.
        /// </remarks>
        private void SafeForceDeleteFile(Context context, AbsolutePath path)
        {
            try
            {
                DeleteReadOnlyFile(path);
            }
            catch (Exception exception) when (exception is IOException || exception is BuildXLException || exception is UnauthorizedAccessException)
            {
                AbsolutePath tempPath = GetTemporaryFileName();
                _tracer.Debug(
                    context,
                    $"Unable to delete {path.Path} exception=[{exception}]. Moving to temp path=[{tempPath}] instead and attempting to delete more thoroughly.");
                FileSystem.MoveFile(path, tempPath, replaceExisting: false);
                TryForceDeleteFile(context, tempPath);
            }
        }

        private async Task PinContextDisposeAsync(IEnumerable<KeyValuePair<ContentHash, int>> pinCounts)
        {
            long pinnedSize = 0;

            foreach (var pinCount in pinCounts)
            {
                using (await _lockSet.AcquireAsync(pinCount.Key))
                {
                    if (PinMap.TryGetValue(pinCount.Key, out Pin pin))
                    {
                        pin.Add(-1 * pinCount.Value);
                        if (pin.Count == 0)
                        {
                            PinMap.TryRemoveSpecific(pinCount.Key, pin);
                        }
                    }

                    if (TryGetContentTotalSize(pinCount.Key, out var size))
                    {
                        pinnedSize += size;
                    }
                }
            }

            QuotaKeeper.Calibrate();

            lock (_pinSizeHistory)
            {
                _maxPinSize = Math.Max(pinnedSize, _maxPinSize);

                if (Interlocked.Decrement(ref _pinContextCount) == 0)
                {
                    _pinSizeHistory.Add(_maxPinSize);
                    _maxPinSize = -1;
                }
            }
        }

        /// <summary>
        ///     Increment the info's pin count and add the hash to the given context.
        /// </summary>
        /// <param name="hash">Hash to pin.</param>
        /// <param name="pinContext">Context to pin the hash to.</param>
        private void PinContentIfContext(ContentHash hash, PinContext pinContext)
        {
            if (pinContext != null)
            {
                IncrementPin(hash);

                pinContext.AddPin(hash);
            }
        }

        private void IncrementPin(ContentHash hash)
        {
            PinMap.GetOrAdd(hash, new Pin()).Increment();
        }

        /// <summary>
        ///     Provides a PinContext for this cache which can be used in conjunction with other APIs to pin relevant content in
        ///     the cache.
        ///     The content may be unpinned by disposing of the PinContext.
        /// </summary>
        /// <returns>The created PinContext.</returns>
        public PinContext CreatePinContext()
        {
            Interlocked.Increment(ref _pinContextCount);

            // ReSharper disable once RedundantArgumentName
            return new PinContext(_taskTracker, unpinAsync: pairs => PinContextDisposeAsync(pairs));
        }

        /// <summary>
        ///     Pin existing content.
        /// </summary>
        public Task<PinResult> PinAsync(Context context, ContentHash contentHash, PinContext pinContext)
        {
            return PinCall<ContentStoreInternalTracer>.RunAsync(_tracer, OperationContext(context), contentHash, async () =>
            {
                var bulkResults = await PinAsync(context, new[] { contentHash }, pinContext);
                return bulkResults.Single().Item;
            });
        }

        /// <inheritdoc />
        public async Task<IEnumerable<Indexed<PinResult>>> PinAsync(Context context, IReadOnlyList<ContentHash> contentHashes, PinContext pinContext)
        {
            var stopwatch = Stopwatch.StartNew();

            var (results, error) = await PinCoreAsync(context, contentHashes, pinContext);
            _tracer.PinBulkStop(context, stopwatch.Elapsed, contentHashes: contentHashes, results: results, error);

            return results;
        }

        private async Task<(IEnumerable<Indexed<PinResult>> results, Exception error)> PinCoreAsync(Context context, IReadOnlyList<ContentHash> contentHashes, PinContext pinContext)
        {
            var results = new List<PinResult>(contentHashes.Count);
            try
            {
                _tracer.PinBulkStart(context, contentHashes);

                var pinRequest = new PinRequest(pinContext);

                // TODO: This is still relatively inefficient. We're taking a lock per hash and pinning each individually. (bug 1365340)
                // The batching needs to go further down.
                foreach (var contentHash in contentHashes)
                {
                    // Pinning the empty file always succeeds; no I/O or other operations required,
                    // because we have dedicated logic to place it when required.
                    if (_settings.UseEmptyFileHashShortcut && contentHash.IsEmptyHash())
                    {
                        results.Add(new PinResult(contentSize: 0, lastAccessTime: Clock.UtcNow, code: PinResult.ResultCode.Success));
                    }
                    else
                    {
                        ContentFileInfo contentInfo = await GetContentSizeAndLastAccessTimeAsync(context, contentHash, pinRequest);
                        results.Add(contentInfo != null ? new PinResult(contentInfo.FileSize, DateTime.FromFileTimeUtc(contentInfo.LastAccessedFileTimeUtc)) : PinResult.ContentNotFound);
                    }
                }

                return (results: results.AsIndexed(), error: null);
            }
            catch (Exception exception)
            {
                return (results: contentHashes.Select(x => PinResult.ContentNotFound).AsIndexed(), error: exception);
            }
        }

        /// <inheritdoc />
        public async Task<bool> ContainsAsync(Context context, ContentHash contentHash, PinRequest? pinRequest)
        {
            PinContext pinContext = pinRequest?.PinContext;

            using (await _lockSet.AcquireAsync(contentHash))
            {
                bool found = false;
                await ContentDirectory.UpdateAsync(contentHash, touch: true, clock: Clock, updateFileInfo: async fileInfo =>
                {
                    // If _checkFiles is true, make an additional check whether the file is actually on the disk.
                    // Otherwise, we will just trust our in-memory record.
                    if (fileInfo != null && !(_settings.CheckFiles && await RemoveEntryIfNotOnDiskAsync(context, contentHash)))
                    {
                        found = true;
                        PinContentIfContext(contentHash, pinContext);
                    }

                    return null;
                });

                return found;
            }
        }

        private void CheckPinned(ContentHash contentHash, PinRequest? pinRequest)
        {
            if (pinRequest?.VerifyAlreadyPinned == true)
            {
                IsPinned(contentHash, pinRequest);
            }
        }

        /// <summary>
        /// Checks if whether content is locally pinned.
        /// </summary>
        public bool IsPinned(ContentHash contentHash, PinRequest? pinRequest = null)
        {
            var verifyAlreadyPinned = false;
            PinContext verifyPinContext = null;

            if (pinRequest.HasValue)
            {
                verifyAlreadyPinned = pinRequest.Value.VerifyAlreadyPinned;
                verifyPinContext = pinRequest.Value.VerifyPinContext;
            }

            bool pinned = PinMap.TryGetValue(contentHash, out var pin) && pin.Count > 0;
            if (verifyAlreadyPinned)
            {
                if (!pinned)
                {
                    throw new CacheException("Expected content with hash {0} to be pinned, but it was not.", contentHash.ToShortString());
                }

                if (verifyPinContext != null && !verifyPinContext.Contains(contentHash))
                {
                    throw new CacheException(
                        "Expected content with hash {0} was pinned, but not to the expected pin context.", contentHash.ToShortString());
                }
            }

            return pinned;
        }

        /// <inheritdoc />
        public async Task<GetContentSizeResult> GetContentSizeAndCheckPinnedAsync(Context context, ContentHash contentHash, PinRequest? pinRequest)
        {
            using (await _lockSet.AcquireAsync(contentHash))
            {
                var contentWasPinned = IsPinned(contentHash, pinRequest);
                PinContext pinContext = pinRequest?.PinContext;
                long contentSize = await GetContentSizeInternalAsync(context, contentHash, pinContext);
                return new GetContentSizeResult(contentSize, contentWasPinned);
            }
        }

        private async Task<ContentFileInfo> GetContentSizeAndLastAccessTimeAsync(Context context, ContentHash contentHash, PinRequest? pinRequest)
        {
            using (await _lockSet.AcquireAsync(contentHash))
            {
                PinContext pinContext = pinRequest?.PinContext;
                return await GetContentSizeAndLastAccessTimeInternalAsync(context, contentHash, pinContext);
            }
        }

        /// <summary>
        /// Gets total pinned size. Returns -1 if unpinned.
        /// </summary>
        private long GetPinnedSize(Context context, ContentHash contentHash)
        {
            long pinnedSize = -1;
            if (IsPinned(contentHash))
            {
                TryGetContentTotalSize(contentHash, out pinnedSize);
            }

            return pinnedSize;
        }

        private async Task<long> GetContentSizeInternalAsync(Context context, ContentHash contentHash, PinContext pinContext = null)
        {
            var info = await GetContentSizeAndLastAccessTimeInternalAsync(context, contentHash, pinContext);
            return info?.FileSize ?? -1;
        }

        private async Task<ContentFileInfo> GetContentSizeAndLastAccessTimeInternalAsync(Context context, ContentHash contentHash, PinContext pinContext = null)
        {
            ContentFileInfo info = null;

            await ContentDirectory.UpdateAsync(contentHash, touch: true, clock: Clock, updateFileInfo: async contentFileInfo =>
            {
                if (contentFileInfo != null && !await RemoveEntryIfNotOnDiskAsync(context, contentHash))
                {
                    info = contentFileInfo;
                    PinContentIfContext(contentHash, pinContext);
                }

                return null;
            });

            return info;
        }

        /// <inheritdoc />
        public Task<OpenStreamResult> OpenStreamAsync(Context context, ContentHash contentHash, PinRequest? pinRequest)
        {
            return OpenStreamCall<ContentStoreInternalTracer>.RunAsync(_tracer, OperationContext(context), contentHash, async () =>
            {
                // Short-circut requests for the empty stream
                // No lock is required since no file is involved.
                if (_settings.UseEmptyFileHashShortcut && contentHash.IsEmptyHash())
                {
                    return new OpenStreamResult(_emptyFileStream);
                }

                using (var lockHandle = await _lockSet.AcquireAsync(contentHash))
                {
                    var stream = await OpenStreamInternalWithLockAsync(context, contentHash, pinRequest, FileShare.Read | FileShare.Delete);
                    return new OpenStreamResult(stream)
                        .WithLockAcquisitionDuration(lockHandle);
                }
            });
        }

        private async Task<Stream> OpenStreamInternalWithLockAsync(Context context, ContentHash contentHash, PinRequest? pinRequest, FileShare share)
        {
            AbsolutePath contentPath = await PinContentAndGetFullPathAsync(contentHash, pinRequest);

            if (contentPath == null)
            {
                return null;
            }

            var contentStream = await FileSystem.OpenAsync(contentPath, FileAccess.Read, FileMode.Open, share);

            if (contentStream == null)
            {
                await RemoveEntryIfNotOnDiskAsync(context, contentHash);
                return null;
            }

            return contentStream;
        }

        /// <summary>
        ///     OpenStream helper method.
        /// </summary>
        private async Task<AbsolutePath> PinContentAndGetFullPathAsync(ContentHash contentHash, PinRequest? pinRequest)
        {
            CheckPinned(contentHash, pinRequest);

            var found = false;
            await ContentDirectory.UpdateAsync(contentHash, true, Clock, fileInfo =>
            {
                if (fileInfo != null)
                {
                    found = true;
                    PinContentIfContext(contentHash, pinRequest?.PinContext);
                }

                return null;
            });

            if (!found)
            {
                return null;
            }

            return GetPrimaryPathFor(contentHash);
        }

        /// <summary>
        /// Gets whether the store contains the given content
        /// </summary>
        public bool Contains(ContentHash hash)
        {
            return ContentDirectory.TryGetFileInfo(hash, out _);
        }

        /// <summary>
        ///     Gives the maximum path to files stored under the cache root.
        /// </summary>
        /// <returns>Max length</returns>
        public static int GetMaxContentPathLengthRelativeToCacheRoot()
        {
            var maxHashNameLength = HashInfoLookup.All().Max(v => v.Name.Length);
            var maxHashStringLength = HashInfoLookup.All().Max(v => v.StringLength);

            int maxContentPathLengthRelativeToCacheRoot =
                Constants.SharedDirectoryName.Length +
                1 + // path separator
                maxHashNameLength +
                1 + // path separator
                HashDirectoryNameLength + // hash directory
                1 + // path separator
                maxHashStringLength + // filename base, 2 characters per byte in hex string
                1 + // dot preceding filename extension
                BlobNameExtensionLength; // filename extension

            return maxContentPathLengthRelativeToCacheRoot;
        }

        /// <inheritdoc />
        public Task<PutResult> PutFileAsync(Context context, AbsolutePath path, HashType hashType, FileRealizationMode realizationMode, Func<Stream, Stream> wrapStream, PinRequest? pinRequest)
        {
            return PutFileImplAsync(context, path, realizationMode, hashType, pinRequest, trustedHashWithSize: null, wrapStream);
        }

        /// <inheritdoc />
        public Task<PutResult> PutFileAsync(Context context, AbsolutePath path, ContentHash contentHash, FileRealizationMode realizationMode, Func<Stream, Stream> wrapStream, PinRequest? pinRequest)
        {
            return PutFileImplAsync(context, path, realizationMode, contentHash, pinRequest, wrapStream);
        }
    }
}
<|MERGE_RESOLUTION|>--- conflicted
+++ resolved
@@ -1,3232 +1,3228 @@
-// Copyright (c) Microsoft. All rights reserved.
-// Licensed under the MIT license. See LICENSE file in the project root for full license information.
-
-using System;
-using System.Collections.Concurrent;
-using System.Collections.Generic;
-using System.Diagnostics;
-using System.Diagnostics.ContractsLight;
-using System.Globalization;
-using System.IO;
-using System.Linq;
-using System.Security.AccessControl;
-using System.Security.Principal;
-using System.Threading;
-using System.Threading.Tasks;
-using System.Threading.Tasks.Dataflow;
-using BuildXL.Cache.ContentStore.Exceptions;
-using BuildXL.Cache.ContentStore.Extensions;
-using BuildXL.Cache.ContentStore.FileSystem;
-using BuildXL.Cache.ContentStore.Hashing;
-using BuildXL.Cache.ContentStore.Interfaces.Extensions;
-using BuildXL.Cache.ContentStore.Interfaces.FileSystem;
-using BuildXL.Cache.ContentStore.Interfaces.Results;
-using BuildXL.Cache.ContentStore.Interfaces.Sessions;
-using BuildXL.Cache.ContentStore.Interfaces.Stores;
-using BuildXL.Cache.ContentStore.Interfaces.Time;
-using BuildXL.Cache.ContentStore.Interfaces.Tracing;
-using BuildXL.Cache.ContentStore.Interfaces.Utils;
-using BuildXL.Cache.ContentStore.Synchronization;
-using BuildXL.Cache.ContentStore.Tracing;
-using BuildXL.Cache.ContentStore.Tracing.Internal;
-using BuildXL.Cache.ContentStore.UtilitiesCore;
-using BuildXL.Cache.ContentStore.UtilitiesCore.Internal;
-using BuildXL.Cache.ContentStore.Utils;
-using BuildXL.Utilities;
-using BuildXL.Utilities.Tracing;
-using AbsolutePath = BuildXL.Cache.ContentStore.Interfaces.FileSystem.AbsolutePath;
-using ContractUtilities = BuildXL.Cache.ContentStore.Utils.ContractUtilities;
-using FileInfo = BuildXL.Cache.ContentStore.Interfaces.FileSystem.FileInfo;
-using RelativePath = BuildXL.Cache.ContentStore.Interfaces.FileSystem.RelativePath;
-
-namespace BuildXL.Cache.ContentStore.Stores
-{
-
-    /// <summary>
-    ///     Callback to update last access time based on external access times.
-    /// </summary>
-    public delegate Task UpdateContentWithLastAccessTimeAsync(ContentHash contentHash, DateTime dateTime);
-
-    /// <summary>
-    ///    Checks if content is pinned locally and returns its content size.
-    /// </summary>
-    public delegate long PinnedSizeChecker(Context context, ContentHash contentHash);
-
-    /// <summary>
-    ///     Content addressable store where content is stored on disk
-    /// </summary>
-    /// <remarks>
-    ///     CacheRoot               C:\blah\Cache
-    ///     CacheShareRoot          C:\blah\Cache\Shared          \\machine\CAS
-    ///     CacheContentRoot        C:\blah\Cache\Shared\SHA1
-    ///     ContentHashRoot    C:\blah\Cache\Shared\SHA1\abc
-    /// </remarks>
-    public class FileSystemContentStoreInternal : StartupShutdownBase, IContentStoreInternal, IContentDirectoryHost
-    {
-        /// <nodoc />
-        public const bool DefaultApplyDenyWriteAttributesOnContent = false;
-
-        /// <summary>
-        ///     Public name for monitoring use.
-        /// </summary>
-        public const string Component = "FileSystemContentStore";
-
-        /// <summary>
-        ///     Name of counter for current size.
-        /// </summary>
-        public const string CurrentByteCountName = Component + ".CurrentByteCount";
-
-        /// <summary>
-        ///     Name of counter for current number of blobs.
-        /// </summary>
-        public const string CurrentFileCountName = Component + ".CurrentFileCount";
-
-        /// <summary>
-        ///     A history of the schema versions with comments describing the changes
-        /// </summary>
-        protected enum VersionHistory
-        {
-            /// <summary>
-            ///     Content in CAS was marked read-only
-            /// </summary>
-            Version0 = 0,
-
-            /// <summary>
-            ///     Content in C:\blah\Cache\SHA1
-            /// </summary>
-            Version1 = 1,
-
-            /// <summary>
-            ///     Content in C:\blah\Cache\Shared\SHA1
-            /// </summary>
-            Version2 = 2,
-
-            /// <summary>
-            ///     Content with attribute normalization and Deny WriteAttributes set
-            /// </summary>
-            CurrentVersion = 3
-        }
-
-        // TODO: Adjust defaults (bug 1365340)
-        private const int ParallelPlaceFilesLimit = 8;
-
-        /// <summary>
-        ///     Format string for blob files
-        /// </summary>
-        private const string BlobNameExtension = "blob";
-
-        private static readonly int BlobNameExtensionLength = BlobNameExtension.Length;
-
-        /// <summary>
-        ///     Directory to write temp files in.
-        /// </summary>
-        private const string TempFileSubdirectory = "temp";
-
-        /// <summary>
-        ///     Length of subdirectory names used for storing files. For example with length 3,
-        ///     content with hash "abcdefg" will be stored in $root\abc\abcdefg.blob.
-        /// </summary>
-        private const int HashDirectoryNameLength = 3;
-
-        /// <summary>
-        ///     Name of the file in the cache directory that keeps track of the local CAS version.
-        /// </summary>
-        private const string VersionFileName = "LocalCAS.version";
-
-        /// <nodoc />
-        protected IAbsFileSystem FileSystem { get; }
-
-        /// <nodoc />
-        protected IClock Clock { get; }
-
-        /// <nodoc />
-        public AbsolutePath RootPath { get; }
-
-        /// <inheritdoc />
-        protected override Tracer Tracer => _tracer;
-
-        /// <nodoc />
-        public ContentStoreConfiguration Configuration { get; private set; }
-
-        /// <summary>
-        ///     Gets helper to read/write version numbers
-        /// </summary>
-        protected SerializedDataValue SerializedDataVersion { get; }
-
-        private readonly ContentStoreInternalTracer _tracer;
-
-        private readonly ConfigurationModel _configurationModel;
-        private readonly CounterCollection<Counter> _counters = new CounterCollection<Counter>();
-
-        private readonly AbsolutePath _contentRootDirectory;
-        private readonly AbsolutePath _tempFolder;
-
-        /// <summary>
-        ///     LockSet used to ensure thread safety on write operations.
-        /// </summary>
-        private readonly LockSet<ContentHash> _lockSet = new LockSet<ContentHash>();
-
-        private readonly NagleQueue<ContentHash> _nagleQueue;
-
-        private bool _applyDenyWriteAttributesOnContent;
-
-        private IContentChangeAnnouncer _announcer;
-
-        /// <summary>
-        ///     Path to the file in the cache directory that keeps track of the local CAS version.
-        /// </summary>
-        protected readonly AbsolutePath VersionFilePath;
-
-        /// <summary>
-        ///     List of cached files and their metadata.
-        /// </summary>
-        protected readonly IContentDirectory ContentDirectory;
-
-        /// <nodoc />
-        protected QuotaKeeper QuotaKeeper;
-
-        /// <summary>
-        ///     Tracker for the number of times each content has been pinned.
-        /// </summary>
-        protected readonly ConcurrentDictionary<ContentHash, Pin> PinMap = new ConcurrentDictionary<ContentHash, Pin>();
-
-        /// <summary>
-        ///     Tracker for the index of the most recent successful hardlinked replica for each hash.
-        /// </summary>
-        private readonly ConcurrentDictionary<ContentHash, int> _replicaCursors = new ConcurrentDictionary<ContentHash, int>();
-
-        /// <summary>
-        ///     Hook for performing some action immediately prior to evicting a file from the cache.
-        /// </summary>
-        /// <remarks>
-        ///     For example, used in some tests to artificially slow the purger in order to simulate slower I/O for some scenarios.
-        /// </remarks>
-        private readonly Action _preEvictFileAction = null;
-
-        /// <summary>
-        ///     Configuration for Distributed Eviction.
-        /// </summary>
-        private readonly DistributedEvictionSettings _distributedEvictionSettings;
-
-        /// <summary>
-        /// Stream containing the empty file.
-        /// </summary>
-        private readonly Stream _emptyFileStream = new MemoryStream(CollectionUtilities.EmptyArray<byte>(), false);
-
-        /// <summary>
-        ///     Cumulative count of instances of the content directory being discovered as out of sync with the disk.
-        /// </summary>
-        private long _contentDirectoryMismatchCount;
-
-        private BackgroundTaskTracker _taskTracker;
-
-        private PinSizeHistory _pinSizeHistory;
-
-        private int _pinContextCount;
-
-        private long _maxPinSize;
-
-        private readonly ContentStoreSettings _settings;
-
-        private readonly FileSystemContentStoreInternalChecker _checker;
-
-        /// <summary>
-        ///     Initializes a new instance of the <see cref="FileSystemContentStoreInternal" /> class.
-        /// </summary>
-        public FileSystemContentStoreInternal(
-            IAbsFileSystem fileSystem,
-            IClock clock,
-            AbsolutePath rootPath,
-            ConfigurationModel configurationModel = null,
-            NagleQueue<ContentHash> nagleQueue = null,
-            DistributedEvictionSettings distributedEvictionSettings = null,
-            ContentStoreSettings settings = null)
-        {
-            Contract.Requires(fileSystem != null);
-            Contract.Requires(clock != null);
-
-            _tracer = new ContentStoreInternalTracer(settings?.TraceFileSystemContentStoreDiagnosticMessages ?? false);
-<<<<<<< HEAD
-            _hashers = HashInfoLookup.CreateAll();
-=======
->>>>>>> 30ec337c
-            int maxContentPathLengthRelativeToCacheRoot = GetMaxContentPathLengthRelativeToCacheRoot();
-
-            RootPath = rootPath;
-            if ((RootPath.Path.Length + 1 + maxContentPathLengthRelativeToCacheRoot) >= FileSystemConstants.MaxPath)
-            {
-                throw new CacheException("Root path does not provide enough room for cache paths to fit MAX_PATH");
-            }
-
-            _nagleQueue = nagleQueue;
-            Clock = clock;
-            FileSystem = fileSystem;
-            _configurationModel = configurationModel ?? new ConfigurationModel();
-
-            _contentRootDirectory = RootPath / Constants.SharedDirectoryName;
-            _tempFolder = _contentRootDirectory / TempFileSubdirectory;
-
-            VersionFilePath = RootPath / VersionFileName;
-
-            SerializedDataVersion = new SerializedDataValue(FileSystem, VersionFilePath, (int)VersionHistory.CurrentVersion);
-
-            ContentDirectory = new MemoryContentDirectory(FileSystem, RootPath, this);
-
-            _pinContextCount = 0;
-            _maxPinSize = -1;
-
-            _distributedEvictionSettings = distributedEvictionSettings;
-            _settings = settings ?? ContentStoreSettings.DefaultSettings;
-
-            _checker = new FileSystemContentStoreInternalChecker(FileSystem, Clock, RootPath, _tracer, _settings, this);
-        }
-
-        private async Task PerformUpgradeToNextVersionAsync(Context context, VersionHistory currentVersion)
-        {
-            Contract.Requires(currentVersion < VersionHistory.CurrentVersion);
-
-            foreach (var hashName in HashInfoLookup.All().Select(hashInfo => hashInfo.Name))
-            {
-                AbsolutePath v0ContentFolder = RootPath / hashName;
-                Func<IEnumerable<AbsolutePath>> enumerateVersion0Blobs = () => FileSystem
-                    .EnumerateFiles(v0ContentFolder, EnumerateOptions.Recurse)
-                    .Where(fileInfo => fileInfo.FullPath.Path.EndsWith(BlobNameExtension, StringComparison.OrdinalIgnoreCase))
-                    .Select(fileInfo => fileInfo.FullPath);
-
-                switch (currentVersion)
-                {
-                    case VersionHistory.Version0:
-                        Upgrade0To1(enumerateVersion0Blobs, v0ContentFolder);
-                        break;
-                    case VersionHistory.Version1:
-                        Upgrade1To2(enumerateVersion0Blobs, v0ContentFolder);
-                        break;
-                    case VersionHistory.Version2:
-                        await Upgrade2To3(context);
-                        break;
-
-                    default:
-                        throw ContractUtilities.AssertFailure("Version migration code must be added.");
-                }
-            }
-
-            SerializedDataVersion.WriteValueFile((int)currentVersion + 1);
-            _tracer.Debug(context, $"version is now {(int)currentVersion + 1}");
-        }
-
-        private void Upgrade0To1(Func<IEnumerable<AbsolutePath>> enumerateVersion0Blobs, AbsolutePath v0ContentFolder)
-        {
-            if (FileSystem.DirectoryExists(v0ContentFolder))
-            {
-                Parallel.ForEach(
-                    enumerateVersion0Blobs(),
-                    path =>
-                    {
-                        FileAttributes attributes = FileSystem.GetFileAttributes(path);
-                        if ((attributes & FileAttributes.ReadOnly) != 0)
-                        {
-                            FileSystem.SetFileAttributes(path, attributes & ~FileAttributes.ReadOnly);
-                        }
-                    });
-            }
-        }
-
-        private void Upgrade1To2(Func<IEnumerable<AbsolutePath>> enumerateVersion0Blobs, AbsolutePath v0ContentFolder)
-        {
-            if (FileSystem.DirectoryExists(v0ContentFolder))
-            {
-                Parallel.ForEach(
-                    enumerateVersion0Blobs(),
-                    oldPath =>
-                    {
-                        if (TryGetHashFromPath(oldPath, out var hash))
-                        {
-                            AbsolutePath newPath = GetPrimaryPathFor(hash);
-                            FileSystem.CreateDirectory(newPath.Parent);
-                            FileSystem.MoveFile(oldPath, newPath, true);
-                        }
-                    });
-                FileSystem.DeleteDirectory(v0ContentFolder, DeleteOptions.All);
-            }
-        }
-
-        private Task Upgrade2To3(Context context)
-        {
-            var upgradeCacheBlobAction = new ActionBlock<FileInfo>(
-                blobPath => ApplyPermissions(context, blobPath.FullPath, FileAccessMode.ReadOnly),
-                new ExecutionDataflowBlockOptions {MaxDegreeOfParallelism = Environment.ProcessorCount});
-
-            return upgradeCacheBlobAction.PostAllAndComplete(EnumerateBlobPathsFromDisk());
-        }
-
-        /// <summary>
-        /// Checks that the content on disk is correct and every file in content directory matches it's hash.
-        /// </summary>
-        /// <returns></returns>
-        public async Task<Result<SelfCheckResult>> SelfCheckContentDirectoryAsync(Context context, CancellationToken token)
-        {
-            using (var disposableContext = TrackShutdown(context, token))
-            {
-                return await _checker.SelfCheckContentDirectoryAsync(disposableContext.Context);
-            }
-        }
-
-        /// <summary>
-        /// Removes invalid content from cache.
-        /// </summary>
-        internal async Task RemoveInvalidContentAsync(OperationContext context, ContentHash contentHash)
-        {
-            // In order to remove the content we have to do the following things:
-            // Remove file from disk
-            // Update memory content directory
-            // Update quota keeper
-            // Notify distributed store that the content is gone from this machine
-            // The first 3 things are happening in the first call.
-            await EvictCoreAsync(
-                context,
-                new ContentHashWithLastAccessTimeAndReplicaCount(contentHash, Clock.UtcNow),
-                force: true, // Need to evict an invalid content even if it is pinned.
-                onlyUnlinked: false,
-                size => { QuotaKeeper.OnContentEvicted(size); })
-                .TraceIfFailure(context);
-
-            if (_distributedEvictionSettings?.DistributedStore != null)
-            {
-                await _distributedEvictionSettings.DistributedStore.UnregisterAsync(context, new ContentHash[] {contentHash}, context.Token)
-                    .TraceIfFailure(context);
-            }
-        }
-
-        internal async Task<ContentHashWithSize?> TryHashFileAsync(Context context, AbsolutePath path, HashType hashType, Func<Stream, Stream> wrapStream = null)
-        {
-            // We only hash the file if a trusted hash is not supplied
-            using var stream = await FileSystem.OpenAsync(path, FileAccess.Read, FileMode.Open, FileShare.Read | FileShare.Delete);
-            if (stream == null)
-            {
-                return null;
-            }
-
-            using var wrappedStream = (wrapStream == null) ? stream : wrapStream(stream);
-            // Hash the file in  place
-            return await HashContentAsync(context, wrappedStream, hashType, path);
-        }
-
-        /// <summary>
-        /// Unit testing hook.
-        /// </summary>
-        protected virtual void UpgradeLegacyVsoContentRenameFile(AbsolutePath sourcePath, AbsolutePath destinationPath)
-        {
-            FileSystem.MoveFile(sourcePath, destinationPath, replaceExisting: false);
-        }
-
-        /// <summary>
-        /// Unit testing hook.
-        /// </summary>
-        protected virtual void UpgradeLegacyVsoContentRenameDirectory(AbsolutePath sourcePath, AbsolutePath destinationPath)
-        {
-            FileSystem.MoveDirectory(sourcePath, destinationPath);
-        }
-
-        /// <summary>
-        /// Unit testing hook.
-        /// </summary>
-        protected virtual void UpgradeLegacyVsoContentDeleteDirectory(AbsolutePath directory)
-        {
-            FileSystem.DeleteDirectory(directory, DeleteOptions.All);
-        }
-
-        private async Task UpgradeLegacyVsoContentAsync(Context context)
-        {
-            var legacyVsoContentRootPath = _contentRootDirectory / ((int)HashType.DeprecatedVso0).ToString();
-
-            if (FileSystem.DirectoryExists(legacyVsoContentRootPath))
-            {
-                var vsoContentRootPath = _contentRootDirectory / HashType.Vso0.ToString();
-
-                try
-                {
-                    UpgradeLegacyVsoContentRenameDirectory(legacyVsoContentRootPath, vsoContentRootPath);
-                }
-                catch (Exception renameDirException)
-                {
-                    context.Warning(
-                        $"Could not rename [{legacyVsoContentRootPath}] to [{vsoContentRootPath}]. Falling back to hard-linking individual files. {renameDirException}");
-
-                    if (!FileSystem.DirectoryExists(vsoContentRootPath))
-                    {
-                        FileSystem.CreateDirectory(vsoContentRootPath);
-                    }
-
-                    foreach (FileInfo fileInCache in FileSystem.EnumerateFiles(legacyVsoContentRootPath, EnumerateOptions.Recurse))
-                    {
-                        AbsolutePath destinationPath = fileInCache.FullPath.SwapRoot(legacyVsoContentRootPath, vsoContentRootPath);
-                        AbsolutePath destinationFolder = destinationPath.Parent;
-
-                        if (!FileSystem.DirectoryExists(destinationFolder))
-                        {
-                            FileSystem.CreateDirectory(destinationFolder);
-                        }
-                        else if (FileSystem.FileExists(destinationPath))
-                        {
-                            continue;
-                        }
-
-                        try
-                        {
-                            UpgradeLegacyVsoContentRenameFile(fileInCache.FullPath, destinationPath);
-                        }
-                        catch (Exception fileMoveException)
-                        {
-                            context.Debug(
-                                $"Could not rename [{fileInCache.FullPath}] to [{destinationPath}]. Falling back to hard-linking. {fileMoveException}");
-
-                            CreateHardLinkResult result = FileSystem.CreateHardLink(fileInCache.FullPath, destinationPath, replaceExisting: false);
-                            if (result != CreateHardLinkResult.Success)
-                            {
-                                throw new CacheException(
-                                    $"Failed to create hard link from [{fileInCache.FullPath}] to [{destinationPath}]: {result}");
-                            }
-                        }
-                    }
-
-                    try
-                    {
-                        UpgradeLegacyVsoContentDeleteDirectory(legacyVsoContentRootPath);
-                    }
-                    catch (Exception deleteDirException)
-                    {
-                        context.Debug(
-                            $"After moving or copying all content to [{vsoContentRootPath}], could not delete [{legacyVsoContentRootPath}]. Will try again next time. {deleteDirException}");
-                    }
-                }
-
-                await MemoryContentDirectory.TransformFile(
-                    context,
-                    FileSystem,
-                    RootPath,
-                    pair =>
-                    {
-                        ContentHash contentHash = pair.Key;
-                        ContentFileInfo fileInfo = pair.Value;
-
-                        if (contentHash.HashType == HashType.DeprecatedVso0)
-                        {
-                            var hashBytes = contentHash.ToHashByteArray();
-                            var newContentHash = new ContentHash(HashType.Vso0, hashBytes);
-                            return new KeyValuePair<ContentHash, ContentFileInfo>(newContentHash, fileInfo);
-                        }
-
-                        return pair;
-                    });
-            }
-        }
-
-        /// <summary>
-        ///     Migrates (or just deletes) the schema on disk
-        /// </summary>
-        private async Task UpgradeAsNecessaryAsync(Context context)
-        {
-            int currentVersionNumber;
-            try
-            {
-                currentVersionNumber = ReadVersionNumber(context);
-            }
-            catch (Exception ex)
-            {
-                throw new CacheException(
-                    ex,
-                    "Failed to read the cache version file. Delete {0}, {1}, and {2} and try again. Exception message: {3}",
-                    VersionFilePath,
-                    _contentRootDirectory,
-                    ContentDirectory.FilePath,
-                    ex.ToString());
-            }
-
-            try
-            {
-                while (true)
-                {
-                    if (currentVersionNumber > (int)VersionHistory.CurrentVersion || currentVersionNumber < (int)VersionHistory.Version0)
-                    {
-                        throw new CacheException(
-                            "CAS runtime version is {0}, but disk has version {1}. Delete {2} and {3} or use the latest version of the cache.",
-                            (int)VersionHistory.CurrentVersion,
-                            currentVersionNumber,
-                            _contentRootDirectory,
-                            ContentDirectory.FilePath);
-                    }
-
-                    var currentVersion = (VersionHistory)currentVersionNumber;
-
-                    if (currentVersion == VersionHistory.CurrentVersion)
-                    {
-                        break;
-                    }
-
-                    await PerformUpgradeToNextVersionAsync(context, currentVersion);
-                    Contract.Assert((currentVersionNumber + 1) == SerializedDataVersion.ReadValueFile());
-
-                    currentVersionNumber = ReadVersionNumber(context);
-                }
-
-                // Upgrade any legacy VSO hashed content without a painful CAS upgrade.
-                await UpgradeLegacyVsoContentAsync(context);
-
-                Contract.Assert(SerializedDataVersion.ReadValueFile() == (int)VersionHistory.CurrentVersion);
-            }
-            catch (Exception ex)
-            {
-                throw new CacheException(
-                    ex,
-                    "Failed to upgrade local CAS. Delete {0} and {1} and try again. Exception message: {2}",
-                    _contentRootDirectory,
-                    ContentDirectory.FilePath,
-                    ex.ToString());
-            }
-        }
-
-        private int ReadVersionNumber(Context context)
-        {
-            int currentVersionNumber = SerializedDataVersion.ReadValueFile();
-            _tracer.Debug(context, $"version is {currentVersionNumber}");
-            return currentVersionNumber;
-        }
-
-        private void DeleteTempFolder()
-        {
-            if (FileSystem.DirectoryExists(_tempFolder))
-            {
-                FileSystem.DeleteDirectory(_tempFolder, DeleteOptions.All);
-            }
-        }
-
-        /// <inheritdoc />
-        public ContentDirectorySnapshot<ContentFileInfo> Reconstruct(Context context)
-        {
-            // NOTE: DO NOT call ContentDirectory from this method as this is called during the initialization of ContentDirectory and calls
-            // into ContentDirectory would cause a deadlock.
-
-            var stopwatch = Stopwatch.StartNew();
-            long contentCount = 0;
-            long contentSize = 0;
-
-            try
-            {
-                var contentHashes = ReadSnapshotFromDisk(context);
-                _tracer.Debug(context, $"Enumerated {contentHashes.Count} entries in {stopwatch.ElapsedMilliseconds}ms.");
-
-                // We are using a list of classes instead of structs due to the maximum object size restriction
-                // When the contents on disk grow large, a list of structs surpasses the limit and forces OOM
-                var hashInfoPairs = new ContentDirectorySnapshot<ContentFileInfo>();
-                foreach (var grouping in contentHashes.GroupByHash())
-                {
-                    var contentFileInfo = new ContentFileInfo(Clock, grouping.First().Payload.Length, grouping.Count());
-                    contentCount++;
-                    contentSize += contentFileInfo.TotalSize;
-
-                    hashInfoPairs.Add(new PayloadFromDisk<ContentFileInfo>(grouping.Key, contentFileInfo));
-                }
-
-                return hashInfoPairs;
-            }
-            catch (Exception exception)
-            {
-                _tracer.ReconstructDirectoryException(context, exception);
-                throw;
-            }
-            finally
-            {
-                stopwatch.Stop();
-                _tracer.ReconstructDirectory(context, stopwatch.Elapsed, contentCount, contentSize);
-            }
-        }
-
-        /// <inheritdoc />
-        public IContentChangeAnnouncer Announcer
-        {
-            get { return _announcer; }
-
-            set
-            {
-                Contract.Assert(_announcer == null);
-                _announcer = value;
-            }
-        }
-
-        /// <inheritdoc />
-        protected override async Task<BoolResult> StartupCoreAsync(OperationContext context)
-        {
-            var configFileExists = false;
-
-            if (_configurationModel.Selection == ConfigurationSelection.RequireAndUseInProcessConfiguration)
-            {
-                if (_configurationModel.InProcessConfiguration == null)
-                {
-                    throw new CacheException("In-process configuration selected but it is null");
-                }
-
-                Configuration = _configurationModel.InProcessConfiguration;
-            }
-            else if (_configurationModel.Selection == ConfigurationSelection.UseFileAllowingInProcessFallback)
-            {
-                var readConfigResult = await FileSystem.ReadContentStoreConfigurationAsync(RootPath);
-
-                if (readConfigResult.Succeeded)
-                {
-                    Configuration = readConfigResult.Data;
-                    configFileExists = true;
-                }
-                else if (_configurationModel.InProcessConfiguration != null)
-                {
-                    Configuration = _configurationModel.InProcessConfiguration;
-                }
-                else
-                {
-                    throw new CacheException($"{nameof(ContentStoreConfiguration)} is missing");
-                }
-            }
-            else
-            {
-                throw new CacheException($"Invalid {nameof(ConfigurationSelection)}={_configurationModel.Selection}");
-            }
-
-            if (!configFileExists && _configurationModel.MissingFileOption == MissingConfigurationFileOption.WriteOnlyIfNotExists)
-            {
-                await Configuration.Write(FileSystem, RootPath);
-            }
-
-            _tracer.Debug(context, $"{nameof(ContentStoreConfiguration)}: {Configuration}");
-
-            _applyDenyWriteAttributesOnContent = Configuration.DenyWriteAttributesOnContent == DenyWriteAttributesOnContentSetting.Enable;
-
-            await UpgradeAsNecessaryAsync(context);
-
-            DeleteTempFolder();
-            FileSystem.CreateDirectory(_tempFolder);
-
-            await ContentDirectory.StartupAsync(context).ThrowIfFailure();
-
-            var contentDirectoryCount = await ContentDirectory.GetCountAsync();
-            if (contentDirectoryCount != 0 && !FileSystem.DirectoryExists(_contentRootDirectory))
-            {
-                return new BoolResult(
-                    $"Content root directory {_contentRootDirectory} is missing despite CAS metadata indicating {contentDirectoryCount} files.");
-            }
-
-            var size = await ContentDirectory.GetSizeAsync();
-
-            _pinSizeHistory =
-                await
-                    PinSizeHistory.LoadOrCreateNewAsync(
-                        FileSystem,
-                        Clock,
-                        RootPath,
-                        Configuration.HistoryBufferSize);
-
-            _distributedEvictionSettings?.InitializeDistributedEviction(
-                UpdateContentWithLastAccessTimeAsync,
-                _tracer,
-                GetPinnedSize,
-                _nagleQueue);
-
-            var quotaKeeperConfiguration = QuotaKeeperConfiguration.Create(
-                Configuration,
-                _distributedEvictionSettings,
-                _settings,
-                size);
-            QuotaKeeper = QuotaKeeper.Create(
-                FileSystem,
-                _tracer,
-                ShutdownStartedCancellationToken,
-                this,
-                quotaKeeperConfiguration);
-
-            var result = await QuotaKeeper.StartupAsync(context);
-
-            _taskTracker = new BackgroundTaskTracker(Component, new Context(context));
-
-            _tracer.StartStats(context, size, contentDirectoryCount);
-
-            if (_settings.StartSelfCheckInStartup)
-            {
-                // Starting the self check and ignore and trace the failure.
-                // Self check procedure is a long running operation that can take longer then an average process lifetime.
-                // So instead of relying on timers to recheck content directory, we rely on
-                // periodic service restarts.
-                SelfCheckContentDirectoryAsync(context, context.Token).FireAndForget(context);
-            }
-
-            return result;
-        }
-
-        /// <inheritdoc />
-        protected override async Task<BoolResult> ShutdownCoreAsync(OperationContext context)
-        {
-            var result = BoolResult.Success;
-
-            var statsResult = await GetStatsAsync(context);
-
-            if (QuotaKeeper != null)
-            {
-                _tracer.EndStats(context, QuotaKeeper.CurrentSize, await ContentDirectory.GetCountAsync());
-
-                // NOTE: QuotaKeeper must be shut down before the content directory because it owns
-                // background operations which may be calling EvictAsync or GetLruOrderedContentListAsync
-                result &= await QuotaKeeper.ShutdownAsync(context);
-            }
-
-            if (_pinSizeHistory != null)
-            {
-                await _pinSizeHistory.SaveAsync(FileSystem);
-            }
-
-            if (_taskTracker != null)
-            {
-                await _taskTracker.Synchronize();
-                await _taskTracker.ShutdownAsync(context);
-            }
-
-            if (ContentDirectory != null)
-            {
-                result &= await ContentDirectory.ShutdownAsync(context);
-            }
-
-            if (_contentDirectoryMismatchCount > 0)
-            {
-                _tracer.Warning(
-                    context,
-                    $"Corrected {_contentDirectoryMismatchCount} mismatches between cache blobs and content directory metadata.");
-            }
-
-            if (FileSystem.DirectoryExists(_tempFolder))
-            {
-                foreach (FileInfo fileInfo in FileSystem.EnumerateFiles(_tempFolder, EnumerateOptions.Recurse))
-                {
-                    try
-                    {
-                        ForceDeleteFile(fileInfo.FullPath);
-                        _tracer.Warning(context, $"Temp file still existed at shutdown: {fileInfo.FullPath}");
-                    }
-                    catch (IOException ioException)
-                    {
-                        _tracer.Warning(context, $"Could not clean up temp file due to exception: {ioException}");
-                    }
-                }
-            }
-
-            if (statsResult)
-            {
-                statsResult.CounterSet.LogOrderedNameValuePairs(s => _tracer.Debug(context, s));
-            }
-
-            return result;
-        }
-
-        private static bool ShouldAttemptHardLink(AbsolutePath contentPath, FileAccessMode accessMode, FileRealizationMode realizationMode)
-        {
-            return contentPath.IsLocal && accessMode == FileAccessMode.ReadOnly &&
-                   (realizationMode == FileRealizationMode.Any ||
-                    realizationMode == FileRealizationMode.HardLink);
-        }
-
-        private bool TryCreateHardlink(
-            Context context,
-            AbsolutePath source,
-            AbsolutePath destination,
-            FileRealizationMode realizationMode,
-            bool replaceExisting,
-            out CreateHardLinkResult hardLinkResult)
-        {
-            var result = CreateHardLinkResult.Unknown;
-            var stopwatch = Stopwatch.StartNew();
-
-            try
-            {
-                result = FileSystem.CreateHardLink(source, destination, replaceExisting);
-                Contract.Assert((result == CreateHardLinkResult.FailedDestinationExists).Implies(!replaceExisting));
-
-                var resultAcceptable = false;
-                switch (result)
-                {
-                    case CreateHardLinkResult.Success:
-                    case CreateHardLinkResult.FailedDestinationExists:
-                    case CreateHardLinkResult.FailedMaxHardLinkLimitReached:
-                    case CreateHardLinkResult.FailedSourceDoesNotExist:
-                    case CreateHardLinkResult.FailedAccessDenied:
-                    case CreateHardLinkResult.FailedSourceHandleInvalid:
-                        resultAcceptable = true;
-                        break;
-
-                    case CreateHardLinkResult.FailedNotSupported:
-                    case CreateHardLinkResult.FailedSourceAndDestinationOnDifferentVolumes:
-                        resultAcceptable = realizationMode != FileRealizationMode.HardLink;
-                        break;
-                }
-
-                if (!resultAcceptable)
-                {
-                    throw new CacheException("Failed to create hard link from [{0}] to [{1}]: {2}", source, destination, result);
-                }
-
-                hardLinkResult = result;
-                return hardLinkResult == CreateHardLinkResult.Success;
-            }
-            finally
-            {
-                stopwatch.Stop();
-                _tracer.CreateHardLink(context, result, source, destination, realizationMode, replaceExisting, stopwatch.Elapsed);
-            }
-        }
-
-        /// <inheritdoc />
-        public Task<PutResult> PutFileAsync(
-            Context context, AbsolutePath path, FileRealizationMode realizationMode, ContentHash contentHash, PinRequest? pinRequest)
-        {
-            return PutFileImplAsync(context, path, realizationMode, contentHash, pinRequest);
-        }
-
-        private async Task<PutResult> TryPutFileFastAsync(
-            Context context, 
-            AbsolutePath path, 
-            FileRealizationMode realizationMode, 
-            ContentHash contentHash, 
-            PinRequest? pinRequest, 
-            bool shouldAttemptHardLink)
-        {
-            // Fast path:
-            // If hardlinking existing content which has already been pinned in this context
-            // just quickly attempt to hardlink from and existing replica
-            if (shouldAttemptHardLink
-                && ContentDirectory.TryGetFileInfo(contentHash, out var fileInfo)
-                && IsPinned(contentHash, pinRequest)
-                && _settings.UseRedundantPutFileShortcut)
-            {
-                using (_counters[Counter.PutFileFast].Start())
-                {
-                    CheckPinned(contentHash, pinRequest);
-                    fileInfo.UpdateLastAccessed(Clock);
-                    var placeLinkResult = await PlaceLinkFromCacheAsync(
-                                        context,
-                                        path,
-                                        FileReplacementMode.ReplaceExisting,
-                                        realizationMode,
-                                        contentHash,
-                                        fileInfo,
-                                        fastPath: true);
-
-                    if (placeLinkResult == CreateHardLinkResult.Success)
-                    {
-                        return new PutResult(contentHash, fileInfo.FileSize)
-                        {
-                            Diagnostics = "FastPath"
-                        };
-                    }
-                }
-            }
-
-            return null;
-        }
-
-        private Task<PutResult> PutFileImplAsync(
-            Context context, AbsolutePath path, FileRealizationMode realizationMode, ContentHash contentHash, PinRequest? pinRequest, Func<Stream, Stream> wrapStream = null)
-        {
-            return PutFileCall<ContentStoreInternalTracer>.RunAsync(
-                _tracer, OperationContext(context), path, realizationMode, contentHash, trustedHash: false, async () =>
-            {
-                PinContext pinContext = pinRequest?.PinContext;
-                bool shouldAttemptHardLink = ShouldAttemptHardLink(path, FileAccessMode.ReadOnly, realizationMode);
-
-                var putResult = await TryPutFileFastAsync(context, path, realizationMode, contentHash, pinRequest, shouldAttemptHardLink);
-                if (putResult != null)
-                {
-                    return putResult;
-                }
-
-                using (LockSet<ContentHash>.LockHandle contentHashHandle = await _lockSet.AcquireAsync(contentHash))
-                {
-                    CheckPinned(contentHash, pinRequest);
-                    long contentSize = await GetContentSizeInternalAsync(context, contentHash, pinContext);
-                    if (contentSize >= 0)
-                    {
-                        // The user provided a hash for content that we already have. Try to satisfy the request without hashing the given file.
-                        bool putInternalSucceeded;
-                        if (shouldAttemptHardLink)
-                        {
-                            putInternalSucceeded = await PutContentInternalAsync(
-                                context,
-                                contentHash,
-                                contentSize,
-                                pinContext,
-                                onContentAlreadyInCache: async (hashHandle, primaryPath, info) =>
-                                {
-                                    var r = await PlaceLinkFromCacheAsync(
-                                        context,
-                                        path,
-                                        FileReplacementMode.ReplaceExisting,
-                                        realizationMode,
-                                        contentHash,
-                                        info);
-                                    return r == CreateHardLinkResult.Success;
-                                },
-                                onContentNotInCache: primaryPath => Task.FromResult(false),
-                                announceAddOnSuccess: false);
-                        }
-                        else
-                        {
-                            putInternalSucceeded = await PutContentInternalAsync(
-                                context,
-                                contentHash,
-                                contentSize,
-                                pinContext,
-                                onContentAlreadyInCache: (hashHandle, primaryPath, info) => Task.FromResult(true),
-                                onContentNotInCache: primaryPath => Task.FromResult(false));
-                        }
-
-                        if (putInternalSucceeded)
-                        {
-                            return new PutResult(contentHash, contentSize)
-                                .WithLockAcquisitionDuration(contentHashHandle);
-                        }
-                    }
-                }
-
-                // Calling PutFileImplNoTraceAsync to avoid double tracing of the operation.
-                var result = await PutFileImplNoTraceAsync(context, path, realizationMode, contentHash.HashType, pinRequest, trustedHashWithSize: null, wrapStream);
-
-                if (realizationMode != FileRealizationMode.CopyNoVerify && result.ContentHash != contentHash && result.Succeeded)
-                {
-                    return new PutResult(result.ContentHash, $"Content at {path} had actual content hash {result.ContentHash.ToShortString()} and did not match expected value of {contentHash.ToShortString()}");
-                }
-
-                return result;
-            });
-        }
-
-        /// <inheritdoc />
-        public Task<PutResult> PutFileAsync(
-            Context context, AbsolutePath path, FileRealizationMode realizationMode, HashType hashType, PinRequest? pinRequest)
-        {
-            return PutFileImplAsync(context, path, realizationMode, hashType, pinRequest, trustedHashWithSize: null);
-        }
-
-        private Task<PutResult> PutFileImplAsync(
-            Context context, AbsolutePath path, FileRealizationMode realizationMode, HashType hashType, PinRequest? pinRequest, ContentHashWithSize? trustedHashWithSize, Func<Stream, Stream> wrapStream = null)
-        {
-            return PutFileCall<ContentStoreInternalTracer>.RunAsync(_tracer, OperationContext(context), path, realizationMode, hashType, trustedHash:
-                trustedHashWithSize != null, () => PutFileImplNoTraceAsync(context, path, realizationMode, hashType, pinRequest, trustedHashWithSize, wrapStream));
-
-        }
-
-        private async Task<PutResult> PutFileImplNoTraceAsync(
-            Context context, AbsolutePath path, FileRealizationMode realizationMode, HashType hashType, PinRequest? pinRequest, ContentHashWithSize? trustedHashWithSize, Func<Stream, Stream> wrapStream = null)
-        {
-            Contract.Requires(trustedHashWithSize == null || trustedHashWithSize.Value.Size >= 0);
-
-            ContentHashWithSize content = trustedHashWithSize ?? default;
-            if (trustedHashWithSize == null)
-            {
-                // We only hash the file if a trusted hash is not supplied
-                var possibleContent = await TryHashFileAsync(context, path, hashType, wrapStream);
-                if (possibleContent == null)
-                {
-                    return new PutResult(default(ContentHash), $"Source file not found at '{path}'.");
-                }
-
-                content = possibleContent.Value;
-            }
-
-            // If we are given the empty file, the put is a no-op.
-            // We have dedicated logic for pinning and returning without having
-            // the empty file in the cache directory.
-            if (_settings.UseEmptyFileHashShortcut && content.Hash.IsEmptyHash())
-            {
-                return new PutResult(content.Hash, 0L);
-            }
-
-            bool shouldAttemptHardLink = ShouldAttemptHardLink(path, FileAccessMode.ReadOnly, realizationMode);
-            var putResult = await TryPutFileFastAsync(context, path, realizationMode, content.Hash, pinRequest, shouldAttemptHardLink);
-            if (putResult != null)
-            {
-                return putResult;
-            }
-
-            using (LockSet<ContentHash>.LockHandle contentHashHandle = await _lockSet.AcquireAsync(content.Hash))
-            {
-                CheckPinned(content.Hash, pinRequest);
-                PinContext pinContext = pinRequest?.PinContext;
-                var stopwatch = new Stopwatch();
-
-                if (shouldAttemptHardLink)
-                {
-                    bool putInternalSucceeded = await PutContentInternalAsync(
-                        context,
-                        content.Hash,
-                        content.Size,
-                        pinContext,
-                        onContentAlreadyInCache: async (hashHandle, primaryPath, info) =>
-                                                 {
-                                                     // The content exists in the cache. Try to replace the file that is being put in
-                                                     // with a link to the file that is already in the cache. Release the handle to
-                                                     // allow for the hardlink to succeed.
-                                                     try
-                                                     {
-                                                         _tracer.PutFileExistingHardLinkStart();
-                                                         stopwatch.Start();
-
-                                                         // ReSharper disable once AccessToDisposedClosure
-                                                         var result = await PlaceLinkFromCacheAsync(
-                                                             context,
-                                                             path,
-                                                             FileReplacementMode.ReplaceExisting,
-                                                             realizationMode,
-                                                             content.Hash,
-                                                             info);
-                                                         return result == CreateHardLinkResult.Success;
-                                                     }
-                                                     finally
-                                                     {
-                                                         stopwatch.Stop();
-                                                         _tracer.PutFileExistingHardLinkStop(stopwatch.Elapsed);
-                                                     }
-                                                 },
-                        onContentNotInCache: primaryPath =>
-                                             {
-                                                 try
-                                                 {
-                                                     _tracer.PutFileNewHardLinkStart();
-                                                     stopwatch.Start();
-
-                                                     ApplyPermissions(context, path, FileAccessMode.ReadOnly);
-
-                                                     var hardLinkResult = CreateHardLinkResult.Unknown;
-                                                     Func<bool> tryCreateHardlinkFunc = () => TryCreateHardlink(
-                                                                                            context,
-                                                                                            path,
-                                                                                            primaryPath,
-                                                                                            realizationMode,
-                                                                                            false,
-                                                                                            out hardLinkResult);
-
-                                                     bool result = tryCreateHardlinkFunc();
-                                                     if (hardLinkResult == CreateHardLinkResult.FailedDestinationExists)
-                                                     {
-                                                         // Extraneous blobs on disk. Delete them and retry.
-                                                         RemoveAllReplicasFromDiskFor(context, content.Hash);
-                                                         result = tryCreateHardlinkFunc();
-                                                     }
-
-                                                     return Task.FromResult(result);
-                                                 }
-                                                 finally
-                                                 {
-                                                     stopwatch.Stop();
-                                                     _tracer.PutFileNewHardLinkStop(stopwatch.Elapsed);
-                                                 }
-                                             },
-                        announceAddOnSuccess: false);
-
-                    if (putInternalSucceeded)
-                    {
-                        return new PutResult(content.Hash, content.Size)
-                            .WithLockAcquisitionDuration(contentHashHandle);
-                    }
-                }
-
-                // If hard linking failed or wasn't attempted, fall back to copy.
-                stopwatch = new Stopwatch();
-                await PutContentInternalAsync(
-                    context,
-                    content.Hash,
-                    content.Size,
-                    pinContext,
-                    onContentAlreadyInCache: (hashHandle, primaryPath, info) => Task.FromResult(true),
-                    onContentNotInCache: async primaryPath =>
-                                         {
-                                             try
-                                             {
-                                                 _tracer.PutFileNewCopyStart();
-                                                 stopwatch.Start();
-
-                                                 await RetryOnUnexpectedReplicaAsync(
-                                                     context,
-                                                     () =>
-                                                     {
-                                                         if (realizationMode == FileRealizationMode.Move)
-                                                         {
-                                                             return Task.Run(() => FileSystem.MoveFile(path, primaryPath, replaceExisting: false));
-                                                         }
-                                                         else
-                                                         {
-                                                             return SafeCopyFileAsync(
-                                                                 context,
-                                                                 content.Hash,
-                                                                 path,
-                                                                 primaryPath,
-                                                                 FileReplacementMode.FailIfExists);
-                                                         }
-                                                     },
-                                                     content.Hash,
-                                                     expectedReplicaCount: 0);
-                                                 return true;
-                                             }
-                                             finally
-                                             {
-                                                 stopwatch.Stop();
-                                                 _tracer.PutFileNewCopyStop(stopwatch.Elapsed);
-                                             }
-                                         });
-
-                return new PutResult(content.Hash, content.Size)
-                    .WithLockAcquisitionDuration(contentHashHandle);
-            }
-        }
-
-        /// <inheritdoc />
-        public Task<PutResult> PutTrustedFileAsync(Context context, AbsolutePath path, FileRealizationMode realizationMode, ContentHashWithSize contentHashWithSize, PinRequest? pinContext = null)
-        {
-            return PutFileImplAsync(context, path, realizationMode, contentHashWithSize.Hash.HashType, pinContext, trustedHashWithSize: contentHashWithSize);
-        }
-
-        /// <inheritdoc />
-        public Task<GetStatsResult> GetStatsAsync(Context context)
-        {
-            return GetStatsCall<ContentStoreInternalTracer>.RunAsync(_tracer, OperationContext(context), async () =>
-            {
-                var counters = new CounterSet();
-                counters.Merge(_tracer.GetCounters(), $"{Component}.");
-                counters.Merge(_counters.ToCounterSet(), $"{Component}.");
-                counters.Add($"{Component}.LockWaitMs", (long)_lockSet.TotalLockWaitTime.TotalMilliseconds);
-
-                if (StartupCompleted)
-                {
-                    counters.Add($"{CurrentByteCountName}", QuotaKeeper.CurrentSize);
-                    counters.Add($"{CurrentFileCountName}", await ContentDirectory.GetCountAsync());
-                    counters.Merge(ContentDirectory.GetCounters(), "ContentDirectory.");
-
-                    var quotaKeeperCounter = QuotaKeeper.Counters;
-                    if (quotaKeeperCounter != null)
-                    {
-                        counters.Merge(quotaKeeperCounter.ToCounterSet());
-                    }
-                }
-                return new GetStatsResult(counters);
-            });
-        }
-
-        /// <inheritdoc />
-        public async Task<bool> Validate(Context context)
-        {
-            bool foundIssue = false;
-
-            foundIssue |= !await ValidateNameHashesMatchContentHashesAsync(context);
-            foundIssue |= !ValidateAcls(context);
-            foundIssue |= !await ValidateContentDirectoryAsync(context);
-
-            return !foundIssue;
-        }
-
-        /// <inheritdoc />
-        public Task<IReadOnlyList<ContentInfo>> EnumerateContentInfoAsync()
-        {
-            return ContentDirectory.EnumerateContentInfoAsync();
-        }
-
-        /// <inheritdoc />
-        public Task<IEnumerable<ContentHash>> EnumerateContentHashesAsync()
-        {
-            return ContentDirectory.EnumerateContentHashesAsync();
-        }
-
-        /// <summary>
-        ///     Complete all pending/background operations.
-        /// </summary>
-        public async Task SyncAsync(Context context, bool purge = true)
-        {
-            await QuotaKeeper.SyncAsync(context, purge);
-
-            // Ensure there are no pending LRU updates.
-            await ContentDirectory.SyncAsync();
-        }
-
-        /// <inheritdoc />
-        public PinSizeHistory.ReadHistoryResult ReadPinSizeHistory(int windowSize)
-        {
-            return _pinSizeHistory.ReadHistory(windowSize);
-        }
-
-        private async Task<bool> ValidateNameHashesMatchContentHashesAsync(Context context)
-        {
-            int mismatchedParentDirectoryCount = 0;
-            int mismatchedContentHashCount = 0;
-            _tracer.Always(context, "Validating local CAS content hashes...");
-            await TaskSafetyHelpers.WhenAll(EnumerateBlobPathsFromDisk().Select(
-                async blobPath =>
-                {
-                    var contentFile = blobPath.FullPath;
-                    if (!contentFile.FileName.StartsWith(contentFile.Parent.FileName, StringComparison.OrdinalIgnoreCase))
-                    {
-                        mismatchedParentDirectoryCount++;
-
-                        _tracer.Debug(
-                            context,
-                            $"The first {HashDirectoryNameLength} characters of the name of content file at {contentFile}" +
-                            $" do not match the name of its parent directory {contentFile.Parent.FileName}.");
-                    }
-
-                    if (!TryGetHashFromPath(contentFile, out var hashFromPath))
-                    {
-                        _tracer.Debug(
-                            context,
-                            $"The path '{contentFile}' does not contain a well-known hash name.");
-                        return;
-                    }
-
-                    var hasher = ContentHashers.Get(hashFromPath.HashType);
-                    ContentHash hashFromContents;
-                    using (Stream contentStream = await FileSystem.OpenSafeAsync(
-                        contentFile, FileAccess.Read, FileMode.Open, FileShare.Read | FileShare.Delete, FileOptions.SequentialScan, HashingExtensions.HashStreamBufferSize))
-                    {
-                        hashFromContents = await hasher.GetContentHashAsync(contentStream);
-                    }
-
-                    if (hashFromContents != hashFromPath)
-                    {
-                        mismatchedContentHashCount++;
-
-                        _tracer.Debug(
-                            context,
-                            $"Content at {contentFile} content hash {hashFromContents.ToShortString()} did not match expected value of {hashFromPath.ToShortString()}.");
-                    }
-                }));
-
-            _tracer.Always(context, $"{mismatchedParentDirectoryCount} mismatches between content file name and parent directory.");
-            _tracer.Always(context, $"{mismatchedContentHashCount} mismatches between content file name and file contents.");
-
-            return mismatchedContentHashCount == 0 && mismatchedParentDirectoryCount == 0;
-        }
-
-        private bool ValidateAcls(Context context)
-        {
-            // Getting ACLs currently requires using File.GetAccessControl.  We should extend IAbsFileSystem to enable this query.
-            if (!(FileSystem is PassThroughFileSystem))
-            {
-                _tracer.Always(context, "Skipping validation of ACLs because the CAS is not using a PassThroughFileSystem.");
-                return true;
-            }
-
-            _tracer.Always(context, "Validating local CAS content file ACLs...");
-
-            int missingDenyAclCount = 0;
-
-            foreach (var blobPath in EnumerateBlobPathsFromDisk())
-            {
-                var contentFile = blobPath.FullPath;
-
-                // FileSystem has no GetAccessControl API, so we must bypass it here.  We can relax the restriction to PassThroughFileSystem once we implement GetAccessControl in IAbsFileSystem.
-                bool denyAclExists = true;
-#if NET_FRAMEWORK
-                const string worldSidValue = "Everyone";
-                var security = File.GetAccessControl(contentFile.Path);
-                var fileSystemAccessRules =
-                    security.GetAccessRules(true, false, typeof(NTAccount)).Cast<FileSystemAccessRule>();
-                denyAclExists = fileSystemAccessRules.Any(rule =>
-                                    rule.IdentityReference.Value.Equals(worldSidValue, StringComparison.OrdinalIgnoreCase) &&
-                                    rule.AccessControlType == AccessControlType.Deny &&
-                                    rule.FileSystemRights == (_applyDenyWriteAttributesOnContent
-                                        ? (FileSystemRights.WriteData | FileSystemRights.AppendData)
-                                        : FileSystemRights.Write) && // Should this be exact (as it is now), or at least, deny ACLs?
-                                    rule.InheritanceFlags == InheritanceFlags.None &&
-                                    rule.IsInherited == false &&
-                                    rule.PropagationFlags == PropagationFlags.None
-                                    );
-#endif
-
-                if (!denyAclExists)
-                {
-                    missingDenyAclCount++;
-                    _tracer.Always(context, $"Content at {contentFile} is missing proper deny ACLs.");
-                }
-            }
-
-            _tracer.Always(context, $"{missingDenyAclCount} projects are missing proper deny ACLs.");
-
-            return missingDenyAclCount == 0;
-        }
-
-        private async Task<bool> ValidateContentDirectoryAsync(Context context)
-        {
-            _tracer.Always(context, "Validating local CAS content directory");
-            int contentDirectoryMismatchCount = 0;
-
-            var fileSystemContentDirectory = EnumerateBlobPathsFromDisk()
-                .Select(blobPath => TryGetHashFromPath(blobPath.FullPath, out var hash) ? (ContentHash?)hash : null)
-                .Where(hash => hash != null)
-                .GroupBy(hash => hash.Value)
-                .ToDictionary(replicaGroup => replicaGroup.Key, replicaGroup => replicaGroup.Count());
-
-            foreach (var x in fileSystemContentDirectory.Keys)
-            {
-                var fileSystemHash = x;
-                int fileSystemHashReplicaCount = fileSystemContentDirectory[fileSystemHash];
-
-                await ContentDirectory.UpdateAsync(fileSystemHash, false, Clock, fileInfo =>
-                {
-                    if (fileInfo == null)
-                    {
-                        contentDirectoryMismatchCount++;
-                        _tracer.Always(context, $"Cache content directory for hash {fileSystemHash.ToShortString()} from disk does not exist.");
-                    }
-                    else if (fileInfo.ReplicaCount != fileSystemHashReplicaCount)
-                    {
-                        contentDirectoryMismatchCount++;
-                        _tracer.Always(
-                            context,
-                            $"Directory for hash {fileSystemHash.ToShortString()} describes {fileInfo.ReplicaCount} replicas, but {fileSystemHashReplicaCount} replicas exist on disk.");
-                    }
-
-                    return null;
-                });
-            }
-
-            foreach (var x in (await ContentDirectory.EnumerateContentHashesAsync())
-                .Where(hash => !fileSystemContentDirectory.ContainsKey(hash)))
-            {
-                var missingHash = x;
-                contentDirectoryMismatchCount++;
-                await ContentDirectory.UpdateAsync(missingHash, false, Clock, fileInfo =>
-                {
-                    if (fileInfo != null)
-                    {
-                        _tracer.Always(
-                            context,
-                            $"Directory for hash {missingHash.ToShortString()} describes {fileInfo.ReplicaCount} replicas, but no replicas exist on disk.");
-                    }
-
-                    return null;
-                });
-            }
-
-            _tracer.Always(
-                context, $"{contentDirectoryMismatchCount} mismatches between cache content directory and content files on disk.");
-
-            return contentDirectoryMismatchCount == 0;
-        }
-
-        /// <summary>
-        ///     Protected implementation of Dispose pattern.
-        /// </summary>
-        protected override void DisposeCore()
-        {
-            base.DisposeCore();
-
-            QuotaKeeper?.Dispose();
-            _taskTracker?.Dispose();
-            ContentDirectory.Dispose();
-        }
-
-        /// <summary>
-        ///     Called by PutContentInternalAsync when the content already exists in the cache.
-        /// </summary>
-        /// <returns>True if the callback is successful.</returns>
-        private delegate Task<bool> OnContentAlreadyExistsInCacheAsync(
-            ContentHash contentHash, AbsolutePath primaryPath, ContentFileInfo info);
-
-        /// <summary>
-        ///     Called by PutContentInternalAsync when the content already exists in the cache.
-        /// </summary>
-        /// <returns>True if the callback is successful.</returns>
-        private delegate Task<bool> OnContentNotInCacheAsync(AbsolutePath primaryPath);
-
-        private async Task<bool> PutContentInternalAsync(
-            Context context,
-            ContentHash contentHash,
-            long contentSize,
-            PinContext pinContext,
-            OnContentAlreadyExistsInCacheAsync onContentAlreadyInCache,
-            OnContentNotInCacheAsync onContentNotInCache,
-            bool announceAddOnSuccess = true)
-        {
-            AbsolutePath primaryPath = GetPrimaryPathFor(contentHash);
-            bool failed = false;
-            long addedContentSize = 0;
-
-            _tracer.PutContentInternalStart();
-            var stopwatch = Stopwatch.StartNew();
-
-            await ContentDirectory.UpdateAsync(contentHash, touch: true, Clock, async fileInfo =>
-            {
-                if (fileInfo == null || await RemoveEntryIfNotOnDiskAsync(context, contentHash))
-                {
-                    using (var txn = await QuotaKeeper.ReserveAsync(contentSize))
-                    {
-                        FileSystem.CreateDirectory(primaryPath.Parent);
-
-                        if (!await onContentNotInCache(primaryPath))
-                        {
-                            failed = true;
-                            return null;
-                        }
-
-                        txn.Commit();
-                        PinContentIfContext(contentHash, pinContext);
-                        addedContentSize = contentSize;
-                        return new ContentFileInfo(Clock, contentSize);
-                    }
-                }
-
-                if (!await onContentAlreadyInCache(contentHash, primaryPath, fileInfo))
-                {
-                    failed = true;
-                    return null;
-                }
-
-                PinContentIfContext(contentHash, pinContext);
-
-                addedContentSize = fileInfo.FileSize;
-                return fileInfo;
-            });
-
-            _tracer.PutContentInternalStop(stopwatch.Elapsed);
-
-            if (failed)
-            {
-                return false;
-            }
-
-            if (addedContentSize > 0)
-            {
-                _tracer.AddPutBytes(addedContentSize);
-            }
-
-            if (_announcer != null && addedContentSize > 0 && announceAddOnSuccess)
-            {
-                await _announcer.ContentAdded(new ContentHashWithSize(contentHash, addedContentSize));
-            }
-
-            return true;
-        }
-
-        /// <inheritdoc />
-        public Task<PutResult> PutStreamAsync(Context context, Stream stream, ContentHash contentHash, PinRequest? pinRequest)
-        {
-            return PutStreamCall<ContentStoreInternalTracer>.RunAsync(_tracer, OperationContext(context), contentHash, async () =>
-            {
-                PinContext pinContext = pinRequest?.PinContext;
-
-                using (LockSet<ContentHash>.LockHandle contentHashHandle = await _lockSet.AcquireAsync(contentHash))
-                {
-                    CheckPinned(contentHash, pinRequest);
-                    long contentSize = await GetContentSizeInternalAsync(context, contentHash, pinContext);
-                    if (contentSize >= 0)
-                    {
-                        // The user provided a hash for content that we already have. Try to satisfy the request without hashing the given stream.
-                        bool putInternalSucceeded = await PutContentInternalAsync(
-                            context,
-                            contentHash,
-                            contentSize,
-                            pinContext,
-                            onContentAlreadyInCache: (hashHandle, primaryPath, info) => Task.FromResult(true),
-                            onContentNotInCache: primaryPath => Task.FromResult(false));
-
-                        if (putInternalSucceeded)
-                        {
-                            return new PutResult(contentHash, contentSize)
-                                .WithLockAcquisitionDuration(contentHashHandle);
-                        }
-                    }
-                }
-
-                var r = await PutStreamImplAsync(context, stream, contentHash.HashType, pinRequest);
-
-                return r.ContentHash != contentHash && r.Succeeded
-                    ? new PutResult(r, contentHash, $"Calculated hash={r.ContentHash.ToShortString()} does not match caller's hash={contentHash.ToShortString()}")
-                    : r;
-            });
-        }
-
-        /// <inheritdoc />
-        public Task<PutResult> PutStreamAsync(Context context, Stream stream, HashType hashType, PinRequest? pinRequest)
-        {
-            return PutStreamCall<ContentStoreInternalTracer>.RunAsync(
-                _tracer, OperationContext(context), hashType, () => PutStreamImplAsync(context, stream, hashType, pinRequest));
-        }
-
-        private async Task<PutResult> PutStreamImplAsync(Context context, Stream stream, HashType hashType, PinRequest? pinRequest)
-        {
-            PinContext pinContext = pinRequest?.PinContext;
-            ContentHash contentHash = new ContentHash(hashType);
-            AbsolutePath pathToTempContent = null;
-
-            bool shouldDelete = false;
-            try
-            {
-                long contentSize;
-
-                var hasher = ContentHashers.Get(hashType);
-                using (var hashingStream = hasher.CreateReadHashingStream(stream))
-                {
-                    pathToTempContent = await WriteToTemporaryFileAsync(context, hashingStream);
-                    contentSize = FileSystem.GetFileSize(pathToTempContent);
-                    contentHash = hashingStream.GetContentHash();
-
-                    // This our temp file and it is responsibility of this method to delete it.
-                    shouldDelete = true;
-                }
-
-                using (LockSet<ContentHash>.LockHandle contentHashHandle = await _lockSet.AcquireAsync(contentHash))
-                {
-                    CheckPinned(contentHash, pinRequest);
-
-                    if (!await PutContentInternalAsync(
-                        context,
-                        contentHash,
-                        contentSize,
-                        pinContext,
-                        onContentAlreadyInCache: (hashHandle, primaryPath, info) => Task.FromResult(true),
-                        onContentNotInCache: async primaryPath =>
-                        {
-                            // ReSharper disable once AccessToModifiedClosure
-                            await RetryOnUnexpectedReplicaAsync(
-                                context,
-                                () =>
-                                {
-                                    FileSystem.MoveFile(pathToTempContent, primaryPath, replaceExisting: false);
-                                    return Task.FromResult(true);
-                                },
-                                contentHash,
-                                expectedReplicaCount: 0);
-
-                            pathToTempContent = null;
-                            return true;
-                        }))
-                    {
-                        return new PutResult(contentHash, $"{nameof(PutStreamAsync)} failed to put {pathToTempContent} with hash {contentHash.ToShortString()} with an unknown error");
-                    }
-
-                    return new PutResult(contentHash, contentSize)
-                        .WithLockAcquisitionDuration(contentHashHandle);
-                }
-            }
-            finally
-            {
-                if (shouldDelete)
-                {
-                    DeleteTempFile(context, contentHash, pathToTempContent);
-                }
-            }
-        }
-
-        /// <summary>
-        ///     Deletes a file that is marked read-only
-        /// </summary>
-        /// <param name="path">Path to the file</param>
-        protected virtual void DeleteReadOnlyFile(AbsolutePath path)
-        {
-            Contract.Requires(path != null);
-
-            FileSystem.DeleteFile(path);
-        }
-
-        private void ForceDeleteFile(AbsolutePath path)
-        {
-            if (path == null)
-            {
-                return;
-            }
-
-            DeleteReadOnlyFile(path);
-        }
-
-        private void TryForceDeleteFile(Context context, AbsolutePath path)
-        {
-            try
-            {
-                ForceDeleteFile(path);
-            }
-            catch (Exception exception) when (exception is IOException || exception is BuildXLException || exception is UnauthorizedAccessException)
-            {
-                _tracer.Debug(context, $"Unable to force delete {path.Path} exception=[{exception}]");
-            }
-        }
-
-        private void DeleteTempFile(Context context, ContentHash contentHash, AbsolutePath path)
-        {
-            if (path == null)
-            {
-                return;
-            }
-
-            if (!path.Parent.Equals(_tempFolder))
-            {
-                _tracer.Error(context, $"Will not delete temp file in unexpected location, path=[{path}]");
-                return;
-            }
-
-            try
-            {
-                ForceDeleteFile(path);
-                _tracer.Debug(context, $"Deleted temp content at '{path.Path}' for {contentHash.ToShortString()}");
-            }
-            catch (Exception exception) when (exception is IOException || exception is BuildXLException || exception is UnauthorizedAccessException)
-            {
-                _tracer.Warning(
-                    context,
-                    $"Unable to delete temp content at '{path.Path}' for {contentHash.ToShortString()} due to exception: {exception}");
-            }
-        }
-
-        private AbsolutePath GetTemporaryFileName()
-        {
-            return _tempFolder / GetRandomFileName();
-        }
-
-        private AbsolutePath GetTemporaryFileName(ContentHash contentHash)
-        {
-            return _tempFolder / (GetRandomFileName() + contentHash.ToHex());
-        }
-
-        private static string GetRandomFileName()
-        {
-            // Don't use Path.GetRandomFileName(), it's not random enough when running multi-threaded.
-            return Guid.NewGuid().ToString("N").Substring(0, 12);
-        }
-
-        /// <summary>
-        ///     Writes the content stream to local disk in a temp directory under the store's root.
-        ///     Marks the file as Read Only and sets ACL to deny file writes.
-        /// </summary>
-        /// <param name="context">Tracing context.</param>
-        /// <param name="inputStream">Content stream to write</param>
-        /// <returns>Absolute path that points to the file</returns>
-        private async Task<AbsolutePath> WriteToTemporaryFileAsync(Context context, Stream inputStream)
-        {
-            AbsolutePath pathToTempContent = GetTemporaryFileName();
-            AbsolutePath pathToTempContentDirectory = pathToTempContent.Parent;
-            FileSystem.CreateDirectory(pathToTempContentDirectory);
-
-            // We want to set an ACL which denies writes before closing the destination stream. This way, there
-            // are no instants in which we have neither an exclusive lock on writing the file nor a protective
-            // ACL. Note that we can still be fooled in the event of external tampering via renames/move, but this
-            // approach makes it very unlikely that our own code would ever write to or truncate the file before we move it.
-
-            using (Stream tempFileStream = await FileSystem.OpenSafeAsync(pathToTempContent, FileAccess.Write, FileMode.CreateNew, FileShare.Delete))
-            {
-                await inputStream.CopyToWithFullBufferAsync(tempFileStream, FileSystemConstants.FileIOBufferSize);
-                ApplyPermissions(context, pathToTempContent, FileAccessMode.ReadOnly);
-            }
-
-            return pathToTempContent;
-        }
-
-        private async Task<ContentHashWithSize> HashContentAsync(Context context, Stream stream, HashType hashType, AbsolutePath path)
-        {
-            Contract.Requires(stream != null);
-
-            try
-            {
-                ContentHash contentHash = await ContentHashers.Get(hashType).GetContentHashAsync(stream);
-                return new ContentHashWithSize(contentHash, stream.Length);
-            }
-            catch (Exception e)
-            {
-                _tracer.Error(context, e, "Error while hashing content.");
-                throw;
-            }
-        }
-
-        private void ApplyPermissions(Context context, AbsolutePath path, FileAccessMode accessMode)
-        {
-            var stopwatch = new Stopwatch();
-
-            try
-            {
-                _tracer.ApplyPermsStart();
-                stopwatch.Start();
-
-                if (accessMode == FileAccessMode.ReadOnly)
-                {
-                    FileSystem.DenyFileWrites(path);
-
-                    if (_applyDenyWriteAttributesOnContent)
-                    {
-                        if (_applyDenyWriteAttributesOnContent && !IsNormalEnough(path))
-                        {
-                            // Only normalize attributes if DenyWriteAttributesOnContent is set
-                            Normalize(path);
-                        }
-
-                        FileSystem.DenyAttributeWrites(path);
-
-                        if (!IsNormalEnough(path))
-                        {
-                            throw new CacheException("The attributes of file {0} were modified during ingress. Found flags: {1}", path, File.GetAttributes(path.Path).ToString());
-                        }
-                    }
-                }
-                else if (_applyDenyWriteAttributesOnContent && !IsNormalEnough(path))
-                {
-                    // Only normalize attributes if DenyWriteAttributesOnContent is set
-                    Normalize(path);
-                }
-
-                // When DenyWriteAttributesOnContent is set to false, we shouldn't give an error
-                // even if clearing potential Deny-WriteAttributes fails.  This is especially true
-                // because in most cases where we're unable to clear those ACLs, we were probably
-                // unable to set them in the first place.
-                if (!_applyDenyWriteAttributesOnContent)
-                {
-                    try
-                    {
-                        FileSystem.AllowAttributeWrites(path);
-                    }
-                    catch (IOException ex)
-                    {
-                        context.Warning(ex.ToString());
-                    }
-                }
-            }
-            finally
-            {
-                stopwatch.Stop();
-                _tracer.ApplyPermsStop(stopwatch.Elapsed);
-            }
-        }
-
-        private void Normalize(AbsolutePath path)
-        {
-            try
-            {
-                FileSystem.SetFileAttributes(path, FileAttributes.Normal);
-            }
-            catch (IOException)
-            {
-                FileSystem.AllowAttributeWrites(path);
-                FileSystem.SetFileAttributes(path, FileAttributes.Normal);
-            }
-            catch (UnauthorizedAccessException)
-            {
-                FileSystem.AllowAttributeWrites(path);
-                FileSystem.SetFileAttributes(path, FileAttributes.Normal);
-            }
-        }
-
-        // Since setting ACLs seems to flip on the Archive bit,
-        // we have to be content with allowing the archive bit to be set for cache blobs
-        // We're whitelisting even more here because other values (that we don't care about)
-        // sometimes survive being set to "Normal," and we don't want to throw in those cases.
-        private bool IsNormalEnough(AbsolutePath path)
-        {
-            const FileAttributes ignoredFileAttributes =
-                FileAttributes.Normal | FileAttributes.Archive | FileAttributes.Compressed |
-                FileAttributes.SparseFile | FileAttributes.Encrypted | FileAttributes.Offline |
-                FileAttributes.IntegrityStream | FileAttributes.NoScrubData | FileAttributes.System |
-                FileAttributes.Temporary | FileAttributes.Device | FileAttributes.Directory |
-                FileAttributes.NotContentIndexed | FileAttributes.ReparsePoint | FileAttributes.Hidden;
-            return FileSystem.FileAttributesAreSubset(path, ignoredFileAttributes);
-        }
-
-        private enum Counter
-        {
-            [CounterType(CounterType.Stopwatch)]
-            PutFileFast,
-        }
-
-        private enum ForEachReplicaCallbackResult
-        {
-            StopIterating,
-            TryNextReplicaIfExists,
-            TryNextReplica
-        }
-
-        private enum ReplicaExistence
-        {
-            Exists,
-            DoesNotExist
-        }
-
-        private delegate Task<ForEachReplicaCallbackResult> ForEachReplicaCallback(
-            AbsolutePath primaryPath, int replicaIndex, AbsolutePath replicaPath, bool replicaExists);
-
-        // Perform the callback for each replica, starting from the primary replica (index 0)
-        private async Task ForEachReplicaAsync(
-            LockSet<ContentHash>.LockHandle contentHashHandle, ContentFileInfo info, ForEachReplicaCallback pathCallback)
-        {
-            AbsolutePath primaryPath = GetPrimaryPathFor(contentHashHandle.Key);
-            ForEachReplicaCallbackResult result = await pathCallback(primaryPath, 0, primaryPath, true);
-            if (result == ForEachReplicaCallbackResult.StopIterating)
-            {
-                return;
-            }
-
-            for (int replicaIndex = 1;
-                replicaIndex < info.ReplicaCount || result == ForEachReplicaCallbackResult.TryNextReplica;
-                replicaIndex++)
-            {
-                var replicaPath = GetReplicaPathFor(contentHashHandle.Key, replicaIndex);
-
-                result = await pathCallback(primaryPath, replicaIndex, replicaPath, replicaIndex < info.ReplicaCount);
-                if (result == ForEachReplicaCallbackResult.StopIterating)
-                {
-                    return;
-                }
-            }
-        }
-
-        /// <summary>
-        ///     Gets the path that points to the location of a particular replica of this content hash.
-        /// </summary>
-        /// <param name="contentHash">Content hash to get path for</param>
-        /// <param name="replicaIndex">The index of the replica. 0 is the primary.</param>
-        /// <returns>Path for the hash</returns>
-        /// <remarks>Does not guarantee anything is at the returned path</remarks>
-        protected AbsolutePath GetReplicaPathFor(ContentHash contentHash, int replicaIndex)
-        {
-            Contract.Requires(replicaIndex >= 0);
-
-            // MOve hashtype into inner call
-            return _contentRootDirectory / contentHash.HashType.Serialize() / GetRelativePathFor(contentHash, replicaIndex);
-        }
-
-        /// <summary>
-        ///     Gets the path that points to the location of this content hash.
-        /// </summary>
-        /// <param name="contentHash">Content hash to get path for</param>
-        /// <returns>Path for the hash</returns>
-        /// <remarks>Does not guarantee anything is at the returned path</remarks>
-        protected internal AbsolutePath GetPrimaryPathFor(ContentHash contentHash)
-        {
-            return GetReplicaPathFor(contentHash, 0);
-        }
-
-        private static RelativePath GetRelativePathFor(ContentHash contentHash, int replicaIndex)
-        {
-            string hash = contentHash.ToHex();
-
-            // Create a subdirectory to not stress directory-wide locks used by the file system
-            var hashSubDirectory = GetHashSubDirectory(contentHash);
-
-            if (replicaIndex == 0)
-            {
-                return hashSubDirectory / string.Format(CultureInfo.InvariantCulture, "{0}.{1}", hash, BlobNameExtension);
-            }
-
-            return hashSubDirectory /
-                   string.Format(CultureInfo.InvariantCulture, "{0}.{1}.{2}", hash, replicaIndex, BlobNameExtension);
-        }
-
-        private static RelativePath GetHashSubDirectory(ContentHash contentHash)
-        {
-            return new RelativePath(contentHash.ToHex().Substring(0, HashDirectoryNameLength));
-        }
-
-        internal bool TryGetFileInfo(ContentHash contentHash, out ContentFileInfo fileInfo) => ContentDirectory.TryGetFileInfo(contentHash, out fileInfo);
-
-        internal ContentDirectorySnapshot<FileInfo> ReadSnapshotFromDisk(Context context)
-        {
-            // We are using a list of classes instead of structs due to the maximum object size restriction
-            // When the contents on disk grow large, a list of structs surpasses the limit and forces OOM
-            var contentHashes = new ContentDirectorySnapshot<FileInfo>();
-            if (_settings.UseNativeBlobEnumeration)
-            {
-                EnumerateBlobPathsFromDisk(context, fileInfo => parseAndAccumulateContentHashes(fileInfo));
-            }
-            else
-            {
-                foreach (var fileInfo in EnumerateBlobPathsFromDisk())
-                {
-                    parseAndAccumulateContentHashes(fileInfo);
-                }
-            }
-
-            return contentHashes;
-
-            void parseAndAccumulateContentHashes(FileInfo fileInfo)
-            {
-                // A directory could have an old hash in its name or may be renamed by the user.
-                // This is not an error condition if we can't get the hash out of it.
-                if (TryGetHashFromPath(fileInfo.FullPath, out var contentHash))
-                {
-                    contentHashes.Add(new PayloadFromDisk<FileInfo>(contentHash, fileInfo));
-                }
-                else
-                {
-                    _tracer.Debug(context, $"Can't process directory '{fileInfo.FullPath}' because the path does not contain a well-known hash name.");
-                }
-            }
-        }
-
-        private IEnumerable<FileInfo> EnumerateBlobPathsFromDisk()
-        {
-            if (!FileSystem.DirectoryExists(_contentRootDirectory))
-            {
-                return new FileInfo[] {};
-            }
-
-            return FileSystem
-                .EnumerateFiles(_contentRootDirectory, EnumerateOptions.Recurse)
-                .Where(
-                    fileInfo => fileInfo.FullPath.Path.EndsWith(BlobNameExtension, StringComparison.OrdinalIgnoreCase));
-        }
-
-        private void EnumerateBlobPathsFromDisk(Context context, Action<FileInfo> fileHandler)
-        {
-            try
-            {
-                FileSystem.EnumerateFiles(_contentRootDirectory, $"*.{BlobNameExtension}", recursive: true, fileHandler);
-            }
-            catch (IOException e)
-            {
-                _tracer.Info(context, $"Error enumerating blobs: {e}");
-            }
-        }
-
-        private IEnumerable<FileInfo> EnumerateBlobPathsFromDiskFor(ContentHash contentHash)
-        {
-            var hashSubPath = _contentRootDirectory / contentHash.HashType.ToString() / GetHashSubDirectory(contentHash);
-            if (!FileSystem.DirectoryExists(hashSubPath))
-            {
-                return new FileInfo[] {};
-            }
-
-            return FileSystem
-                .EnumerateFiles(hashSubPath, EnumerateOptions.None)
-                .Where(fileInfo =>
-                {
-                    var filePath = fileInfo.FullPath;
-                    return TryGetHashFromPath(filePath, out var hash) &&
-                           hash.Equals(contentHash) &&
-                           filePath.FileName.EndsWith(BlobNameExtension, StringComparison.OrdinalIgnoreCase);
-                });
-        }
-
-        internal static bool TryGetHashFromPath(AbsolutePath path, out ContentHash contentHash)
-        {
-            var hashName = path.Parent.Parent.FileName;
-            if (Enum.TryParse<HashType>(hashName, ignoreCase: true, out var hashType))
-            {
-                string hashHexString = GetFileNameWithoutExtension(path);
-                try
-                {
-                    contentHash = new ContentHash(hashType, HexUtilities.HexToBytes(hashHexString));
-                }
-                catch (ArgumentException)
-                {
-                    // If the file name format is malformed, throw an exception with more actionable error message.
-                    throw new CacheException($"Failed to obtain the hash from file name '{path}'. File name should be in hexadecimal form.");
-                }
-
-                return true;
-            }
-
-            contentHash = default;
-            return false;
-        }
-
-        /// <nodoc />
-        public static string GetFileNameWithoutExtension(AbsolutePath path)
-        {
-            // Unlike <see cref = "Path.GetFileNameWithoutExtension" /> this method returns the name before the first '.', not the name until the last '.'.
-            // I.e. for a file name <code>"foo.bar.baz"</code> this method returns "foo", but <see cref="Path.GetFileNameWithoutExtension"/> returns "foo.bar".
-
-            Contract.Requires(path != null);
-            string fileName = path.GetFileName();
-            if (fileName.IndexOf('.') is var i && i == -1)
-            {
-                // No path extension found.
-                return fileName;
-            }
-            return fileName.Substring(0, i);
-        }
-
-        private int GetReplicaIndexFromPath(AbsolutePath path)
-        {
-            if (TryGetHashFromPath(path, out var contentHash))
-            {
-                string fileName = path.GetFileName();
-
-                // ReSharper disable once PossibleNullReferenceException
-                if (fileName.StartsWith(contentHash.ToHex(), StringComparison.OrdinalIgnoreCase) &&
-                    fileName.EndsWith(BlobNameExtension, StringComparison.OrdinalIgnoreCase))
-                {
-                    var fileNameParts = fileName.Split('.');
-                    if (fileNameParts.Length == 2)
-                    {
-                        return 0;
-                    }
-
-                    if (fileNameParts.Length == 3)
-                    {
-                        if (int.TryParse(fileNameParts[1], out var index))
-                        {
-                            return index;
-                        }
-                    }
-                }
-            }
-
-            return -1;
-        }
-
-        /// <summary>
-        ///     Snapshots the cached content in LRU order (i.e. the order, according to last-access time, in which they should be
-        ///     purged to make space).
-        /// </summary>
-        /// <returns>LRU-ordered hashes.</returns>
-        public virtual Task<IReadOnlyList<ContentHash>> GetLruOrderedContentListAsync()
-        {
-            return ContentDirectory.GetLruOrderedCacheContentAsync();
-        }
-
-        /// <summary>
-        ///     Snapshots the cached content in LRU order (i.e. the order, according to last-access time, in which they should be
-        ///     purged to make space). Coupled with its last-access time.
-        /// </summary>
-        public virtual Task<IReadOnlyList<ContentHashWithLastAccessTimeAndReplicaCount>> GetLruOrderedContentListWithTimeAsync()
-        {
-            return ContentDirectory.GetLruOrderedCacheContentWithTimeAsync();
-        }
-
-        /// <summary>
-        ///       Update content with provided last access time.
-        /// </summary>
-        public async Task UpdateContentWithLastAccessTimeAsync(ContentHash contentHash, DateTime lru)
-        {
-            using (await _lockSet.AcquireAsync(contentHash))
-            {
-                ContentDirectory.UpdateContentWithLastAccessTime(contentHash, lru);
-            }
-        }
-
-        private bool TryGetContentTotalSize(ContentHash contentHash, out long size)
-        {
-            if (ContentDirectory.TryGetFileInfo(contentHash, out var fileInfo))
-            {
-                size = fileInfo.TotalSize;
-                return true;
-            }
-
-            size = 0;
-            return false;
-        }
-
-        /// <summary>
-        ///     Remove specified content.
-        /// </summary>
-        public Task<EvictResult> EvictAsync(Context context, ContentHashWithLastAccessTimeAndReplicaCount contentHashInfo, bool onlyUnlinked, Action<long> evicted)
-        {
-            // This operation respects pinned content and won't evict it if it's pinned.
-            return EvictCoreAsync(context, contentHashInfo, force: false, onlyUnlinked, evicted);
-        }
-
-        /// <inheritdoc />
-        public async Task<DeleteResult> DeleteAsync(Context context, ContentHash contentHash)
-        {
-            var evictResult = await EvictCoreAsync(context, new ContentHashWithLastAccessTimeAndReplicaCount(contentHash, DateTime.MinValue, safeToEvict: true), force: true, onlyUnlinked: false, (l) => { }, acquireLock: true);
-            return evictResult.ToDeleteResult(contentHash);
-        }
-
-        private async Task<EvictResult> EvictCoreAsync(Context context, ContentHashWithLastAccessTimeAndReplicaCount contentHashInfo, bool force, bool onlyUnlinked, Action<long> evicted, bool acquireLock = false)
-        {
-            ContentHash contentHash = contentHashInfo.ContentHash;
-
-            long pinnedSize = 0;
-            using (LockSet<ContentHash>.LockHandle? contentHashHandle = acquireLock ? await _lockSet.AcquireAsync(contentHash) : _lockSet.TryAcquire(contentHash))
-            {
-                if (contentHashHandle == null)
-                {
-                    _tracer.Debug(context, $"Skipping check of pinned size for {contentHash.ToShortString()} because another thread has a lock on it.");
-                    return new EvictResult(contentHashInfo, evictedSize: 0, evictedFiles: 0, pinnedSize: 0, successfullyEvictedHash: false);
-                }
-
-                // Only checked PinMap if force is false, otherwise even pinned content should be evicted.
-                if (!force && PinMap.TryGetValue(contentHash, out var pin) && pin.Count > 0)
-                {
-                    // The content is pinned. Eviction is not possible in this case.
-                    if (TryGetContentTotalSize(contentHash, out var size))
-                    {
-                        pinnedSize = size;
-                    }
-
-                    return new EvictResult(contentHashInfo, evictedSize: 0, evictedFiles: 0, pinnedSize: pinnedSize, successfullyEvictedHash: false);
-                }
-
-                // Intentionally tracking only (potentially) successful eviction.
-                return await EvictCall.RunAsync(
-                    _tracer,
-                    OperationContext(context),
-                    contentHash,
-                    async () =>
-                    {
-                        long evictedSize = 0;
-                        long evictedFiles = 0;
-                        bool successfullyEvictedHash = false;
-
-                        await ContentDirectory.UpdateAsync(
-                            contentHash,
-                            touch: false,
-                            Clock,
-                            async fileInfo =>
-                            {
-                                if (fileInfo == null)
-                                {
-                                    // The content is not found in content directory.
-                                    return null;
-                                }
-
-                                if (!force && PinMap.TryGetValue(contentHash, out pin) && pin.Count > 0)
-                                {
-                                    pinnedSize = fileInfo.TotalSize;
-
-                                    // Nothing was modified, so no need to save anything.
-                                    return null;
-                                }
-
-                                // Used by tests to inject an arbitrary delay
-                                _preEvictFileAction?.Invoke();
-
-                                await ContentDirectory.RemoveAsync(contentHash);
-
-                                var remainingReplicas = new List<AbsolutePath>(0);
-                                var evictions = new List<ContentHashWithSize>();
-
-                                // ReSharper disable once AccessToDisposedClosure
-                                await ForEachReplicaAsync(
-                                    contentHashHandle.Value,
-                                    fileInfo,
-                                    (primaryPath, replicaIndex, replicaPath, replicaExists) =>
-                                    {
-                                        bool exists = FileSystem.FileExists(replicaPath);
-                                        bool evict = !exists || !onlyUnlinked || FileSystem.GetHardLinkCount(replicaPath) <= 1;
-                                        if (evict)
-                                        {
-                                            try
-                                            {
-                                                if (exists)
-                                                {
-                                                    SafeForceDeleteFile(context, replicaPath);
-                                                }
-
-                                                evicted?.Invoke(fileInfo.FileSize);
-                                                _tracer.Diagnostic(
-                                                    context,
-                                                    $"Evicted content hash=[{contentHash.ToShortString()}] replica=[{replicaIndex}] size=[{fileInfo.FileSize}]");
-                                                evictedFiles++;
-                                                evictedSize += fileInfo.FileSize;
-                                                evictions.Add(new ContentHashWithSize(contentHash, fileInfo.FileSize));
-
-                                                _tracer.TrackMetric(context, "ContentHashEvictedBytes", fileInfo.FileSize);
-                                            }
-                                            catch (Exception exception)
-                                            {
-                                                _tracer.Warning(
-                                                    context,
-                                                    $"Unable to purge {replicaPath.Path} because of exception: {exception}");
-                                                remainingReplicas.Add(replicaPath);
-                                            }
-                                        }
-                                        else
-                                        {
-                                            remainingReplicas.Add(replicaPath);
-                                        }
-
-                                        return Task.FromResult(ForEachReplicaCallbackResult.TryNextReplicaIfExists);
-                                    });
-
-                                if (_announcer != null)
-                                {
-                                    foreach (var e in evictions)
-                                    {
-                                        await _announcer.ContentEvicted(e);
-                                    }
-                                }
-
-                                if (remainingReplicas.Count > 0)
-                                {
-                                    for (int i = 0; i < remainingReplicas.Count; i++)
-                                    {
-                                        AbsolutePath destinationPath = GetReplicaPathFor(contentHash, i);
-                                        if (remainingReplicas[i] != destinationPath)
-                                        {
-                                            _tracer.Debug(
-                                                context,
-                                                $"Renaming [{remainingReplicas[i]}] to [{destinationPath}] as part of cleanup.");
-                                            FileSystem.MoveFile(remainingReplicas[i], destinationPath, false);
-                                        }
-                                    }
-
-                                    fileInfo.ReplicaCount = remainingReplicas.Count;
-                                    return fileInfo;
-                                }
-                                else
-                                {
-                                    // Notify Redis of eviction when Distributed Eviction is turned off
-                                    if (_distributedEvictionSettings == null)
-                                    {
-                                        _nagleQueue?.Enqueue(contentHash);
-                                    }
-
-                                    successfullyEvictedHash = true;
-                                }
-
-                                PinMap.TryRemove(contentHash, out pin);
-
-                                return null;
-                            });
-
-                    return new EvictResult(contentHashInfo, evictedSize, evictedFiles, pinnedSize, successfullyEvictedHash);
-                });
-            }
-        }
-
-        /// <inheritdoc />
-        public Task<PlaceFileResult> PlaceFileAsync(
-            Context context,
-            ContentHash contentHash,
-            AbsolutePath destinationPath,
-            FileAccessMode accessMode,
-            FileReplacementMode replacementMode,
-            FileRealizationMode realizationMode,
-            PinRequest? pinRequest)
-        {
-            return PlaceFileCall<ContentStoreInternalTracer>.RunAsync(
-                _tracer,
-                OperationContext(context),
-                contentHash,
-                destinationPath,
-                accessMode,
-                replacementMode,
-                realizationMode,
-                async () => await PlaceFileInternalAsync(
-                    context,
-                    new ContentHashWithPath(contentHash, destinationPath),
-                    accessMode,
-                    replacementMode,
-                    realizationMode,
-                    pinRequest));
-        }
-
-        /// <inheritdoc />
-        public async Task<IEnumerable<Task<Indexed<PlaceFileResult>>>> PlaceFileAsync(
-            Context context,
-            IReadOnlyList<ContentHashWithPath> placeFileArgs,
-            FileAccessMode accessMode,
-            FileReplacementMode replacementMode,
-            FileRealizationMode realizationMode,
-            PinRequest? pinRequest = null)
-        {
-            var placeFileInternalBlock = new TransformBlock<Indexed<ContentHashWithPath>, Indexed<PlaceFileResult>>(
-                async p =>
-                    (await PlaceFileAsync(context, p.Item.Hash, p.Item.Path, accessMode, replacementMode, realizationMode, pinRequest)).WithIndex(p.Index),
-                new ExecutionDataflowBlockOptions { MaxDegreeOfParallelism = ParallelPlaceFilesLimit, });
-
-            // TODO: Better way ? (bug 1365340)
-            placeFileInternalBlock.PostAll(placeFileArgs.AsIndexed());
-            var results = await Task.WhenAll(Enumerable.Range(0, placeFileArgs.Count).Select(i => placeFileInternalBlock.ReceiveAsync()));
-            placeFileInternalBlock.Complete();
-
-            return results.AsTasks();
-        }
-
-        private async Task<PlaceFileResult> PlaceFileInternalAsync(
-            Context context,
-            ContentHashWithPath contentHashWithPath,
-            FileAccessMode accessMode,
-            FileReplacementMode replacementMode,
-            FileRealizationMode realizationMode,
-            PinRequest? pinRequest)
-        {
-            try
-            {
-                var contentHash = contentHashWithPath.Hash;
-                var destinationPath = contentHashWithPath.Path;
-
-                // Check for file existing in the non-racing SkipIfExists case.
-                if ((replacementMode == FileReplacementMode.SkipIfExists || replacementMode == FileReplacementMode.FailIfExists) && FileSystem.FileExists(destinationPath))
-                {
-                    return new PlaceFileResult(PlaceFileResult.ResultCode.NotPlacedAlreadyExists);
-                }
-
-                // If this is the empty hash, then directly create an empty file.
-                // This avoids hash-level lock, all I/O in the cache directory, and even
-                // operations in the in-memory representation of the cache.
-                if (_settings.UseEmptyFileHashShortcut && contentHashWithPath.Hash.IsEmptyHash())
-                {
-                    await FileSystem.CreateEmptyFileAsync(contentHashWithPath.Path);
-                    return new PlaceFileResult(PlaceFileResult.ResultCode.PlacedWithCopy);
-                }
-
-                // Lookup hash in content directory
-                using (LockSet<ContentHash>.LockHandle contentHashHandle = await _lockSet.AcquireAsync(contentHash))
-                {
-                    if (pinRequest.HasValue)
-                    {
-                        PinContentIfContext(contentHash, pinRequest.Value.PinContext);
-                    }
-
-                    var code = PlaceFileResult.ResultCode.Unknown;
-                    long contentSize = 0;
-                    DateTime lastAccessTime = DateTime.MinValue;
-
-                    await ContentDirectory.UpdateAsync(contentHash, true, Clock, async fileInfo =>
-                    {
-                        if (fileInfo == null)
-                        {
-                            code = PlaceFileResult.ResultCode.NotPlacedContentNotFound;
-                            return null;
-                        }
-
-                        contentSize = fileInfo.FileSize;
-                        lastAccessTime = DateTime.FromFileTimeUtc(fileInfo.LastAccessedFileTimeUtc);
-
-                        if (ShouldAttemptHardLink(destinationPath, accessMode, realizationMode))
-                        {
-                            // ReSharper disable once AccessToDisposedClosure
-                            CreateHardLinkResult hardLinkResult = await PlaceLinkFromCacheAsync(
-                                    context,
-                                    destinationPath,
-                                    replacementMode,
-                                    realizationMode,
-                                    contentHash,
-                                    fileInfo);
-                            if (hardLinkResult == CreateHardLinkResult.Success)
-                            {
-                                code = PlaceFileResult.ResultCode.PlacedWithHardLink;
-                                UnixHelpers.OverrideFileAccessMode(_settings.OverrideUnixFileAccessMode, destinationPath.Path);
-                            }
-                            else if (hardLinkResult == CreateHardLinkResult.FailedDestinationExists)
-                            {
-                                code = PlaceFileResult.ResultCode.NotPlacedAlreadyExists;
-                            }
-                            else if (hardLinkResult == CreateHardLinkResult.FailedSourceDoesNotExist)
-                            {
-                                await RemoveEntryIfNotOnDiskAsync(context, contentHash);
-                                code = PlaceFileResult.ResultCode.NotPlacedContentNotFound;
-                                return null;
-                            }
-                        }
-
-                        return fileInfo;
-                    });
-
-                    if (code != PlaceFileResult.ResultCode.Unknown)
-                    {
-                        UnixHelpers.OverrideFileAccessMode(_settings.OverrideUnixFileAccessMode, destinationPath.Path);
-                        return new PlaceFileResult(code, contentSize)
-                            .WithLockAcquisitionDuration(contentHashHandle);
-                    }
-
-                    // If hard linking failed or wasn't attempted, fall back to copy.
-                    var stopwatch = Stopwatch.StartNew();
-                    try
-                    {
-                        PlaceFileResult result;
-                        if (realizationMode == FileRealizationMode.CopyNoVerify)
-                        {
-                            result = await CopyFileWithNoValidationAsync(
-                                context, contentHash, destinationPath, accessMode, replacementMode);
-                        }
-                        else
-                        {
-                            result = await CopyFileAndValidateStreamAsync(
-                                context, contentHash, destinationPath, accessMode, replacementMode);
-                        }
-
-                        result.FileSize = contentSize;
-                        result.LastAccessTime = lastAccessTime;
-                        UnixHelpers.OverrideFileAccessMode(_settings.OverrideUnixFileAccessMode, destinationPath.Path);
-
-                        return result
-                            .WithLockAcquisitionDuration(contentHashHandle);
-                    }
-                    finally
-                    {
-                        stopwatch.Stop();
-                        _tracer.PlaceFileCopy(context, destinationPath, contentHash, stopwatch.Elapsed);
-                    }
-                }
-            }
-            catch (Exception e)
-            {
-                return new PlaceFileResult(e);
-            }
-        }
-
-        private async Task<PlaceFileResult> CopyFileWithNoValidationAsync(
-            Context context,
-            ContentHash contentHash,
-            AbsolutePath destinationPath,
-            FileAccessMode accessMode,
-            FileReplacementMode replacementMode)
-        {
-            var code = PlaceFileResult.ResultCode.PlacedWithCopy;
-            AbsolutePath contentPath = await PinContentAndGetFullPathAsync(contentHash, null);
-            try
-            {
-                if (contentPath == null)
-                {
-                    code = PlaceFileResult.ResultCode.NotPlacedContentNotFound;
-                }
-                else
-                {
-                    try
-                    {
-                        var replaceExisting = replacementMode == FileReplacementMode.ReplaceExisting;
-                        await FileSystem.CopyFileAsync(contentPath, destinationPath, replaceExisting);
-                    }
-                    catch (IOException e)
-                    {
-                        if (e.HResult == Hresult.FileExists || (e.InnerException != null &&
-                                                                      e.InnerException.HResult == Hresult.FileExists))
-                        {
-                            // File existing in the racing SkipIfExists case.
-                            code = PlaceFileResult.ResultCode.NotPlacedAlreadyExists;
-                        }
-                        else
-                        {
-                            return new PlaceFileResult(e, $"Failed to place hash=[{contentHash.ToShortString()}] to path=[{destinationPath}]");
-                        }
-                    }
-
-                    ApplyPermissions(context, destinationPath, accessMode);
-                }
-            }
-            finally
-            {
-                if (PinMap.TryGetValue(contentHash, out var pin))
-                {
-                    pin.Decrement();
-                }
-            }
-
-            return new PlaceFileResult(code);
-        }
-
-        private async Task<PlaceFileResult> CopyFileAndValidateStreamAsync(
-            Context context,
-            ContentHash contentHash,
-            AbsolutePath destinationPath,
-            FileAccessMode accessMode,
-            FileReplacementMode replacementMode)
-        {
-            var code = PlaceFileResult.ResultCode.Unknown;
-            ContentHash computedHash = new ContentHash(contentHash.HashType);
-            var hasher = ContentHashers.Get(contentHash.HashType);
-
-            using (Stream contentStream =
-                await OpenStreamInternalWithLockAsync(context, contentHash, null, FileShare.Read | FileShare.Delete))
-            {
-                if (contentStream == null)
-                {
-                    code = PlaceFileResult.ResultCode.NotPlacedContentNotFound;
-                }
-                else
-                {
-                    using (var hashingStream = hasher.CreateReadHashingStream(contentStream))
-                    {
-                        try
-                        {
-                            FileSystem.CreateDirectory(destinationPath.Parent);
-                            var fileMode = replacementMode == FileReplacementMode.ReplaceExisting ? FileMode.Create : FileMode.CreateNew;
-
-                            using (Stream targetFileStream = await FileSystem.OpenSafeAsync(destinationPath, FileAccess.Write, fileMode, FileShare.Delete))
-                            {
-                                await hashingStream.CopyToWithFullBufferAsync(
-                                    targetFileStream, FileSystemConstants.FileIOBufferSize);
-
-                                ApplyPermissions(context, destinationPath, accessMode);
-                            }
-
-                            computedHash = hashingStream.GetContentHash();
-                        }
-                        catch (IOException e)
-                        {
-                            if (e.InnerException != null && e.InnerException.HResult == Hresult.FileExists)
-                            {
-                                // File existing in the racing SkipIfExists case.
-                                code = PlaceFileResult.ResultCode.NotPlacedAlreadyExists;
-                            }
-                            else
-                            {
-                                return new PlaceFileResult(e, $"Failed to place hash=[{contentHash.ToShortString()}] to path=[{destinationPath}]");
-                            }
-                        }
-                    }
-                }
-            }
-
-            if (code == PlaceFileResult.ResultCode.Unknown)
-            {
-                if (computedHash != contentHash)
-                {
-                    await RemoveCorruptedThenThrowAsync(context, contentHash, computedHash, destinationPath);
-                }
-
-                code = PlaceFileResult.ResultCode.PlacedWithCopy;
-            }
-
-            return new PlaceFileResult(code);
-        }
-
-        private async Task<CreateHardLinkResult> PlaceLinkFromCacheAsync(
-            Context context,
-            AbsolutePath destinationPath,
-            FileReplacementMode replacementMode,
-            FileRealizationMode realizationMode,
-            ContentHash contentHash,
-            ContentFileInfo info,
-            bool fastPath = false)
-        {
-            FileSystem.CreateDirectory(destinationPath.Parent);
-
-            int defaultStartIndex = info.ReplicaCount - 1;
-
-            // If a cursor has been saved for this hash, try that one first
-            if (_replicaCursors.TryGetValue(contentHash, out var startIndex))
-            {
-                if (startIndex >= info.ReplicaCount || startIndex < 0)
-                {
-                    if (!fastPath)
-                    {
-                        // Don't remove because we cannot assume replica cursor in map has not been modified to valid value in fast path due to lack of locking
-                        // Remove an out-of-range cursor
-                        _replicaCursors.TryRemove(contentHash, out startIndex);
-                    }
-
-                    startIndex = defaultStartIndex;
-                }
-            }
-            else
-            {
-                // If not, try the most recently created replica first
-                startIndex = defaultStartIndex;
-            }
-
-            CreateHardLinkResult result = await PlaceLinkFromReplicaAsync(
-                context,
-                destinationPath,
-                replacementMode,
-                realizationMode,
-                contentHash,
-                info,
-                startIndex,
-                ReplicaExistence.Exists,
-                fastPath);
-
-            if (result != CreateHardLinkResult.FailedMaxHardLinkLimitReached)
-            {
-                return result;
-            }
-
-            if (!fastPath)
-            {
-                // Don't remove because we cannot assume replica cursor in map has not been modified to valid value in fast path due to lack of locking
-                // This replica is full
-                _replicaCursors.TryRemove(contentHash, out _);
-            }
-
-            if (info.ReplicaCount > 1)
-            {
-                // Try a random existing replica before making a new one.
-                var randomIndex = ThreadSafeRandom.Generator.Next(info.ReplicaCount - 1);
-                result = await PlaceLinkFromReplicaAsync(
-                    context,
-                    destinationPath,
-                    replacementMode,
-                    realizationMode,
-                    contentHash,
-                    info,
-                    randomIndex,
-                    ReplicaExistence.Exists,
-                    fastPath);
-                if (result != CreateHardLinkResult.FailedMaxHardLinkLimitReached)
-                {
-                    // Save the cursor here as the most recent replica tried. No contention on the value due to the lock.
-                    _replicaCursors.AddOrUpdate(contentHash, randomIndex, (hash, i) => randomIndex);
-                    _tracer.Debug(
-                        context,
-                        $"Moving replica cursor to index {randomIndex} because callback stopped on replica {GetReplicaPathFor(contentHash, randomIndex).Path}.");
-                    return result;
-                }
-            }
-
-            if (fastPath)
-            {
-                // In the fast path, we don't want to attempt to create a replica, just reuse existing replicas
-                // Assume(result == CreateHardLinkResult.FailedMaxHardLinkLimitReached)
-                return result;
-            }
-
-            var newReplicaIndex = info.ReplicaCount;
-            return await PlaceLinkFromReplicaAsync(
-                context,
-                destinationPath,
-                replacementMode,
-                realizationMode,
-                contentHash,
-                info,
-                newReplicaIndex,
-                ReplicaExistence.DoesNotExist,
-                fastPath);
-        }
-
-        private async Task<CreateHardLinkResult> PlaceLinkFromReplicaAsync(
-            Context context,
-            AbsolutePath destinationPath,
-            FileReplacementMode replacementMode,
-            FileRealizationMode realizationMode,
-            ContentHash contentHash,
-            ContentFileInfo info,
-            int replicaIndex,
-            ReplicaExistence replicaExistence,
-            bool fastPath)
-        {
-            Contract.Assert(!(replicaExistence != ReplicaExistence.Exists && fastPath), "PlaceLinkFromReplicaAsync should only be called for with fastPath=true for existing replicas");
-
-            var primaryPath = GetPrimaryPathFor(contentHash);
-            var replicaPath = GetReplicaPathFor(contentHash, replicaIndex);
-            if (replicaExistence == ReplicaExistence.DoesNotExist)
-            {
-                // Create a new replica
-                using (var txn = await QuotaKeeper.ReserveAsync(info.FileSize))
-                {
-                    await RetryOnUnexpectedReplicaAsync(
-                        context,
-                        () => SafeCopyFileAsync(
-                                    context,
-                                    contentHash,
-                                    primaryPath,
-                                    replicaPath,
-                                    FileReplacementMode.FailIfExists),
-                    contentHash,
-                    info.ReplicaCount);
-                    txn.Commit();
-                }
-
-                if (_announcer != null)
-                {
-                    await _announcer.ContentAdded(new ContentHashWithSize(contentHash, info.FileSize));
-                }
-
-                info.ReplicaCount++;
-            }
-
-            if (!TryCreateHardlink(
-                context,
-                replicaPath,
-                destinationPath,
-                realizationMode,
-                replacementMode == FileReplacementMode.ReplaceExisting,
-                out CreateHardLinkResult hardLinkResult))
-            {
-                // Don't attempt to create the replica in the fast path (not locking so don't modify in CAS disk state)
-                if (!fastPath &&
-                    hardLinkResult == CreateHardLinkResult.FailedSourceDoesNotExist &&
-                    primaryPath != replicaPath &&
-                    FileSystem.FileExists(primaryPath))
-                {
-                    _tracer.Warning(
-                        context,
-                        $"Missing replica for hash=[{contentHash.ToShortString()}]. Recreating replica=[{replicaPath}] from primary replica.");
-                    Interlocked.Increment(ref _contentDirectoryMismatchCount);
-                    await SafeCopyFileAsync(
-                        context,
-                        contentHash,
-                        primaryPath,
-                        replicaPath,
-                        FileReplacementMode.FailIfExists);
-                    TryCreateHardlink(
-                        context,
-                        replicaPath,
-                        destinationPath,
-                        realizationMode,
-                        replacementMode == FileReplacementMode.ReplaceExisting,
-                        out hardLinkResult);
-                }
-            }
-
-            return hardLinkResult;
-        }
-
-        private async Task SafeCopyFileAsync(
-            Context context,
-            ContentHash contentHash,
-            AbsolutePath sourcePath,
-            AbsolutePath destinationPath,
-            FileReplacementMode replacementMode)
-        {
-            AbsolutePath tempPath = GetTemporaryFileName(contentHash);
-            await FileSystem.CopyFileAsync(sourcePath, tempPath, false);
-            ApplyPermissions(context, tempPath, FileAccessMode.ReadOnly);
-            FileSystem.MoveFile(tempPath, destinationPath, replacementMode == FileReplacementMode.ReplaceExisting);
-        }
-
-        private async Task RetryOnUnexpectedReplicaAsync(
-            Context context, Func<Task> tryFunc, ContentHash contentHash, int expectedReplicaCount)
-        {
-            try
-            {
-                await tryFunc();
-            }
-            catch (IOException)
-            {
-                RemoveExtraReplicasFromDiskFor(context, contentHash, expectedReplicaCount);
-                await tryFunc();
-            }
-        }
-
-        /// <summary>
-        ///     Removes the corresponding entry from the content directory if the content for a hash doesn't exist on disk.
-        /// </summary>
-        /// <param name="context">Tracing context</param>
-        /// <param name="contentHash">The hash whose content and content directory entry are in question.</param>
-        /// <returns>Whether a bad entry was removed.</returns>
-        private async Task<bool> RemoveEntryIfNotOnDiskAsync(Context context, ContentHash contentHash)
-        {
-            var primaryPath = GetPrimaryPathFor(contentHash);
-            if (!FileSystem.FileExists(primaryPath) && (await ContentDirectory.RemoveAsync(contentHash) != null))
-            {
-                _tracer.Warning(
-                    context,
-                    $"Removed content directory entry for hash {contentHash.ToShortString()} because the cache does not have content at {primaryPath}.");
-                Interlocked.Increment(ref _contentDirectoryMismatchCount);
-                return true;
-            }
-
-            return false;
-        }
-
-        private void RemoveAllReplicasFromDiskFor(Context context, ContentHash contentHash)
-        {
-            RemoveExtraReplicasFromDiskFor(context, contentHash, 0);
-        }
-
-        /// <summary>
-        ///     Removes all replicas for the given hash beyond the expected number from disk.
-        /// </summary>
-        /// <param name="context">Tracing context</param>
-        /// <param name="contentHash">The hash whose replicas are to be limited.</param>
-        /// <param name="expectedReplicaCount">The number of replicas to which the hash's replicas are to be limited.</param>
-        private void RemoveExtraReplicasFromDiskFor(Context context, ContentHash contentHash, int expectedReplicaCount)
-        {
-            AbsolutePath[] extraReplicaPaths =
-                EnumerateBlobPathsFromDiskFor(contentHash)
-                    .Select(blobPath => blobPath.FullPath)
-                    .Where(replicaPath => GetReplicaIndexFromPath(replicaPath) >= expectedReplicaCount).ToArray();
-
-            if (extraReplicaPaths.Any())
-            {
-                _tracer.Warning(context, $"Unexpected cache blob for hash=[{contentHash.ToShortString()}]. Removing extra blob(s).");
-                Interlocked.Increment(ref _contentDirectoryMismatchCount);
-            }
-
-            foreach (AbsolutePath extraReplicaPath in extraReplicaPaths)
-            {
-                _tracer.Debug(context, $"Deleting extra blob {extraReplicaPath.Path}.");
-                SafeForceDeleteFile(context, extraReplicaPath);
-            }
-        }
-
-        private async Task RemoveCorruptedThenThrowAsync(Context context, ContentHash contentHash, ContentHash computedHash, AbsolutePath destinationPath)
-        {
-            AbsolutePath[] replicaPaths = EnumerateBlobPathsFromDiskFor(contentHash).Select(blobPath => blobPath.FullPath).ToArray();
-
-            foreach (AbsolutePath replicaPath in replicaPaths)
-            {
-                _tracer.Debug(context, $"Deleting corrupted blob {replicaPath.Path}.");
-                SafeForceDeleteFile(context, replicaPath);
-            }
-
-            _tracer.Debug(context, $"Removing content directory entry for corrupted hash {contentHash.ToShortString()}.");
-            await ContentDirectory.RemoveAsync(contentHash);
-
-            throw new ContentHashMismatchException(destinationPath, computedHash, contentHash);
-        }
-
-        /// <summary>
-        ///     Delete the file or, if unable, move it to a temp location and force delete it.
-        /// </summary>
-        /// <remarks>
-        ///     Use this to safely delete blobs from their canonical locations without leaving unprotected files around.
-        /// </remarks>
-        private void SafeForceDeleteFile(Context context, AbsolutePath path)
-        {
-            try
-            {
-                DeleteReadOnlyFile(path);
-            }
-            catch (Exception exception) when (exception is IOException || exception is BuildXLException || exception is UnauthorizedAccessException)
-            {
-                AbsolutePath tempPath = GetTemporaryFileName();
-                _tracer.Debug(
-                    context,
-                    $"Unable to delete {path.Path} exception=[{exception}]. Moving to temp path=[{tempPath}] instead and attempting to delete more thoroughly.");
-                FileSystem.MoveFile(path, tempPath, replaceExisting: false);
-                TryForceDeleteFile(context, tempPath);
-            }
-        }
-
-        private async Task PinContextDisposeAsync(IEnumerable<KeyValuePair<ContentHash, int>> pinCounts)
-        {
-            long pinnedSize = 0;
-
-            foreach (var pinCount in pinCounts)
-            {
-                using (await _lockSet.AcquireAsync(pinCount.Key))
-                {
-                    if (PinMap.TryGetValue(pinCount.Key, out Pin pin))
-                    {
-                        pin.Add(-1 * pinCount.Value);
-                        if (pin.Count == 0)
-                        {
-                            PinMap.TryRemoveSpecific(pinCount.Key, pin);
-                        }
-                    }
-
-                    if (TryGetContentTotalSize(pinCount.Key, out var size))
-                    {
-                        pinnedSize += size;
-                    }
-                }
-            }
-
-            QuotaKeeper.Calibrate();
-
-            lock (_pinSizeHistory)
-            {
-                _maxPinSize = Math.Max(pinnedSize, _maxPinSize);
-
-                if (Interlocked.Decrement(ref _pinContextCount) == 0)
-                {
-                    _pinSizeHistory.Add(_maxPinSize);
-                    _maxPinSize = -1;
-                }
-            }
-        }
-
-        /// <summary>
-        ///     Increment the info's pin count and add the hash to the given context.
-        /// </summary>
-        /// <param name="hash">Hash to pin.</param>
-        /// <param name="pinContext">Context to pin the hash to.</param>
-        private void PinContentIfContext(ContentHash hash, PinContext pinContext)
-        {
-            if (pinContext != null)
-            {
-                IncrementPin(hash);
-
-                pinContext.AddPin(hash);
-            }
-        }
-
-        private void IncrementPin(ContentHash hash)
-        {
-            PinMap.GetOrAdd(hash, new Pin()).Increment();
-        }
-
-        /// <summary>
-        ///     Provides a PinContext for this cache which can be used in conjunction with other APIs to pin relevant content in
-        ///     the cache.
-        ///     The content may be unpinned by disposing of the PinContext.
-        /// </summary>
-        /// <returns>The created PinContext.</returns>
-        public PinContext CreatePinContext()
-        {
-            Interlocked.Increment(ref _pinContextCount);
-
-            // ReSharper disable once RedundantArgumentName
-            return new PinContext(_taskTracker, unpinAsync: pairs => PinContextDisposeAsync(pairs));
-        }
-
-        /// <summary>
-        ///     Pin existing content.
-        /// </summary>
-        public Task<PinResult> PinAsync(Context context, ContentHash contentHash, PinContext pinContext)
-        {
-            return PinCall<ContentStoreInternalTracer>.RunAsync(_tracer, OperationContext(context), contentHash, async () =>
-            {
-                var bulkResults = await PinAsync(context, new[] { contentHash }, pinContext);
-                return bulkResults.Single().Item;
-            });
-        }
-
-        /// <inheritdoc />
-        public async Task<IEnumerable<Indexed<PinResult>>> PinAsync(Context context, IReadOnlyList<ContentHash> contentHashes, PinContext pinContext)
-        {
-            var stopwatch = Stopwatch.StartNew();
-
-            var (results, error) = await PinCoreAsync(context, contentHashes, pinContext);
-            _tracer.PinBulkStop(context, stopwatch.Elapsed, contentHashes: contentHashes, results: results, error);
-
-            return results;
-        }
-
-        private async Task<(IEnumerable<Indexed<PinResult>> results, Exception error)> PinCoreAsync(Context context, IReadOnlyList<ContentHash> contentHashes, PinContext pinContext)
-        {
-            var results = new List<PinResult>(contentHashes.Count);
-            try
-            {
-                _tracer.PinBulkStart(context, contentHashes);
-
-                var pinRequest = new PinRequest(pinContext);
-
-                // TODO: This is still relatively inefficient. We're taking a lock per hash and pinning each individually. (bug 1365340)
-                // The batching needs to go further down.
-                foreach (var contentHash in contentHashes)
-                {
-                    // Pinning the empty file always succeeds; no I/O or other operations required,
-                    // because we have dedicated logic to place it when required.
-                    if (_settings.UseEmptyFileHashShortcut && contentHash.IsEmptyHash())
-                    {
-                        results.Add(new PinResult(contentSize: 0, lastAccessTime: Clock.UtcNow, code: PinResult.ResultCode.Success));
-                    }
-                    else
-                    {
-                        ContentFileInfo contentInfo = await GetContentSizeAndLastAccessTimeAsync(context, contentHash, pinRequest);
-                        results.Add(contentInfo != null ? new PinResult(contentInfo.FileSize, DateTime.FromFileTimeUtc(contentInfo.LastAccessedFileTimeUtc)) : PinResult.ContentNotFound);
-                    }
-                }
-
-                return (results: results.AsIndexed(), error: null);
-            }
-            catch (Exception exception)
-            {
-                return (results: contentHashes.Select(x => PinResult.ContentNotFound).AsIndexed(), error: exception);
-            }
-        }
-
-        /// <inheritdoc />
-        public async Task<bool> ContainsAsync(Context context, ContentHash contentHash, PinRequest? pinRequest)
-        {
-            PinContext pinContext = pinRequest?.PinContext;
-
-            using (await _lockSet.AcquireAsync(contentHash))
-            {
-                bool found = false;
-                await ContentDirectory.UpdateAsync(contentHash, touch: true, clock: Clock, updateFileInfo: async fileInfo =>
-                {
-                    // If _checkFiles is true, make an additional check whether the file is actually on the disk.
-                    // Otherwise, we will just trust our in-memory record.
-                    if (fileInfo != null && !(_settings.CheckFiles && await RemoveEntryIfNotOnDiskAsync(context, contentHash)))
-                    {
-                        found = true;
-                        PinContentIfContext(contentHash, pinContext);
-                    }
-
-                    return null;
-                });
-
-                return found;
-            }
-        }
-
-        private void CheckPinned(ContentHash contentHash, PinRequest? pinRequest)
-        {
-            if (pinRequest?.VerifyAlreadyPinned == true)
-            {
-                IsPinned(contentHash, pinRequest);
-            }
-        }
-
-        /// <summary>
-        /// Checks if whether content is locally pinned.
-        /// </summary>
-        public bool IsPinned(ContentHash contentHash, PinRequest? pinRequest = null)
-        {
-            var verifyAlreadyPinned = false;
-            PinContext verifyPinContext = null;
-
-            if (pinRequest.HasValue)
-            {
-                verifyAlreadyPinned = pinRequest.Value.VerifyAlreadyPinned;
-                verifyPinContext = pinRequest.Value.VerifyPinContext;
-            }
-
-            bool pinned = PinMap.TryGetValue(contentHash, out var pin) && pin.Count > 0;
-            if (verifyAlreadyPinned)
-            {
-                if (!pinned)
-                {
-                    throw new CacheException("Expected content with hash {0} to be pinned, but it was not.", contentHash.ToShortString());
-                }
-
-                if (verifyPinContext != null && !verifyPinContext.Contains(contentHash))
-                {
-                    throw new CacheException(
-                        "Expected content with hash {0} was pinned, but not to the expected pin context.", contentHash.ToShortString());
-                }
-            }
-
-            return pinned;
-        }
-
-        /// <inheritdoc />
-        public async Task<GetContentSizeResult> GetContentSizeAndCheckPinnedAsync(Context context, ContentHash contentHash, PinRequest? pinRequest)
-        {
-            using (await _lockSet.AcquireAsync(contentHash))
-            {
-                var contentWasPinned = IsPinned(contentHash, pinRequest);
-                PinContext pinContext = pinRequest?.PinContext;
-                long contentSize = await GetContentSizeInternalAsync(context, contentHash, pinContext);
-                return new GetContentSizeResult(contentSize, contentWasPinned);
-            }
-        }
-
-        private async Task<ContentFileInfo> GetContentSizeAndLastAccessTimeAsync(Context context, ContentHash contentHash, PinRequest? pinRequest)
-        {
-            using (await _lockSet.AcquireAsync(contentHash))
-            {
-                PinContext pinContext = pinRequest?.PinContext;
-                return await GetContentSizeAndLastAccessTimeInternalAsync(context, contentHash, pinContext);
-            }
-        }
-
-        /// <summary>
-        /// Gets total pinned size. Returns -1 if unpinned.
-        /// </summary>
-        private long GetPinnedSize(Context context, ContentHash contentHash)
-        {
-            long pinnedSize = -1;
-            if (IsPinned(contentHash))
-            {
-                TryGetContentTotalSize(contentHash, out pinnedSize);
-            }
-
-            return pinnedSize;
-        }
-
-        private async Task<long> GetContentSizeInternalAsync(Context context, ContentHash contentHash, PinContext pinContext = null)
-        {
-            var info = await GetContentSizeAndLastAccessTimeInternalAsync(context, contentHash, pinContext);
-            return info?.FileSize ?? -1;
-        }
-
-        private async Task<ContentFileInfo> GetContentSizeAndLastAccessTimeInternalAsync(Context context, ContentHash contentHash, PinContext pinContext = null)
-        {
-            ContentFileInfo info = null;
-
-            await ContentDirectory.UpdateAsync(contentHash, touch: true, clock: Clock, updateFileInfo: async contentFileInfo =>
-            {
-                if (contentFileInfo != null && !await RemoveEntryIfNotOnDiskAsync(context, contentHash))
-                {
-                    info = contentFileInfo;
-                    PinContentIfContext(contentHash, pinContext);
-                }
-
-                return null;
-            });
-
-            return info;
-        }
-
-        /// <inheritdoc />
-        public Task<OpenStreamResult> OpenStreamAsync(Context context, ContentHash contentHash, PinRequest? pinRequest)
-        {
-            return OpenStreamCall<ContentStoreInternalTracer>.RunAsync(_tracer, OperationContext(context), contentHash, async () =>
-            {
-                // Short-circut requests for the empty stream
-                // No lock is required since no file is involved.
-                if (_settings.UseEmptyFileHashShortcut && contentHash.IsEmptyHash())
-                {
-                    return new OpenStreamResult(_emptyFileStream);
-                }
-
-                using (var lockHandle = await _lockSet.AcquireAsync(contentHash))
-                {
-                    var stream = await OpenStreamInternalWithLockAsync(context, contentHash, pinRequest, FileShare.Read | FileShare.Delete);
-                    return new OpenStreamResult(stream)
-                        .WithLockAcquisitionDuration(lockHandle);
-                }
-            });
-        }
-
-        private async Task<Stream> OpenStreamInternalWithLockAsync(Context context, ContentHash contentHash, PinRequest? pinRequest, FileShare share)
-        {
-            AbsolutePath contentPath = await PinContentAndGetFullPathAsync(contentHash, pinRequest);
-
-            if (contentPath == null)
-            {
-                return null;
-            }
-
-            var contentStream = await FileSystem.OpenAsync(contentPath, FileAccess.Read, FileMode.Open, share);
-
-            if (contentStream == null)
-            {
-                await RemoveEntryIfNotOnDiskAsync(context, contentHash);
-                return null;
-            }
-
-            return contentStream;
-        }
-
-        /// <summary>
-        ///     OpenStream helper method.
-        /// </summary>
-        private async Task<AbsolutePath> PinContentAndGetFullPathAsync(ContentHash contentHash, PinRequest? pinRequest)
-        {
-            CheckPinned(contentHash, pinRequest);
-
-            var found = false;
-            await ContentDirectory.UpdateAsync(contentHash, true, Clock, fileInfo =>
-            {
-                if (fileInfo != null)
-                {
-                    found = true;
-                    PinContentIfContext(contentHash, pinRequest?.PinContext);
-                }
-
-                return null;
-            });
-
-            if (!found)
-            {
-                return null;
-            }
-
-            return GetPrimaryPathFor(contentHash);
-        }
-
-        /// <summary>
-        /// Gets whether the store contains the given content
-        /// </summary>
-        public bool Contains(ContentHash hash)
-        {
-            return ContentDirectory.TryGetFileInfo(hash, out _);
-        }
-
-        /// <summary>
-        ///     Gives the maximum path to files stored under the cache root.
-        /// </summary>
-        /// <returns>Max length</returns>
-        public static int GetMaxContentPathLengthRelativeToCacheRoot()
-        {
-            var maxHashNameLength = HashInfoLookup.All().Max(v => v.Name.Length);
-            var maxHashStringLength = HashInfoLookup.All().Max(v => v.StringLength);
-
-            int maxContentPathLengthRelativeToCacheRoot =
-                Constants.SharedDirectoryName.Length +
-                1 + // path separator
-                maxHashNameLength +
-                1 + // path separator
-                HashDirectoryNameLength + // hash directory
-                1 + // path separator
-                maxHashStringLength + // filename base, 2 characters per byte in hex string
-                1 + // dot preceding filename extension
-                BlobNameExtensionLength; // filename extension
-
-            return maxContentPathLengthRelativeToCacheRoot;
-        }
-
-        /// <inheritdoc />
-        public Task<PutResult> PutFileAsync(Context context, AbsolutePath path, HashType hashType, FileRealizationMode realizationMode, Func<Stream, Stream> wrapStream, PinRequest? pinRequest)
-        {
-            return PutFileImplAsync(context, path, realizationMode, hashType, pinRequest, trustedHashWithSize: null, wrapStream);
-        }
-
-        /// <inheritdoc />
-        public Task<PutResult> PutFileAsync(Context context, AbsolutePath path, ContentHash contentHash, FileRealizationMode realizationMode, Func<Stream, Stream> wrapStream, PinRequest? pinRequest)
-        {
-            return PutFileImplAsync(context, path, realizationMode, contentHash, pinRequest, wrapStream);
-        }
-    }
-}
+// Copyright (c) Microsoft. All rights reserved.
+// Licensed under the MIT license. See LICENSE file in the project root for full license information.
+
+using System;
+using System.Collections.Concurrent;
+using System.Collections.Generic;
+using System.Diagnostics;
+using System.Diagnostics.ContractsLight;
+using System.Globalization;
+using System.IO;
+using System.Linq;
+using System.Security.AccessControl;
+using System.Security.Principal;
+using System.Threading;
+using System.Threading.Tasks;
+using System.Threading.Tasks.Dataflow;
+using BuildXL.Cache.ContentStore.Exceptions;
+using BuildXL.Cache.ContentStore.Extensions;
+using BuildXL.Cache.ContentStore.FileSystem;
+using BuildXL.Cache.ContentStore.Hashing;
+using BuildXL.Cache.ContentStore.Interfaces.Extensions;
+using BuildXL.Cache.ContentStore.Interfaces.FileSystem;
+using BuildXL.Cache.ContentStore.Interfaces.Results;
+using BuildXL.Cache.ContentStore.Interfaces.Sessions;
+using BuildXL.Cache.ContentStore.Interfaces.Stores;
+using BuildXL.Cache.ContentStore.Interfaces.Time;
+using BuildXL.Cache.ContentStore.Interfaces.Tracing;
+using BuildXL.Cache.ContentStore.Interfaces.Utils;
+using BuildXL.Cache.ContentStore.Synchronization;
+using BuildXL.Cache.ContentStore.Tracing;
+using BuildXL.Cache.ContentStore.Tracing.Internal;
+using BuildXL.Cache.ContentStore.UtilitiesCore;
+using BuildXL.Cache.ContentStore.UtilitiesCore.Internal;
+using BuildXL.Cache.ContentStore.Utils;
+using BuildXL.Utilities;
+using BuildXL.Utilities.Tracing;
+using AbsolutePath = BuildXL.Cache.ContentStore.Interfaces.FileSystem.AbsolutePath;
+using ContractUtilities = BuildXL.Cache.ContentStore.Utils.ContractUtilities;
+using FileInfo = BuildXL.Cache.ContentStore.Interfaces.FileSystem.FileInfo;
+using RelativePath = BuildXL.Cache.ContentStore.Interfaces.FileSystem.RelativePath;
+
+namespace BuildXL.Cache.ContentStore.Stores
+{
+
+    /// <summary>
+    ///     Callback to update last access time based on external access times.
+    /// </summary>
+    public delegate Task UpdateContentWithLastAccessTimeAsync(ContentHash contentHash, DateTime dateTime);
+
+    /// <summary>
+    ///    Checks if content is pinned locally and returns its content size.
+    /// </summary>
+    public delegate long PinnedSizeChecker(Context context, ContentHash contentHash);
+
+    /// <summary>
+    ///     Content addressable store where content is stored on disk
+    /// </summary>
+    /// <remarks>
+    ///     CacheRoot               C:\blah\Cache
+    ///     CacheShareRoot          C:\blah\Cache\Shared          \\machine\CAS
+    ///     CacheContentRoot        C:\blah\Cache\Shared\SHA1
+    ///     ContentHashRoot    C:\blah\Cache\Shared\SHA1\abc
+    /// </remarks>
+    public class FileSystemContentStoreInternal : StartupShutdownBase, IContentStoreInternal, IContentDirectoryHost
+    {
+        /// <nodoc />
+        public const bool DefaultApplyDenyWriteAttributesOnContent = false;
+
+        /// <summary>
+        ///     Public name for monitoring use.
+        /// </summary>
+        public const string Component = "FileSystemContentStore";
+
+        /// <summary>
+        ///     Name of counter for current size.
+        /// </summary>
+        public const string CurrentByteCountName = Component + ".CurrentByteCount";
+
+        /// <summary>
+        ///     Name of counter for current number of blobs.
+        /// </summary>
+        public const string CurrentFileCountName = Component + ".CurrentFileCount";
+
+        /// <summary>
+        ///     A history of the schema versions with comments describing the changes
+        /// </summary>
+        protected enum VersionHistory
+        {
+            /// <summary>
+            ///     Content in CAS was marked read-only
+            /// </summary>
+            Version0 = 0,
+
+            /// <summary>
+            ///     Content in C:\blah\Cache\SHA1
+            /// </summary>
+            Version1 = 1,
+
+            /// <summary>
+            ///     Content in C:\blah\Cache\Shared\SHA1
+            /// </summary>
+            Version2 = 2,
+
+            /// <summary>
+            ///     Content with attribute normalization and Deny WriteAttributes set
+            /// </summary>
+            CurrentVersion = 3
+        }
+
+        // TODO: Adjust defaults (bug 1365340)
+        private const int ParallelPlaceFilesLimit = 8;
+
+        /// <summary>
+        ///     Format string for blob files
+        /// </summary>
+        private const string BlobNameExtension = "blob";
+
+        private static readonly int BlobNameExtensionLength = BlobNameExtension.Length;
+
+        /// <summary>
+        ///     Directory to write temp files in.
+        /// </summary>
+        private const string TempFileSubdirectory = "temp";
+
+        /// <summary>
+        ///     Length of subdirectory names used for storing files. For example with length 3,
+        ///     content with hash "abcdefg" will be stored in $root\abc\abcdefg.blob.
+        /// </summary>
+        private const int HashDirectoryNameLength = 3;
+
+        /// <summary>
+        ///     Name of the file in the cache directory that keeps track of the local CAS version.
+        /// </summary>
+        private const string VersionFileName = "LocalCAS.version";
+
+        /// <nodoc />
+        protected IAbsFileSystem FileSystem { get; }
+
+        /// <nodoc />
+        protected IClock Clock { get; }
+
+        /// <nodoc />
+        public AbsolutePath RootPath { get; }
+
+        /// <inheritdoc />
+        protected override Tracer Tracer => _tracer;
+
+        /// <nodoc />
+        public ContentStoreConfiguration Configuration { get; private set; }
+
+        /// <summary>
+        ///     Gets helper to read/write version numbers
+        /// </summary>
+        protected SerializedDataValue SerializedDataVersion { get; }
+
+        private readonly ContentStoreInternalTracer _tracer;
+
+        private readonly ConfigurationModel _configurationModel;
+        private readonly CounterCollection<Counter> _counters = new CounterCollection<Counter>();
+
+        private readonly AbsolutePath _contentRootDirectory;
+        private readonly AbsolutePath _tempFolder;
+
+        /// <summary>
+        ///     LockSet used to ensure thread safety on write operations.
+        /// </summary>
+        private readonly LockSet<ContentHash> _lockSet = new LockSet<ContentHash>();
+
+        private readonly NagleQueue<ContentHash> _nagleQueue;
+
+        private bool _applyDenyWriteAttributesOnContent;
+
+        private IContentChangeAnnouncer _announcer;
+
+        /// <summary>
+        ///     Path to the file in the cache directory that keeps track of the local CAS version.
+        /// </summary>
+        protected readonly AbsolutePath VersionFilePath;
+
+        /// <summary>
+        ///     List of cached files and their metadata.
+        /// </summary>
+        protected readonly IContentDirectory ContentDirectory;
+
+        /// <nodoc />
+        protected QuotaKeeper QuotaKeeper;
+
+        /// <summary>
+        ///     Tracker for the number of times each content has been pinned.
+        /// </summary>
+        protected readonly ConcurrentDictionary<ContentHash, Pin> PinMap = new ConcurrentDictionary<ContentHash, Pin>();
+
+        /// <summary>
+        ///     Tracker for the index of the most recent successful hardlinked replica for each hash.
+        /// </summary>
+        private readonly ConcurrentDictionary<ContentHash, int> _replicaCursors = new ConcurrentDictionary<ContentHash, int>();
+
+        /// <summary>
+        ///     Hook for performing some action immediately prior to evicting a file from the cache.
+        /// </summary>
+        /// <remarks>
+        ///     For example, used in some tests to artificially slow the purger in order to simulate slower I/O for some scenarios.
+        /// </remarks>
+        private readonly Action _preEvictFileAction = null;
+
+        /// <summary>
+        ///     Configuration for Distributed Eviction.
+        /// </summary>
+        private readonly DistributedEvictionSettings _distributedEvictionSettings;
+
+        /// <summary>
+        /// Stream containing the empty file.
+        /// </summary>
+        private readonly Stream _emptyFileStream = new MemoryStream(CollectionUtilities.EmptyArray<byte>(), false);
+
+        /// <summary>
+        ///     Cumulative count of instances of the content directory being discovered as out of sync with the disk.
+        /// </summary>
+        private long _contentDirectoryMismatchCount;
+
+        private BackgroundTaskTracker _taskTracker;
+
+        private PinSizeHistory _pinSizeHistory;
+
+        private int _pinContextCount;
+
+        private long _maxPinSize;
+
+        private readonly ContentStoreSettings _settings;
+
+        private readonly FileSystemContentStoreInternalChecker _checker;
+
+        /// <summary>
+        ///     Initializes a new instance of the <see cref="FileSystemContentStoreInternal" /> class.
+        /// </summary>
+        public FileSystemContentStoreInternal(
+            IAbsFileSystem fileSystem,
+            IClock clock,
+            AbsolutePath rootPath,
+            ConfigurationModel configurationModel = null,
+            NagleQueue<ContentHash> nagleQueue = null,
+            DistributedEvictionSettings distributedEvictionSettings = null,
+            ContentStoreSettings settings = null)
+        {
+            Contract.Requires(fileSystem != null);
+            Contract.Requires(clock != null);
+
+            _tracer = new ContentStoreInternalTracer(settings?.TraceFileSystemContentStoreDiagnosticMessages ?? false);
+            int maxContentPathLengthRelativeToCacheRoot = GetMaxContentPathLengthRelativeToCacheRoot();
+
+            RootPath = rootPath;
+            if ((RootPath.Path.Length + 1 + maxContentPathLengthRelativeToCacheRoot) >= FileSystemConstants.MaxPath)
+            {
+                throw new CacheException("Root path does not provide enough room for cache paths to fit MAX_PATH");
+            }
+
+            _nagleQueue = nagleQueue;
+            Clock = clock;
+            FileSystem = fileSystem;
+            _configurationModel = configurationModel ?? new ConfigurationModel();
+
+            _contentRootDirectory = RootPath / Constants.SharedDirectoryName;
+            _tempFolder = _contentRootDirectory / TempFileSubdirectory;
+
+            VersionFilePath = RootPath / VersionFileName;
+
+            SerializedDataVersion = new SerializedDataValue(FileSystem, VersionFilePath, (int)VersionHistory.CurrentVersion);
+
+            ContentDirectory = new MemoryContentDirectory(FileSystem, RootPath, this);
+
+            _pinContextCount = 0;
+            _maxPinSize = -1;
+
+            _distributedEvictionSettings = distributedEvictionSettings;
+            _settings = settings ?? ContentStoreSettings.DefaultSettings;
+
+            _checker = new FileSystemContentStoreInternalChecker(FileSystem, Clock, RootPath, _tracer, _settings, this);
+        }
+
+        private async Task PerformUpgradeToNextVersionAsync(Context context, VersionHistory currentVersion)
+        {
+            Contract.Requires(currentVersion < VersionHistory.CurrentVersion);
+
+            foreach (var hashName in HashInfoLookup.All().Select(hashInfo => hashInfo.Name))
+            {
+                AbsolutePath v0ContentFolder = RootPath / hashName;
+                Func<IEnumerable<AbsolutePath>> enumerateVersion0Blobs = () => FileSystem
+                    .EnumerateFiles(v0ContentFolder, EnumerateOptions.Recurse)
+                    .Where(fileInfo => fileInfo.FullPath.Path.EndsWith(BlobNameExtension, StringComparison.OrdinalIgnoreCase))
+                    .Select(fileInfo => fileInfo.FullPath);
+
+                switch (currentVersion)
+                {
+                    case VersionHistory.Version0:
+                        Upgrade0To1(enumerateVersion0Blobs, v0ContentFolder);
+                        break;
+                    case VersionHistory.Version1:
+                        Upgrade1To2(enumerateVersion0Blobs, v0ContentFolder);
+                        break;
+                    case VersionHistory.Version2:
+                        await Upgrade2To3(context);
+                        break;
+
+                    default:
+                        throw ContractUtilities.AssertFailure("Version migration code must be added.");
+                }
+            }
+
+            SerializedDataVersion.WriteValueFile((int)currentVersion + 1);
+            _tracer.Debug(context, $"version is now {(int)currentVersion + 1}");
+        }
+
+        private void Upgrade0To1(Func<IEnumerable<AbsolutePath>> enumerateVersion0Blobs, AbsolutePath v0ContentFolder)
+        {
+            if (FileSystem.DirectoryExists(v0ContentFolder))
+            {
+                Parallel.ForEach(
+                    enumerateVersion0Blobs(),
+                    path =>
+                    {
+                        FileAttributes attributes = FileSystem.GetFileAttributes(path);
+                        if ((attributes & FileAttributes.ReadOnly) != 0)
+                        {
+                            FileSystem.SetFileAttributes(path, attributes & ~FileAttributes.ReadOnly);
+                        }
+                    });
+            }
+        }
+
+        private void Upgrade1To2(Func<IEnumerable<AbsolutePath>> enumerateVersion0Blobs, AbsolutePath v0ContentFolder)
+        {
+            if (FileSystem.DirectoryExists(v0ContentFolder))
+            {
+                Parallel.ForEach(
+                    enumerateVersion0Blobs(),
+                    oldPath =>
+                    {
+                        if (TryGetHashFromPath(oldPath, out var hash))
+                        {
+                            AbsolutePath newPath = GetPrimaryPathFor(hash);
+                            FileSystem.CreateDirectory(newPath.Parent);
+                            FileSystem.MoveFile(oldPath, newPath, true);
+                        }
+                    });
+                FileSystem.DeleteDirectory(v0ContentFolder, DeleteOptions.All);
+            }
+        }
+
+        private Task Upgrade2To3(Context context)
+        {
+            var upgradeCacheBlobAction = new ActionBlock<FileInfo>(
+                blobPath => ApplyPermissions(context, blobPath.FullPath, FileAccessMode.ReadOnly),
+                new ExecutionDataflowBlockOptions {MaxDegreeOfParallelism = Environment.ProcessorCount});
+
+            return upgradeCacheBlobAction.PostAllAndComplete(EnumerateBlobPathsFromDisk());
+        }
+
+        /// <summary>
+        /// Checks that the content on disk is correct and every file in content directory matches it's hash.
+        /// </summary>
+        /// <returns></returns>
+        public async Task<Result<SelfCheckResult>> SelfCheckContentDirectoryAsync(Context context, CancellationToken token)
+        {
+            using (var disposableContext = TrackShutdown(context, token))
+            {
+                return await _checker.SelfCheckContentDirectoryAsync(disposableContext.Context);
+            }
+        }
+
+        /// <summary>
+        /// Removes invalid content from cache.
+        /// </summary>
+        internal async Task RemoveInvalidContentAsync(OperationContext context, ContentHash contentHash)
+        {
+            // In order to remove the content we have to do the following things:
+            // Remove file from disk
+            // Update memory content directory
+            // Update quota keeper
+            // Notify distributed store that the content is gone from this machine
+            // The first 3 things are happening in the first call.
+            await EvictCoreAsync(
+                context,
+                new ContentHashWithLastAccessTimeAndReplicaCount(contentHash, Clock.UtcNow),
+                force: true, // Need to evict an invalid content even if it is pinned.
+                onlyUnlinked: false,
+                size => { QuotaKeeper.OnContentEvicted(size); })
+                .TraceIfFailure(context);
+
+            if (_distributedEvictionSettings?.DistributedStore != null)
+            {
+                await _distributedEvictionSettings.DistributedStore.UnregisterAsync(context, new ContentHash[] {contentHash}, context.Token)
+                    .TraceIfFailure(context);
+            }
+        }
+
+        internal async Task<ContentHashWithSize?> TryHashFileAsync(Context context, AbsolutePath path, HashType hashType, Func<Stream, Stream> wrapStream = null)
+        {
+            // We only hash the file if a trusted hash is not supplied
+            using var stream = await FileSystem.OpenAsync(path, FileAccess.Read, FileMode.Open, FileShare.Read | FileShare.Delete);
+            if (stream == null)
+            {
+                return null;
+            }
+
+            using var wrappedStream = (wrapStream == null) ? stream : wrapStream(stream);
+            // Hash the file in  place
+            return await HashContentAsync(context, wrappedStream, hashType, path);
+        }
+
+        /// <summary>
+        /// Unit testing hook.
+        /// </summary>
+        protected virtual void UpgradeLegacyVsoContentRenameFile(AbsolutePath sourcePath, AbsolutePath destinationPath)
+        {
+            FileSystem.MoveFile(sourcePath, destinationPath, replaceExisting: false);
+        }
+
+        /// <summary>
+        /// Unit testing hook.
+        /// </summary>
+        protected virtual void UpgradeLegacyVsoContentRenameDirectory(AbsolutePath sourcePath, AbsolutePath destinationPath)
+        {
+            FileSystem.MoveDirectory(sourcePath, destinationPath);
+        }
+
+        /// <summary>
+        /// Unit testing hook.
+        /// </summary>
+        protected virtual void UpgradeLegacyVsoContentDeleteDirectory(AbsolutePath directory)
+        {
+            FileSystem.DeleteDirectory(directory, DeleteOptions.All);
+        }
+
+        private async Task UpgradeLegacyVsoContentAsync(Context context)
+        {
+            var legacyVsoContentRootPath = _contentRootDirectory / ((int)HashType.DeprecatedVso0).ToString();
+
+            if (FileSystem.DirectoryExists(legacyVsoContentRootPath))
+            {
+                var vsoContentRootPath = _contentRootDirectory / HashType.Vso0.ToString();
+
+                try
+                {
+                    UpgradeLegacyVsoContentRenameDirectory(legacyVsoContentRootPath, vsoContentRootPath);
+                }
+                catch (Exception renameDirException)
+                {
+                    context.Warning(
+                        $"Could not rename [{legacyVsoContentRootPath}] to [{vsoContentRootPath}]. Falling back to hard-linking individual files. {renameDirException}");
+
+                    if (!FileSystem.DirectoryExists(vsoContentRootPath))
+                    {
+                        FileSystem.CreateDirectory(vsoContentRootPath);
+                    }
+
+                    foreach (FileInfo fileInCache in FileSystem.EnumerateFiles(legacyVsoContentRootPath, EnumerateOptions.Recurse))
+                    {
+                        AbsolutePath destinationPath = fileInCache.FullPath.SwapRoot(legacyVsoContentRootPath, vsoContentRootPath);
+                        AbsolutePath destinationFolder = destinationPath.Parent;
+
+                        if (!FileSystem.DirectoryExists(destinationFolder))
+                        {
+                            FileSystem.CreateDirectory(destinationFolder);
+                        }
+                        else if (FileSystem.FileExists(destinationPath))
+                        {
+                            continue;
+                        }
+
+                        try
+                        {
+                            UpgradeLegacyVsoContentRenameFile(fileInCache.FullPath, destinationPath);
+                        }
+                        catch (Exception fileMoveException)
+                        {
+                            context.Debug(
+                                $"Could not rename [{fileInCache.FullPath}] to [{destinationPath}]. Falling back to hard-linking. {fileMoveException}");
+
+                            CreateHardLinkResult result = FileSystem.CreateHardLink(fileInCache.FullPath, destinationPath, replaceExisting: false);
+                            if (result != CreateHardLinkResult.Success)
+                            {
+                                throw new CacheException(
+                                    $"Failed to create hard link from [{fileInCache.FullPath}] to [{destinationPath}]: {result}");
+                            }
+                        }
+                    }
+
+                    try
+                    {
+                        UpgradeLegacyVsoContentDeleteDirectory(legacyVsoContentRootPath);
+                    }
+                    catch (Exception deleteDirException)
+                    {
+                        context.Debug(
+                            $"After moving or copying all content to [{vsoContentRootPath}], could not delete [{legacyVsoContentRootPath}]. Will try again next time. {deleteDirException}");
+                    }
+                }
+
+                await MemoryContentDirectory.TransformFile(
+                    context,
+                    FileSystem,
+                    RootPath,
+                    pair =>
+                    {
+                        ContentHash contentHash = pair.Key;
+                        ContentFileInfo fileInfo = pair.Value;
+
+                        if (contentHash.HashType == HashType.DeprecatedVso0)
+                        {
+                            var hashBytes = contentHash.ToHashByteArray();
+                            var newContentHash = new ContentHash(HashType.Vso0, hashBytes);
+                            return new KeyValuePair<ContentHash, ContentFileInfo>(newContentHash, fileInfo);
+                        }
+
+                        return pair;
+                    });
+            }
+        }
+
+        /// <summary>
+        ///     Migrates (or just deletes) the schema on disk
+        /// </summary>
+        private async Task UpgradeAsNecessaryAsync(Context context)
+        {
+            int currentVersionNumber;
+            try
+            {
+                currentVersionNumber = ReadVersionNumber(context);
+            }
+            catch (Exception ex)
+            {
+                throw new CacheException(
+                    ex,
+                    "Failed to read the cache version file. Delete {0}, {1}, and {2} and try again. Exception message: {3}",
+                    VersionFilePath,
+                    _contentRootDirectory,
+                    ContentDirectory.FilePath,
+                    ex.ToString());
+            }
+
+            try
+            {
+                while (true)
+                {
+                    if (currentVersionNumber > (int)VersionHistory.CurrentVersion || currentVersionNumber < (int)VersionHistory.Version0)
+                    {
+                        throw new CacheException(
+                            "CAS runtime version is {0}, but disk has version {1}. Delete {2} and {3} or use the latest version of the cache.",
+                            (int)VersionHistory.CurrentVersion,
+                            currentVersionNumber,
+                            _contentRootDirectory,
+                            ContentDirectory.FilePath);
+                    }
+
+                    var currentVersion = (VersionHistory)currentVersionNumber;
+
+                    if (currentVersion == VersionHistory.CurrentVersion)
+                    {
+                        break;
+                    }
+
+                    await PerformUpgradeToNextVersionAsync(context, currentVersion);
+                    Contract.Assert((currentVersionNumber + 1) == SerializedDataVersion.ReadValueFile());
+
+                    currentVersionNumber = ReadVersionNumber(context);
+                }
+
+                // Upgrade any legacy VSO hashed content without a painful CAS upgrade.
+                await UpgradeLegacyVsoContentAsync(context);
+
+                Contract.Assert(SerializedDataVersion.ReadValueFile() == (int)VersionHistory.CurrentVersion);
+            }
+            catch (Exception ex)
+            {
+                throw new CacheException(
+                    ex,
+                    "Failed to upgrade local CAS. Delete {0} and {1} and try again. Exception message: {2}",
+                    _contentRootDirectory,
+                    ContentDirectory.FilePath,
+                    ex.ToString());
+            }
+        }
+
+        private int ReadVersionNumber(Context context)
+        {
+            int currentVersionNumber = SerializedDataVersion.ReadValueFile();
+            _tracer.Debug(context, $"version is {currentVersionNumber}");
+            return currentVersionNumber;
+        }
+
+        private void DeleteTempFolder()
+        {
+            if (FileSystem.DirectoryExists(_tempFolder))
+            {
+                FileSystem.DeleteDirectory(_tempFolder, DeleteOptions.All);
+            }
+        }
+
+        /// <inheritdoc />
+        public ContentDirectorySnapshot<ContentFileInfo> Reconstruct(Context context)
+        {
+            // NOTE: DO NOT call ContentDirectory from this method as this is called during the initialization of ContentDirectory and calls
+            // into ContentDirectory would cause a deadlock.
+
+            var stopwatch = Stopwatch.StartNew();
+            long contentCount = 0;
+            long contentSize = 0;
+
+            try
+            {
+                var contentHashes = ReadSnapshotFromDisk(context);
+                _tracer.Debug(context, $"Enumerated {contentHashes.Count} entries in {stopwatch.ElapsedMilliseconds}ms.");
+
+                // We are using a list of classes instead of structs due to the maximum object size restriction
+                // When the contents on disk grow large, a list of structs surpasses the limit and forces OOM
+                var hashInfoPairs = new ContentDirectorySnapshot<ContentFileInfo>();
+                foreach (var grouping in contentHashes.GroupByHash())
+                {
+                    var contentFileInfo = new ContentFileInfo(Clock, grouping.First().Payload.Length, grouping.Count());
+                    contentCount++;
+                    contentSize += contentFileInfo.TotalSize;
+
+                    hashInfoPairs.Add(new PayloadFromDisk<ContentFileInfo>(grouping.Key, contentFileInfo));
+                }
+
+                return hashInfoPairs;
+            }
+            catch (Exception exception)
+            {
+                _tracer.ReconstructDirectoryException(context, exception);
+                throw;
+            }
+            finally
+            {
+                stopwatch.Stop();
+                _tracer.ReconstructDirectory(context, stopwatch.Elapsed, contentCount, contentSize);
+            }
+        }
+
+        /// <inheritdoc />
+        public IContentChangeAnnouncer Announcer
+        {
+            get { return _announcer; }
+
+            set
+            {
+                Contract.Assert(_announcer == null);
+                _announcer = value;
+            }
+        }
+
+        /// <inheritdoc />
+        protected override async Task<BoolResult> StartupCoreAsync(OperationContext context)
+        {
+            var configFileExists = false;
+
+            if (_configurationModel.Selection == ConfigurationSelection.RequireAndUseInProcessConfiguration)
+            {
+                if (_configurationModel.InProcessConfiguration == null)
+                {
+                    throw new CacheException("In-process configuration selected but it is null");
+                }
+
+                Configuration = _configurationModel.InProcessConfiguration;
+            }
+            else if (_configurationModel.Selection == ConfigurationSelection.UseFileAllowingInProcessFallback)
+            {
+                var readConfigResult = await FileSystem.ReadContentStoreConfigurationAsync(RootPath);
+
+                if (readConfigResult.Succeeded)
+                {
+                    Configuration = readConfigResult.Data;
+                    configFileExists = true;
+                }
+                else if (_configurationModel.InProcessConfiguration != null)
+                {
+                    Configuration = _configurationModel.InProcessConfiguration;
+                }
+                else
+                {
+                    throw new CacheException($"{nameof(ContentStoreConfiguration)} is missing");
+                }
+            }
+            else
+            {
+                throw new CacheException($"Invalid {nameof(ConfigurationSelection)}={_configurationModel.Selection}");
+            }
+
+            if (!configFileExists && _configurationModel.MissingFileOption == MissingConfigurationFileOption.WriteOnlyIfNotExists)
+            {
+                await Configuration.Write(FileSystem, RootPath);
+            }
+
+            _tracer.Debug(context, $"{nameof(ContentStoreConfiguration)}: {Configuration}");
+
+            _applyDenyWriteAttributesOnContent = Configuration.DenyWriteAttributesOnContent == DenyWriteAttributesOnContentSetting.Enable;
+
+            await UpgradeAsNecessaryAsync(context);
+
+            DeleteTempFolder();
+            FileSystem.CreateDirectory(_tempFolder);
+
+            await ContentDirectory.StartupAsync(context).ThrowIfFailure();
+
+            var contentDirectoryCount = await ContentDirectory.GetCountAsync();
+            if (contentDirectoryCount != 0 && !FileSystem.DirectoryExists(_contentRootDirectory))
+            {
+                return new BoolResult(
+                    $"Content root directory {_contentRootDirectory} is missing despite CAS metadata indicating {contentDirectoryCount} files.");
+            }
+
+            var size = await ContentDirectory.GetSizeAsync();
+
+            _pinSizeHistory =
+                await
+                    PinSizeHistory.LoadOrCreateNewAsync(
+                        FileSystem,
+                        Clock,
+                        RootPath,
+                        Configuration.HistoryBufferSize);
+
+            _distributedEvictionSettings?.InitializeDistributedEviction(
+                UpdateContentWithLastAccessTimeAsync,
+                _tracer,
+                GetPinnedSize,
+                _nagleQueue);
+
+            var quotaKeeperConfiguration = QuotaKeeperConfiguration.Create(
+                Configuration,
+                _distributedEvictionSettings,
+                _settings,
+                size);
+            QuotaKeeper = QuotaKeeper.Create(
+                FileSystem,
+                _tracer,
+                ShutdownStartedCancellationToken,
+                this,
+                quotaKeeperConfiguration);
+
+            var result = await QuotaKeeper.StartupAsync(context);
+
+            _taskTracker = new BackgroundTaskTracker(Component, new Context(context));
+
+            _tracer.StartStats(context, size, contentDirectoryCount);
+
+            if (_settings.StartSelfCheckInStartup)
+            {
+                // Starting the self check and ignore and trace the failure.
+                // Self check procedure is a long running operation that can take longer then an average process lifetime.
+                // So instead of relying on timers to recheck content directory, we rely on
+                // periodic service restarts.
+                SelfCheckContentDirectoryAsync(context, context.Token).FireAndForget(context);
+            }
+
+            return result;
+        }
+
+        /// <inheritdoc />
+        protected override async Task<BoolResult> ShutdownCoreAsync(OperationContext context)
+        {
+            var result = BoolResult.Success;
+
+            var statsResult = await GetStatsAsync(context);
+
+            if (QuotaKeeper != null)
+            {
+                _tracer.EndStats(context, QuotaKeeper.CurrentSize, await ContentDirectory.GetCountAsync());
+
+                // NOTE: QuotaKeeper must be shut down before the content directory because it owns
+                // background operations which may be calling EvictAsync or GetLruOrderedContentListAsync
+                result &= await QuotaKeeper.ShutdownAsync(context);
+            }
+
+            if (_pinSizeHistory != null)
+            {
+                await _pinSizeHistory.SaveAsync(FileSystem);
+            }
+
+            if (_taskTracker != null)
+            {
+                await _taskTracker.Synchronize();
+                await _taskTracker.ShutdownAsync(context);
+            }
+
+            if (ContentDirectory != null)
+            {
+                result &= await ContentDirectory.ShutdownAsync(context);
+            }
+
+            if (_contentDirectoryMismatchCount > 0)
+            {
+                _tracer.Warning(
+                    context,
+                    $"Corrected {_contentDirectoryMismatchCount} mismatches between cache blobs and content directory metadata.");
+            }
+
+            if (FileSystem.DirectoryExists(_tempFolder))
+            {
+                foreach (FileInfo fileInfo in FileSystem.EnumerateFiles(_tempFolder, EnumerateOptions.Recurse))
+                {
+                    try
+                    {
+                        ForceDeleteFile(fileInfo.FullPath);
+                        _tracer.Warning(context, $"Temp file still existed at shutdown: {fileInfo.FullPath}");
+                    }
+                    catch (IOException ioException)
+                    {
+                        _tracer.Warning(context, $"Could not clean up temp file due to exception: {ioException}");
+                    }
+                }
+            }
+
+            if (statsResult)
+            {
+                statsResult.CounterSet.LogOrderedNameValuePairs(s => _tracer.Debug(context, s));
+            }
+
+            return result;
+        }
+
+        private static bool ShouldAttemptHardLink(AbsolutePath contentPath, FileAccessMode accessMode, FileRealizationMode realizationMode)
+        {
+            return contentPath.IsLocal && accessMode == FileAccessMode.ReadOnly &&
+                   (realizationMode == FileRealizationMode.Any ||
+                    realizationMode == FileRealizationMode.HardLink);
+        }
+
+        private bool TryCreateHardlink(
+            Context context,
+            AbsolutePath source,
+            AbsolutePath destination,
+            FileRealizationMode realizationMode,
+            bool replaceExisting,
+            out CreateHardLinkResult hardLinkResult)
+        {
+            var result = CreateHardLinkResult.Unknown;
+            var stopwatch = Stopwatch.StartNew();
+
+            try
+            {
+                result = FileSystem.CreateHardLink(source, destination, replaceExisting);
+                Contract.Assert((result == CreateHardLinkResult.FailedDestinationExists).Implies(!replaceExisting));
+
+                var resultAcceptable = false;
+                switch (result)
+                {
+                    case CreateHardLinkResult.Success:
+                    case CreateHardLinkResult.FailedDestinationExists:
+                    case CreateHardLinkResult.FailedMaxHardLinkLimitReached:
+                    case CreateHardLinkResult.FailedSourceDoesNotExist:
+                    case CreateHardLinkResult.FailedAccessDenied:
+                    case CreateHardLinkResult.FailedSourceHandleInvalid:
+                        resultAcceptable = true;
+                        break;
+
+                    case CreateHardLinkResult.FailedNotSupported:
+                    case CreateHardLinkResult.FailedSourceAndDestinationOnDifferentVolumes:
+                        resultAcceptable = realizationMode != FileRealizationMode.HardLink;
+                        break;
+                }
+
+                if (!resultAcceptable)
+                {
+                    throw new CacheException("Failed to create hard link from [{0}] to [{1}]: {2}", source, destination, result);
+                }
+
+                hardLinkResult = result;
+                return hardLinkResult == CreateHardLinkResult.Success;
+            }
+            finally
+            {
+                stopwatch.Stop();
+                _tracer.CreateHardLink(context, result, source, destination, realizationMode, replaceExisting, stopwatch.Elapsed);
+            }
+        }
+
+        /// <inheritdoc />
+        public Task<PutResult> PutFileAsync(
+            Context context, AbsolutePath path, FileRealizationMode realizationMode, ContentHash contentHash, PinRequest? pinRequest)
+        {
+            return PutFileImplAsync(context, path, realizationMode, contentHash, pinRequest);
+        }
+
+        private async Task<PutResult> TryPutFileFastAsync(
+            Context context, 
+            AbsolutePath path, 
+            FileRealizationMode realizationMode, 
+            ContentHash contentHash, 
+            PinRequest? pinRequest, 
+            bool shouldAttemptHardLink)
+        {
+            // Fast path:
+            // If hardlinking existing content which has already been pinned in this context
+            // just quickly attempt to hardlink from and existing replica
+            if (shouldAttemptHardLink
+                && ContentDirectory.TryGetFileInfo(contentHash, out var fileInfo)
+                && IsPinned(contentHash, pinRequest)
+                && _settings.UseRedundantPutFileShortcut)
+            {
+                using (_counters[Counter.PutFileFast].Start())
+                {
+                    CheckPinned(contentHash, pinRequest);
+                    fileInfo.UpdateLastAccessed(Clock);
+                    var placeLinkResult = await PlaceLinkFromCacheAsync(
+                                        context,
+                                        path,
+                                        FileReplacementMode.ReplaceExisting,
+                                        realizationMode,
+                                        contentHash,
+                                        fileInfo,
+                                        fastPath: true);
+
+                    if (placeLinkResult == CreateHardLinkResult.Success)
+                    {
+                        return new PutResult(contentHash, fileInfo.FileSize)
+                        {
+                            Diagnostics = "FastPath"
+                        };
+                    }
+                }
+            }
+
+            return null;
+        }
+
+        private Task<PutResult> PutFileImplAsync(
+            Context context, AbsolutePath path, FileRealizationMode realizationMode, ContentHash contentHash, PinRequest? pinRequest, Func<Stream, Stream> wrapStream = null)
+        {
+            return PutFileCall<ContentStoreInternalTracer>.RunAsync(
+                _tracer, OperationContext(context), path, realizationMode, contentHash, trustedHash: false, async () =>
+            {
+                PinContext pinContext = pinRequest?.PinContext;
+                bool shouldAttemptHardLink = ShouldAttemptHardLink(path, FileAccessMode.ReadOnly, realizationMode);
+
+                var putResult = await TryPutFileFastAsync(context, path, realizationMode, contentHash, pinRequest, shouldAttemptHardLink);
+                if (putResult != null)
+                {
+                    return putResult;
+                }
+
+                using (LockSet<ContentHash>.LockHandle contentHashHandle = await _lockSet.AcquireAsync(contentHash))
+                {
+                    CheckPinned(contentHash, pinRequest);
+                    long contentSize = await GetContentSizeInternalAsync(context, contentHash, pinContext);
+                    if (contentSize >= 0)
+                    {
+                        // The user provided a hash for content that we already have. Try to satisfy the request without hashing the given file.
+                        bool putInternalSucceeded;
+                        if (shouldAttemptHardLink)
+                        {
+                            putInternalSucceeded = await PutContentInternalAsync(
+                                context,
+                                contentHash,
+                                contentSize,
+                                pinContext,
+                                onContentAlreadyInCache: async (hashHandle, primaryPath, info) =>
+                                {
+                                    var r = await PlaceLinkFromCacheAsync(
+                                        context,
+                                        path,
+                                        FileReplacementMode.ReplaceExisting,
+                                        realizationMode,
+                                        contentHash,
+                                        info);
+                                    return r == CreateHardLinkResult.Success;
+                                },
+                                onContentNotInCache: primaryPath => Task.FromResult(false),
+                                announceAddOnSuccess: false);
+                        }
+                        else
+                        {
+                            putInternalSucceeded = await PutContentInternalAsync(
+                                context,
+                                contentHash,
+                                contentSize,
+                                pinContext,
+                                onContentAlreadyInCache: (hashHandle, primaryPath, info) => Task.FromResult(true),
+                                onContentNotInCache: primaryPath => Task.FromResult(false));
+                        }
+
+                        if (putInternalSucceeded)
+                        {
+                            return new PutResult(contentHash, contentSize)
+                                .WithLockAcquisitionDuration(contentHashHandle);
+                        }
+                    }
+                }
+
+                // Calling PutFileImplNoTraceAsync to avoid double tracing of the operation.
+                var result = await PutFileImplNoTraceAsync(context, path, realizationMode, contentHash.HashType, pinRequest, trustedHashWithSize: null, wrapStream);
+
+                if (realizationMode != FileRealizationMode.CopyNoVerify && result.ContentHash != contentHash && result.Succeeded)
+                {
+                    return new PutResult(result.ContentHash, $"Content at {path} had actual content hash {result.ContentHash.ToShortString()} and did not match expected value of {contentHash.ToShortString()}");
+                }
+
+                return result;
+            });
+        }
+
+        /// <inheritdoc />
+        public Task<PutResult> PutFileAsync(
+            Context context, AbsolutePath path, FileRealizationMode realizationMode, HashType hashType, PinRequest? pinRequest)
+        {
+            return PutFileImplAsync(context, path, realizationMode, hashType, pinRequest, trustedHashWithSize: null);
+        }
+
+        private Task<PutResult> PutFileImplAsync(
+            Context context, AbsolutePath path, FileRealizationMode realizationMode, HashType hashType, PinRequest? pinRequest, ContentHashWithSize? trustedHashWithSize, Func<Stream, Stream> wrapStream = null)
+        {
+            return PutFileCall<ContentStoreInternalTracer>.RunAsync(_tracer, OperationContext(context), path, realizationMode, hashType, trustedHash:
+                trustedHashWithSize != null, () => PutFileImplNoTraceAsync(context, path, realizationMode, hashType, pinRequest, trustedHashWithSize, wrapStream));
+
+        }
+
+        private async Task<PutResult> PutFileImplNoTraceAsync(
+            Context context, AbsolutePath path, FileRealizationMode realizationMode, HashType hashType, PinRequest? pinRequest, ContentHashWithSize? trustedHashWithSize, Func<Stream, Stream> wrapStream = null)
+        {
+            Contract.Requires(trustedHashWithSize == null || trustedHashWithSize.Value.Size >= 0);
+
+            ContentHashWithSize content = trustedHashWithSize ?? default;
+            if (trustedHashWithSize == null)
+            {
+                // We only hash the file if a trusted hash is not supplied
+                var possibleContent = await TryHashFileAsync(context, path, hashType, wrapStream);
+                if (possibleContent == null)
+                {
+                    return new PutResult(default(ContentHash), $"Source file not found at '{path}'.");
+                }
+
+                content = possibleContent.Value;
+            }
+
+            // If we are given the empty file, the put is a no-op.
+            // We have dedicated logic for pinning and returning without having
+            // the empty file in the cache directory.
+            if (_settings.UseEmptyFileHashShortcut && content.Hash.IsEmptyHash())
+            {
+                return new PutResult(content.Hash, 0L);
+            }
+
+            bool shouldAttemptHardLink = ShouldAttemptHardLink(path, FileAccessMode.ReadOnly, realizationMode);
+            var putResult = await TryPutFileFastAsync(context, path, realizationMode, content.Hash, pinRequest, shouldAttemptHardLink);
+            if (putResult != null)
+            {
+                return putResult;
+            }
+
+            using (LockSet<ContentHash>.LockHandle contentHashHandle = await _lockSet.AcquireAsync(content.Hash))
+            {
+                CheckPinned(content.Hash, pinRequest);
+                PinContext pinContext = pinRequest?.PinContext;
+                var stopwatch = new Stopwatch();
+
+                if (shouldAttemptHardLink)
+                {
+                    bool putInternalSucceeded = await PutContentInternalAsync(
+                        context,
+                        content.Hash,
+                        content.Size,
+                        pinContext,
+                        onContentAlreadyInCache: async (hashHandle, primaryPath, info) =>
+                                                 {
+                                                     // The content exists in the cache. Try to replace the file that is being put in
+                                                     // with a link to the file that is already in the cache. Release the handle to
+                                                     // allow for the hardlink to succeed.
+                                                     try
+                                                     {
+                                                         _tracer.PutFileExistingHardLinkStart();
+                                                         stopwatch.Start();
+
+                                                         // ReSharper disable once AccessToDisposedClosure
+                                                         var result = await PlaceLinkFromCacheAsync(
+                                                             context,
+                                                             path,
+                                                             FileReplacementMode.ReplaceExisting,
+                                                             realizationMode,
+                                                             content.Hash,
+                                                             info);
+                                                         return result == CreateHardLinkResult.Success;
+                                                     }
+                                                     finally
+                                                     {
+                                                         stopwatch.Stop();
+                                                         _tracer.PutFileExistingHardLinkStop(stopwatch.Elapsed);
+                                                     }
+                                                 },
+                        onContentNotInCache: primaryPath =>
+                                             {
+                                                 try
+                                                 {
+                                                     _tracer.PutFileNewHardLinkStart();
+                                                     stopwatch.Start();
+
+                                                     ApplyPermissions(context, path, FileAccessMode.ReadOnly);
+
+                                                     var hardLinkResult = CreateHardLinkResult.Unknown;
+                                                     Func<bool> tryCreateHardlinkFunc = () => TryCreateHardlink(
+                                                                                            context,
+                                                                                            path,
+                                                                                            primaryPath,
+                                                                                            realizationMode,
+                                                                                            false,
+                                                                                            out hardLinkResult);
+
+                                                     bool result = tryCreateHardlinkFunc();
+                                                     if (hardLinkResult == CreateHardLinkResult.FailedDestinationExists)
+                                                     {
+                                                         // Extraneous blobs on disk. Delete them and retry.
+                                                         RemoveAllReplicasFromDiskFor(context, content.Hash);
+                                                         result = tryCreateHardlinkFunc();
+                                                     }
+
+                                                     return Task.FromResult(result);
+                                                 }
+                                                 finally
+                                                 {
+                                                     stopwatch.Stop();
+                                                     _tracer.PutFileNewHardLinkStop(stopwatch.Elapsed);
+                                                 }
+                                             },
+                        announceAddOnSuccess: false);
+
+                    if (putInternalSucceeded)
+                    {
+                        return new PutResult(content.Hash, content.Size)
+                            .WithLockAcquisitionDuration(contentHashHandle);
+                    }
+                }
+
+                // If hard linking failed or wasn't attempted, fall back to copy.
+                stopwatch = new Stopwatch();
+                await PutContentInternalAsync(
+                    context,
+                    content.Hash,
+                    content.Size,
+                    pinContext,
+                    onContentAlreadyInCache: (hashHandle, primaryPath, info) => Task.FromResult(true),
+                    onContentNotInCache: async primaryPath =>
+                                         {
+                                             try
+                                             {
+                                                 _tracer.PutFileNewCopyStart();
+                                                 stopwatch.Start();
+
+                                                 await RetryOnUnexpectedReplicaAsync(
+                                                     context,
+                                                     () =>
+                                                     {
+                                                         if (realizationMode == FileRealizationMode.Move)
+                                                         {
+                                                             return Task.Run(() => FileSystem.MoveFile(path, primaryPath, replaceExisting: false));
+                                                         }
+                                                         else
+                                                         {
+                                                             return SafeCopyFileAsync(
+                                                                 context,
+                                                                 content.Hash,
+                                                                 path,
+                                                                 primaryPath,
+                                                                 FileReplacementMode.FailIfExists);
+                                                         }
+                                                     },
+                                                     content.Hash,
+                                                     expectedReplicaCount: 0);
+                                                 return true;
+                                             }
+                                             finally
+                                             {
+                                                 stopwatch.Stop();
+                                                 _tracer.PutFileNewCopyStop(stopwatch.Elapsed);
+                                             }
+                                         });
+
+                return new PutResult(content.Hash, content.Size)
+                    .WithLockAcquisitionDuration(contentHashHandle);
+            }
+        }
+
+        /// <inheritdoc />
+        public Task<PutResult> PutTrustedFileAsync(Context context, AbsolutePath path, FileRealizationMode realizationMode, ContentHashWithSize contentHashWithSize, PinRequest? pinContext = null)
+        {
+            return PutFileImplAsync(context, path, realizationMode, contentHashWithSize.Hash.HashType, pinContext, trustedHashWithSize: contentHashWithSize);
+        }
+
+        /// <inheritdoc />
+        public Task<GetStatsResult> GetStatsAsync(Context context)
+        {
+            return GetStatsCall<ContentStoreInternalTracer>.RunAsync(_tracer, OperationContext(context), async () =>
+            {
+                var counters = new CounterSet();
+                counters.Merge(_tracer.GetCounters(), $"{Component}.");
+                counters.Merge(_counters.ToCounterSet(), $"{Component}.");
+                counters.Add($"{Component}.LockWaitMs", (long)_lockSet.TotalLockWaitTime.TotalMilliseconds);
+
+                if (StartupCompleted)
+                {
+                    counters.Add($"{CurrentByteCountName}", QuotaKeeper.CurrentSize);
+                    counters.Add($"{CurrentFileCountName}", await ContentDirectory.GetCountAsync());
+                    counters.Merge(ContentDirectory.GetCounters(), "ContentDirectory.");
+
+                    var quotaKeeperCounter = QuotaKeeper.Counters;
+                    if (quotaKeeperCounter != null)
+                    {
+                        counters.Merge(quotaKeeperCounter.ToCounterSet());
+                    }
+                }
+                return new GetStatsResult(counters);
+            });
+        }
+
+        /// <inheritdoc />
+        public async Task<bool> Validate(Context context)
+        {
+            bool foundIssue = false;
+
+            foundIssue |= !await ValidateNameHashesMatchContentHashesAsync(context);
+            foundIssue |= !ValidateAcls(context);
+            foundIssue |= !await ValidateContentDirectoryAsync(context);
+
+            return !foundIssue;
+        }
+
+        /// <inheritdoc />
+        public Task<IReadOnlyList<ContentInfo>> EnumerateContentInfoAsync()
+        {
+            return ContentDirectory.EnumerateContentInfoAsync();
+        }
+
+        /// <inheritdoc />
+        public Task<IEnumerable<ContentHash>> EnumerateContentHashesAsync()
+        {
+            return ContentDirectory.EnumerateContentHashesAsync();
+        }
+
+        /// <summary>
+        ///     Complete all pending/background operations.
+        /// </summary>
+        public async Task SyncAsync(Context context, bool purge = true)
+        {
+            await QuotaKeeper.SyncAsync(context, purge);
+
+            // Ensure there are no pending LRU updates.
+            await ContentDirectory.SyncAsync();
+        }
+
+        /// <inheritdoc />
+        public PinSizeHistory.ReadHistoryResult ReadPinSizeHistory(int windowSize)
+        {
+            return _pinSizeHistory.ReadHistory(windowSize);
+        }
+
+        private async Task<bool> ValidateNameHashesMatchContentHashesAsync(Context context)
+        {
+            int mismatchedParentDirectoryCount = 0;
+            int mismatchedContentHashCount = 0;
+            _tracer.Always(context, "Validating local CAS content hashes...");
+            await TaskSafetyHelpers.WhenAll(EnumerateBlobPathsFromDisk().Select(
+                async blobPath =>
+                {
+                    var contentFile = blobPath.FullPath;
+                    if (!contentFile.FileName.StartsWith(contentFile.Parent.FileName, StringComparison.OrdinalIgnoreCase))
+                    {
+                        mismatchedParentDirectoryCount++;
+
+                        _tracer.Debug(
+                            context,
+                            $"The first {HashDirectoryNameLength} characters of the name of content file at {contentFile}" +
+                            $" do not match the name of its parent directory {contentFile.Parent.FileName}.");
+                    }
+
+                    if (!TryGetHashFromPath(contentFile, out var hashFromPath))
+                    {
+                        _tracer.Debug(
+                            context,
+                            $"The path '{contentFile}' does not contain a well-known hash name.");
+                        return;
+                    }
+
+                    var hasher = ContentHashers.Get(hashFromPath.HashType);
+                    ContentHash hashFromContents;
+                    using (Stream contentStream = await FileSystem.OpenSafeAsync(
+                        contentFile, FileAccess.Read, FileMode.Open, FileShare.Read | FileShare.Delete, FileOptions.SequentialScan, HashingExtensions.HashStreamBufferSize))
+                    {
+                        hashFromContents = await hasher.GetContentHashAsync(contentStream);
+                    }
+
+                    if (hashFromContents != hashFromPath)
+                    {
+                        mismatchedContentHashCount++;
+
+                        _tracer.Debug(
+                            context,
+                            $"Content at {contentFile} content hash {hashFromContents.ToShortString()} did not match expected value of {hashFromPath.ToShortString()}.");
+                    }
+                }));
+
+            _tracer.Always(context, $"{mismatchedParentDirectoryCount} mismatches between content file name and parent directory.");
+            _tracer.Always(context, $"{mismatchedContentHashCount} mismatches between content file name and file contents.");
+
+            return mismatchedContentHashCount == 0 && mismatchedParentDirectoryCount == 0;
+        }
+
+        private bool ValidateAcls(Context context)
+        {
+            // Getting ACLs currently requires using File.GetAccessControl.  We should extend IAbsFileSystem to enable this query.
+            if (!(FileSystem is PassThroughFileSystem))
+            {
+                _tracer.Always(context, "Skipping validation of ACLs because the CAS is not using a PassThroughFileSystem.");
+                return true;
+            }
+
+            _tracer.Always(context, "Validating local CAS content file ACLs...");
+
+            int missingDenyAclCount = 0;
+
+            foreach (var blobPath in EnumerateBlobPathsFromDisk())
+            {
+                var contentFile = blobPath.FullPath;
+
+                // FileSystem has no GetAccessControl API, so we must bypass it here.  We can relax the restriction to PassThroughFileSystem once we implement GetAccessControl in IAbsFileSystem.
+                bool denyAclExists = true;
+#if NET_FRAMEWORK
+                const string worldSidValue = "Everyone";
+                var security = File.GetAccessControl(contentFile.Path);
+                var fileSystemAccessRules =
+                    security.GetAccessRules(true, false, typeof(NTAccount)).Cast<FileSystemAccessRule>();
+                denyAclExists = fileSystemAccessRules.Any(rule =>
+                                    rule.IdentityReference.Value.Equals(worldSidValue, StringComparison.OrdinalIgnoreCase) &&
+                                    rule.AccessControlType == AccessControlType.Deny &&
+                                    rule.FileSystemRights == (_applyDenyWriteAttributesOnContent
+                                        ? (FileSystemRights.WriteData | FileSystemRights.AppendData)
+                                        : FileSystemRights.Write) && // Should this be exact (as it is now), or at least, deny ACLs?
+                                    rule.InheritanceFlags == InheritanceFlags.None &&
+                                    rule.IsInherited == false &&
+                                    rule.PropagationFlags == PropagationFlags.None
+                                    );
+#endif
+
+                if (!denyAclExists)
+                {
+                    missingDenyAclCount++;
+                    _tracer.Always(context, $"Content at {contentFile} is missing proper deny ACLs.");
+                }
+            }
+
+            _tracer.Always(context, $"{missingDenyAclCount} projects are missing proper deny ACLs.");
+
+            return missingDenyAclCount == 0;
+        }
+
+        private async Task<bool> ValidateContentDirectoryAsync(Context context)
+        {
+            _tracer.Always(context, "Validating local CAS content directory");
+            int contentDirectoryMismatchCount = 0;
+
+            var fileSystemContentDirectory = EnumerateBlobPathsFromDisk()
+                .Select(blobPath => TryGetHashFromPath(blobPath.FullPath, out var hash) ? (ContentHash?)hash : null)
+                .Where(hash => hash != null)
+                .GroupBy(hash => hash.Value)
+                .ToDictionary(replicaGroup => replicaGroup.Key, replicaGroup => replicaGroup.Count());
+
+            foreach (var x in fileSystemContentDirectory.Keys)
+            {
+                var fileSystemHash = x;
+                int fileSystemHashReplicaCount = fileSystemContentDirectory[fileSystemHash];
+
+                await ContentDirectory.UpdateAsync(fileSystemHash, false, Clock, fileInfo =>
+                {
+                    if (fileInfo == null)
+                    {
+                        contentDirectoryMismatchCount++;
+                        _tracer.Always(context, $"Cache content directory for hash {fileSystemHash.ToShortString()} from disk does not exist.");
+                    }
+                    else if (fileInfo.ReplicaCount != fileSystemHashReplicaCount)
+                    {
+                        contentDirectoryMismatchCount++;
+                        _tracer.Always(
+                            context,
+                            $"Directory for hash {fileSystemHash.ToShortString()} describes {fileInfo.ReplicaCount} replicas, but {fileSystemHashReplicaCount} replicas exist on disk.");
+                    }
+
+                    return null;
+                });
+            }
+
+            foreach (var x in (await ContentDirectory.EnumerateContentHashesAsync())
+                .Where(hash => !fileSystemContentDirectory.ContainsKey(hash)))
+            {
+                var missingHash = x;
+                contentDirectoryMismatchCount++;
+                await ContentDirectory.UpdateAsync(missingHash, false, Clock, fileInfo =>
+                {
+                    if (fileInfo != null)
+                    {
+                        _tracer.Always(
+                            context,
+                            $"Directory for hash {missingHash.ToShortString()} describes {fileInfo.ReplicaCount} replicas, but no replicas exist on disk.");
+                    }
+
+                    return null;
+                });
+            }
+
+            _tracer.Always(
+                context, $"{contentDirectoryMismatchCount} mismatches between cache content directory and content files on disk.");
+
+            return contentDirectoryMismatchCount == 0;
+        }
+
+        /// <summary>
+        ///     Protected implementation of Dispose pattern.
+        /// </summary>
+        protected override void DisposeCore()
+        {
+            base.DisposeCore();
+
+            QuotaKeeper?.Dispose();
+            _taskTracker?.Dispose();
+            ContentDirectory.Dispose();
+        }
+
+        /// <summary>
+        ///     Called by PutContentInternalAsync when the content already exists in the cache.
+        /// </summary>
+        /// <returns>True if the callback is successful.</returns>
+        private delegate Task<bool> OnContentAlreadyExistsInCacheAsync(
+            ContentHash contentHash, AbsolutePath primaryPath, ContentFileInfo info);
+
+        /// <summary>
+        ///     Called by PutContentInternalAsync when the content already exists in the cache.
+        /// </summary>
+        /// <returns>True if the callback is successful.</returns>
+        private delegate Task<bool> OnContentNotInCacheAsync(AbsolutePath primaryPath);
+
+        private async Task<bool> PutContentInternalAsync(
+            Context context,
+            ContentHash contentHash,
+            long contentSize,
+            PinContext pinContext,
+            OnContentAlreadyExistsInCacheAsync onContentAlreadyInCache,
+            OnContentNotInCacheAsync onContentNotInCache,
+            bool announceAddOnSuccess = true)
+        {
+            AbsolutePath primaryPath = GetPrimaryPathFor(contentHash);
+            bool failed = false;
+            long addedContentSize = 0;
+
+            _tracer.PutContentInternalStart();
+            var stopwatch = Stopwatch.StartNew();
+
+            await ContentDirectory.UpdateAsync(contentHash, touch: true, Clock, async fileInfo =>
+            {
+                if (fileInfo == null || await RemoveEntryIfNotOnDiskAsync(context, contentHash))
+                {
+                    using (var txn = await QuotaKeeper.ReserveAsync(contentSize))
+                    {
+                        FileSystem.CreateDirectory(primaryPath.Parent);
+
+                        if (!await onContentNotInCache(primaryPath))
+                        {
+                            failed = true;
+                            return null;
+                        }
+
+                        txn.Commit();
+                        PinContentIfContext(contentHash, pinContext);
+                        addedContentSize = contentSize;
+                        return new ContentFileInfo(Clock, contentSize);
+                    }
+                }
+
+                if (!await onContentAlreadyInCache(contentHash, primaryPath, fileInfo))
+                {
+                    failed = true;
+                    return null;
+                }
+
+                PinContentIfContext(contentHash, pinContext);
+
+                addedContentSize = fileInfo.FileSize;
+                return fileInfo;
+            });
+
+            _tracer.PutContentInternalStop(stopwatch.Elapsed);
+
+            if (failed)
+            {
+                return false;
+            }
+
+            if (addedContentSize > 0)
+            {
+                _tracer.AddPutBytes(addedContentSize);
+            }
+
+            if (_announcer != null && addedContentSize > 0 && announceAddOnSuccess)
+            {
+                await _announcer.ContentAdded(new ContentHashWithSize(contentHash, addedContentSize));
+            }
+
+            return true;
+        }
+
+        /// <inheritdoc />
+        public Task<PutResult> PutStreamAsync(Context context, Stream stream, ContentHash contentHash, PinRequest? pinRequest)
+        {
+            return PutStreamCall<ContentStoreInternalTracer>.RunAsync(_tracer, OperationContext(context), contentHash, async () =>
+            {
+                PinContext pinContext = pinRequest?.PinContext;
+
+                using (LockSet<ContentHash>.LockHandle contentHashHandle = await _lockSet.AcquireAsync(contentHash))
+                {
+                    CheckPinned(contentHash, pinRequest);
+                    long contentSize = await GetContentSizeInternalAsync(context, contentHash, pinContext);
+                    if (contentSize >= 0)
+                    {
+                        // The user provided a hash for content that we already have. Try to satisfy the request without hashing the given stream.
+                        bool putInternalSucceeded = await PutContentInternalAsync(
+                            context,
+                            contentHash,
+                            contentSize,
+                            pinContext,
+                            onContentAlreadyInCache: (hashHandle, primaryPath, info) => Task.FromResult(true),
+                            onContentNotInCache: primaryPath => Task.FromResult(false));
+
+                        if (putInternalSucceeded)
+                        {
+                            return new PutResult(contentHash, contentSize)
+                                .WithLockAcquisitionDuration(contentHashHandle);
+                        }
+                    }
+                }
+
+                var r = await PutStreamImplAsync(context, stream, contentHash.HashType, pinRequest);
+
+                return r.ContentHash != contentHash && r.Succeeded
+                    ? new PutResult(r, contentHash, $"Calculated hash={r.ContentHash.ToShortString()} does not match caller's hash={contentHash.ToShortString()}")
+                    : r;
+            });
+        }
+
+        /// <inheritdoc />
+        public Task<PutResult> PutStreamAsync(Context context, Stream stream, HashType hashType, PinRequest? pinRequest)
+        {
+            return PutStreamCall<ContentStoreInternalTracer>.RunAsync(
+                _tracer, OperationContext(context), hashType, () => PutStreamImplAsync(context, stream, hashType, pinRequest));
+        }
+
+        private async Task<PutResult> PutStreamImplAsync(Context context, Stream stream, HashType hashType, PinRequest? pinRequest)
+        {
+            PinContext pinContext = pinRequest?.PinContext;
+            ContentHash contentHash = new ContentHash(hashType);
+            AbsolutePath pathToTempContent = null;
+
+            bool shouldDelete = false;
+            try
+            {
+                long contentSize;
+
+                var hasher = ContentHashers.Get(hashType);
+                using (var hashingStream = hasher.CreateReadHashingStream(stream))
+                {
+                    pathToTempContent = await WriteToTemporaryFileAsync(context, hashingStream);
+                    contentSize = FileSystem.GetFileSize(pathToTempContent);
+                    contentHash = hashingStream.GetContentHash();
+
+                    // This our temp file and it is responsibility of this method to delete it.
+                    shouldDelete = true;
+                }
+
+                using (LockSet<ContentHash>.LockHandle contentHashHandle = await _lockSet.AcquireAsync(contentHash))
+                {
+                    CheckPinned(contentHash, pinRequest);
+
+                    if (!await PutContentInternalAsync(
+                        context,
+                        contentHash,
+                        contentSize,
+                        pinContext,
+                        onContentAlreadyInCache: (hashHandle, primaryPath, info) => Task.FromResult(true),
+                        onContentNotInCache: async primaryPath =>
+                        {
+                            // ReSharper disable once AccessToModifiedClosure
+                            await RetryOnUnexpectedReplicaAsync(
+                                context,
+                                () =>
+                                {
+                                    FileSystem.MoveFile(pathToTempContent, primaryPath, replaceExisting: false);
+                                    return Task.FromResult(true);
+                                },
+                                contentHash,
+                                expectedReplicaCount: 0);
+
+                            pathToTempContent = null;
+                            return true;
+                        }))
+                    {
+                        return new PutResult(contentHash, $"{nameof(PutStreamAsync)} failed to put {pathToTempContent} with hash {contentHash.ToShortString()} with an unknown error");
+                    }
+
+                    return new PutResult(contentHash, contentSize)
+                        .WithLockAcquisitionDuration(contentHashHandle);
+                }
+            }
+            finally
+            {
+                if (shouldDelete)
+                {
+                    DeleteTempFile(context, contentHash, pathToTempContent);
+                }
+            }
+        }
+
+        /// <summary>
+        ///     Deletes a file that is marked read-only
+        /// </summary>
+        /// <param name="path">Path to the file</param>
+        protected virtual void DeleteReadOnlyFile(AbsolutePath path)
+        {
+            Contract.Requires(path != null);
+
+            FileSystem.DeleteFile(path);
+        }
+
+        private void ForceDeleteFile(AbsolutePath path)
+        {
+            if (path == null)
+            {
+                return;
+            }
+
+            DeleteReadOnlyFile(path);
+        }
+
+        private void TryForceDeleteFile(Context context, AbsolutePath path)
+        {
+            try
+            {
+                ForceDeleteFile(path);
+            }
+            catch (Exception exception) when (exception is IOException || exception is BuildXLException || exception is UnauthorizedAccessException)
+            {
+                _tracer.Debug(context, $"Unable to force delete {path.Path} exception=[{exception}]");
+            }
+        }
+
+        private void DeleteTempFile(Context context, ContentHash contentHash, AbsolutePath path)
+        {
+            if (path == null)
+            {
+                return;
+            }
+
+            if (!path.Parent.Equals(_tempFolder))
+            {
+                _tracer.Error(context, $"Will not delete temp file in unexpected location, path=[{path}]");
+                return;
+            }
+
+            try
+            {
+                ForceDeleteFile(path);
+                _tracer.Debug(context, $"Deleted temp content at '{path.Path}' for {contentHash.ToShortString()}");
+            }
+            catch (Exception exception) when (exception is IOException || exception is BuildXLException || exception is UnauthorizedAccessException)
+            {
+                _tracer.Warning(
+                    context,
+                    $"Unable to delete temp content at '{path.Path}' for {contentHash.ToShortString()} due to exception: {exception}");
+            }
+        }
+
+        private AbsolutePath GetTemporaryFileName()
+        {
+            return _tempFolder / GetRandomFileName();
+        }
+
+        private AbsolutePath GetTemporaryFileName(ContentHash contentHash)
+        {
+            return _tempFolder / (GetRandomFileName() + contentHash.ToHex());
+        }
+
+        private static string GetRandomFileName()
+        {
+            // Don't use Path.GetRandomFileName(), it's not random enough when running multi-threaded.
+            return Guid.NewGuid().ToString("N").Substring(0, 12);
+        }
+
+        /// <summary>
+        ///     Writes the content stream to local disk in a temp directory under the store's root.
+        ///     Marks the file as Read Only and sets ACL to deny file writes.
+        /// </summary>
+        /// <param name="context">Tracing context.</param>
+        /// <param name="inputStream">Content stream to write</param>
+        /// <returns>Absolute path that points to the file</returns>
+        private async Task<AbsolutePath> WriteToTemporaryFileAsync(Context context, Stream inputStream)
+        {
+            AbsolutePath pathToTempContent = GetTemporaryFileName();
+            AbsolutePath pathToTempContentDirectory = pathToTempContent.Parent;
+            FileSystem.CreateDirectory(pathToTempContentDirectory);
+
+            // We want to set an ACL which denies writes before closing the destination stream. This way, there
+            // are no instants in which we have neither an exclusive lock on writing the file nor a protective
+            // ACL. Note that we can still be fooled in the event of external tampering via renames/move, but this
+            // approach makes it very unlikely that our own code would ever write to or truncate the file before we move it.
+
+            using (Stream tempFileStream = await FileSystem.OpenSafeAsync(pathToTempContent, FileAccess.Write, FileMode.CreateNew, FileShare.Delete))
+            {
+                await inputStream.CopyToWithFullBufferAsync(tempFileStream, FileSystemConstants.FileIOBufferSize);
+                ApplyPermissions(context, pathToTempContent, FileAccessMode.ReadOnly);
+            }
+
+            return pathToTempContent;
+        }
+
+        private async Task<ContentHashWithSize> HashContentAsync(Context context, Stream stream, HashType hashType, AbsolutePath path)
+        {
+            Contract.Requires(stream != null);
+
+            try
+            {
+                ContentHash contentHash = await ContentHashers.Get(hashType).GetContentHashAsync(stream);
+                return new ContentHashWithSize(contentHash, stream.Length);
+            }
+            catch (Exception e)
+            {
+                _tracer.Error(context, e, "Error while hashing content.");
+                throw;
+            }
+        }
+
+        private void ApplyPermissions(Context context, AbsolutePath path, FileAccessMode accessMode)
+        {
+            var stopwatch = new Stopwatch();
+
+            try
+            {
+                _tracer.ApplyPermsStart();
+                stopwatch.Start();
+
+                if (accessMode == FileAccessMode.ReadOnly)
+                {
+                    FileSystem.DenyFileWrites(path);
+
+                    if (_applyDenyWriteAttributesOnContent)
+                    {
+                        if (_applyDenyWriteAttributesOnContent && !IsNormalEnough(path))
+                        {
+                            // Only normalize attributes if DenyWriteAttributesOnContent is set
+                            Normalize(path);
+                        }
+
+                        FileSystem.DenyAttributeWrites(path);
+
+                        if (!IsNormalEnough(path))
+                        {
+                            throw new CacheException("The attributes of file {0} were modified during ingress. Found flags: {1}", path, File.GetAttributes(path.Path).ToString());
+                        }
+                    }
+                }
+                else if (_applyDenyWriteAttributesOnContent && !IsNormalEnough(path))
+                {
+                    // Only normalize attributes if DenyWriteAttributesOnContent is set
+                    Normalize(path);
+                }
+
+                // When DenyWriteAttributesOnContent is set to false, we shouldn't give an error
+                // even if clearing potential Deny-WriteAttributes fails.  This is especially true
+                // because in most cases where we're unable to clear those ACLs, we were probably
+                // unable to set them in the first place.
+                if (!_applyDenyWriteAttributesOnContent)
+                {
+                    try
+                    {
+                        FileSystem.AllowAttributeWrites(path);
+                    }
+                    catch (IOException ex)
+                    {
+                        context.Warning(ex.ToString());
+                    }
+                }
+            }
+            finally
+            {
+                stopwatch.Stop();
+                _tracer.ApplyPermsStop(stopwatch.Elapsed);
+            }
+        }
+
+        private void Normalize(AbsolutePath path)
+        {
+            try
+            {
+                FileSystem.SetFileAttributes(path, FileAttributes.Normal);
+            }
+            catch (IOException)
+            {
+                FileSystem.AllowAttributeWrites(path);
+                FileSystem.SetFileAttributes(path, FileAttributes.Normal);
+            }
+            catch (UnauthorizedAccessException)
+            {
+                FileSystem.AllowAttributeWrites(path);
+                FileSystem.SetFileAttributes(path, FileAttributes.Normal);
+            }
+        }
+
+        // Since setting ACLs seems to flip on the Archive bit,
+        // we have to be content with allowing the archive bit to be set for cache blobs
+        // We're whitelisting even more here because other values (that we don't care about)
+        // sometimes survive being set to "Normal," and we don't want to throw in those cases.
+        private bool IsNormalEnough(AbsolutePath path)
+        {
+            const FileAttributes ignoredFileAttributes =
+                FileAttributes.Normal | FileAttributes.Archive | FileAttributes.Compressed |
+                FileAttributes.SparseFile | FileAttributes.Encrypted | FileAttributes.Offline |
+                FileAttributes.IntegrityStream | FileAttributes.NoScrubData | FileAttributes.System |
+                FileAttributes.Temporary | FileAttributes.Device | FileAttributes.Directory |
+                FileAttributes.NotContentIndexed | FileAttributes.ReparsePoint | FileAttributes.Hidden;
+            return FileSystem.FileAttributesAreSubset(path, ignoredFileAttributes);
+        }
+
+        private enum Counter
+        {
+            [CounterType(CounterType.Stopwatch)]
+            PutFileFast,
+        }
+
+        private enum ForEachReplicaCallbackResult
+        {
+            StopIterating,
+            TryNextReplicaIfExists,
+            TryNextReplica
+        }
+
+        private enum ReplicaExistence
+        {
+            Exists,
+            DoesNotExist
+        }
+
+        private delegate Task<ForEachReplicaCallbackResult> ForEachReplicaCallback(
+            AbsolutePath primaryPath, int replicaIndex, AbsolutePath replicaPath, bool replicaExists);
+
+        // Perform the callback for each replica, starting from the primary replica (index 0)
+        private async Task ForEachReplicaAsync(
+            LockSet<ContentHash>.LockHandle contentHashHandle, ContentFileInfo info, ForEachReplicaCallback pathCallback)
+        {
+            AbsolutePath primaryPath = GetPrimaryPathFor(contentHashHandle.Key);
+            ForEachReplicaCallbackResult result = await pathCallback(primaryPath, 0, primaryPath, true);
+            if (result == ForEachReplicaCallbackResult.StopIterating)
+            {
+                return;
+            }
+
+            for (int replicaIndex = 1;
+                replicaIndex < info.ReplicaCount || result == ForEachReplicaCallbackResult.TryNextReplica;
+                replicaIndex++)
+            {
+                var replicaPath = GetReplicaPathFor(contentHashHandle.Key, replicaIndex);
+
+                result = await pathCallback(primaryPath, replicaIndex, replicaPath, replicaIndex < info.ReplicaCount);
+                if (result == ForEachReplicaCallbackResult.StopIterating)
+                {
+                    return;
+                }
+            }
+        }
+
+        /// <summary>
+        ///     Gets the path that points to the location of a particular replica of this content hash.
+        /// </summary>
+        /// <param name="contentHash">Content hash to get path for</param>
+        /// <param name="replicaIndex">The index of the replica. 0 is the primary.</param>
+        /// <returns>Path for the hash</returns>
+        /// <remarks>Does not guarantee anything is at the returned path</remarks>
+        protected AbsolutePath GetReplicaPathFor(ContentHash contentHash, int replicaIndex)
+        {
+            Contract.Requires(replicaIndex >= 0);
+
+            // MOve hashtype into inner call
+            return _contentRootDirectory / contentHash.HashType.Serialize() / GetRelativePathFor(contentHash, replicaIndex);
+        }
+
+        /// <summary>
+        ///     Gets the path that points to the location of this content hash.
+        /// </summary>
+        /// <param name="contentHash">Content hash to get path for</param>
+        /// <returns>Path for the hash</returns>
+        /// <remarks>Does not guarantee anything is at the returned path</remarks>
+        protected internal AbsolutePath GetPrimaryPathFor(ContentHash contentHash)
+        {
+            return GetReplicaPathFor(contentHash, 0);
+        }
+
+        private static RelativePath GetRelativePathFor(ContentHash contentHash, int replicaIndex)
+        {
+            string hash = contentHash.ToHex();
+
+            // Create a subdirectory to not stress directory-wide locks used by the file system
+            var hashSubDirectory = GetHashSubDirectory(contentHash);
+
+            if (replicaIndex == 0)
+            {
+                return hashSubDirectory / string.Format(CultureInfo.InvariantCulture, "{0}.{1}", hash, BlobNameExtension);
+            }
+
+            return hashSubDirectory /
+                   string.Format(CultureInfo.InvariantCulture, "{0}.{1}.{2}", hash, replicaIndex, BlobNameExtension);
+        }
+
+        private static RelativePath GetHashSubDirectory(ContentHash contentHash)
+        {
+            return new RelativePath(contentHash.ToHex().Substring(0, HashDirectoryNameLength));
+        }
+
+        internal bool TryGetFileInfo(ContentHash contentHash, out ContentFileInfo fileInfo) => ContentDirectory.TryGetFileInfo(contentHash, out fileInfo);
+
+        internal ContentDirectorySnapshot<FileInfo> ReadSnapshotFromDisk(Context context)
+        {
+            // We are using a list of classes instead of structs due to the maximum object size restriction
+            // When the contents on disk grow large, a list of structs surpasses the limit and forces OOM
+            var contentHashes = new ContentDirectorySnapshot<FileInfo>();
+            if (_settings.UseNativeBlobEnumeration)
+            {
+                EnumerateBlobPathsFromDisk(context, fileInfo => parseAndAccumulateContentHashes(fileInfo));
+            }
+            else
+            {
+                foreach (var fileInfo in EnumerateBlobPathsFromDisk())
+                {
+                    parseAndAccumulateContentHashes(fileInfo);
+                }
+            }
+
+            return contentHashes;
+
+            void parseAndAccumulateContentHashes(FileInfo fileInfo)
+            {
+                // A directory could have an old hash in its name or may be renamed by the user.
+                // This is not an error condition if we can't get the hash out of it.
+                if (TryGetHashFromPath(fileInfo.FullPath, out var contentHash))
+                {
+                    contentHashes.Add(new PayloadFromDisk<FileInfo>(contentHash, fileInfo));
+                }
+                else
+                {
+                    _tracer.Debug(context, $"Can't process directory '{fileInfo.FullPath}' because the path does not contain a well-known hash name.");
+                }
+            }
+        }
+
+        private IEnumerable<FileInfo> EnumerateBlobPathsFromDisk()
+        {
+            if (!FileSystem.DirectoryExists(_contentRootDirectory))
+            {
+                return new FileInfo[] {};
+            }
+
+            return FileSystem
+                .EnumerateFiles(_contentRootDirectory, EnumerateOptions.Recurse)
+                .Where(
+                    fileInfo => fileInfo.FullPath.Path.EndsWith(BlobNameExtension, StringComparison.OrdinalIgnoreCase));
+        }
+
+        private void EnumerateBlobPathsFromDisk(Context context, Action<FileInfo> fileHandler)
+        {
+            try
+            {
+                FileSystem.EnumerateFiles(_contentRootDirectory, $"*.{BlobNameExtension}", recursive: true, fileHandler);
+            }
+            catch (IOException e)
+            {
+                _tracer.Info(context, $"Error enumerating blobs: {e}");
+            }
+        }
+
+        private IEnumerable<FileInfo> EnumerateBlobPathsFromDiskFor(ContentHash contentHash)
+        {
+            var hashSubPath = _contentRootDirectory / contentHash.HashType.ToString() / GetHashSubDirectory(contentHash);
+            if (!FileSystem.DirectoryExists(hashSubPath))
+            {
+                return new FileInfo[] {};
+            }
+
+            return FileSystem
+                .EnumerateFiles(hashSubPath, EnumerateOptions.None)
+                .Where(fileInfo =>
+                {
+                    var filePath = fileInfo.FullPath;
+                    return TryGetHashFromPath(filePath, out var hash) &&
+                           hash.Equals(contentHash) &&
+                           filePath.FileName.EndsWith(BlobNameExtension, StringComparison.OrdinalIgnoreCase);
+                });
+        }
+
+        internal static bool TryGetHashFromPath(AbsolutePath path, out ContentHash contentHash)
+        {
+            var hashName = path.Parent.Parent.FileName;
+            if (Enum.TryParse<HashType>(hashName, ignoreCase: true, out var hashType))
+            {
+                string hashHexString = GetFileNameWithoutExtension(path);
+                try
+                {
+                    contentHash = new ContentHash(hashType, HexUtilities.HexToBytes(hashHexString));
+                }
+                catch (ArgumentException)
+                {
+                    // If the file name format is malformed, throw an exception with more actionable error message.
+                    throw new CacheException($"Failed to obtain the hash from file name '{path}'. File name should be in hexadecimal form.");
+                }
+
+                return true;
+            }
+
+            contentHash = default;
+            return false;
+        }
+
+        /// <nodoc />
+        public static string GetFileNameWithoutExtension(AbsolutePath path)
+        {
+            // Unlike <see cref = "Path.GetFileNameWithoutExtension" /> this method returns the name before the first '.', not the name until the last '.'.
+            // I.e. for a file name <code>"foo.bar.baz"</code> this method returns "foo", but <see cref="Path.GetFileNameWithoutExtension"/> returns "foo.bar".
+
+            Contract.Requires(path != null);
+            string fileName = path.GetFileName();
+            if (fileName.IndexOf('.') is var i && i == -1)
+            {
+                // No path extension found.
+                return fileName;
+            }
+            return fileName.Substring(0, i);
+        }
+
+        private int GetReplicaIndexFromPath(AbsolutePath path)
+        {
+            if (TryGetHashFromPath(path, out var contentHash))
+            {
+                string fileName = path.GetFileName();
+
+                // ReSharper disable once PossibleNullReferenceException
+                if (fileName.StartsWith(contentHash.ToHex(), StringComparison.OrdinalIgnoreCase) &&
+                    fileName.EndsWith(BlobNameExtension, StringComparison.OrdinalIgnoreCase))
+                {
+                    var fileNameParts = fileName.Split('.');
+                    if (fileNameParts.Length == 2)
+                    {
+                        return 0;
+                    }
+
+                    if (fileNameParts.Length == 3)
+                    {
+                        if (int.TryParse(fileNameParts[1], out var index))
+                        {
+                            return index;
+                        }
+                    }
+                }
+            }
+
+            return -1;
+        }
+
+        /// <summary>
+        ///     Snapshots the cached content in LRU order (i.e. the order, according to last-access time, in which they should be
+        ///     purged to make space).
+        /// </summary>
+        /// <returns>LRU-ordered hashes.</returns>
+        public virtual Task<IReadOnlyList<ContentHash>> GetLruOrderedContentListAsync()
+        {
+            return ContentDirectory.GetLruOrderedCacheContentAsync();
+        }
+
+        /// <summary>
+        ///     Snapshots the cached content in LRU order (i.e. the order, according to last-access time, in which they should be
+        ///     purged to make space). Coupled with its last-access time.
+        /// </summary>
+        public virtual Task<IReadOnlyList<ContentHashWithLastAccessTimeAndReplicaCount>> GetLruOrderedContentListWithTimeAsync()
+        {
+            return ContentDirectory.GetLruOrderedCacheContentWithTimeAsync();
+        }
+
+        /// <summary>
+        ///       Update content with provided last access time.
+        /// </summary>
+        public async Task UpdateContentWithLastAccessTimeAsync(ContentHash contentHash, DateTime lru)
+        {
+            using (await _lockSet.AcquireAsync(contentHash))
+            {
+                ContentDirectory.UpdateContentWithLastAccessTime(contentHash, lru);
+            }
+        }
+
+        private bool TryGetContentTotalSize(ContentHash contentHash, out long size)
+        {
+            if (ContentDirectory.TryGetFileInfo(contentHash, out var fileInfo))
+            {
+                size = fileInfo.TotalSize;
+                return true;
+            }
+
+            size = 0;
+            return false;
+        }
+
+        /// <summary>
+        ///     Remove specified content.
+        /// </summary>
+        public Task<EvictResult> EvictAsync(Context context, ContentHashWithLastAccessTimeAndReplicaCount contentHashInfo, bool onlyUnlinked, Action<long> evicted)
+        {
+            // This operation respects pinned content and won't evict it if it's pinned.
+            return EvictCoreAsync(context, contentHashInfo, force: false, onlyUnlinked, evicted);
+        }
+
+        /// <inheritdoc />
+        public async Task<DeleteResult> DeleteAsync(Context context, ContentHash contentHash)
+        {
+            var evictResult = await EvictCoreAsync(context, new ContentHashWithLastAccessTimeAndReplicaCount(contentHash, DateTime.MinValue, safeToEvict: true), force: true, onlyUnlinked: false, (l) => { }, acquireLock: true);
+            return evictResult.ToDeleteResult(contentHash);
+        }
+
+        private async Task<EvictResult> EvictCoreAsync(Context context, ContentHashWithLastAccessTimeAndReplicaCount contentHashInfo, bool force, bool onlyUnlinked, Action<long> evicted, bool acquireLock = false)
+        {
+            ContentHash contentHash = contentHashInfo.ContentHash;
+
+            long pinnedSize = 0;
+            using (LockSet<ContentHash>.LockHandle? contentHashHandle = acquireLock ? await _lockSet.AcquireAsync(contentHash) : _lockSet.TryAcquire(contentHash))
+            {
+                if (contentHashHandle == null)
+                {
+                    _tracer.Debug(context, $"Skipping check of pinned size for {contentHash.ToShortString()} because another thread has a lock on it.");
+                    return new EvictResult(contentHashInfo, evictedSize: 0, evictedFiles: 0, pinnedSize: 0, successfullyEvictedHash: false);
+                }
+
+                // Only checked PinMap if force is false, otherwise even pinned content should be evicted.
+                if (!force && PinMap.TryGetValue(contentHash, out var pin) && pin.Count > 0)
+                {
+                    // The content is pinned. Eviction is not possible in this case.
+                    if (TryGetContentTotalSize(contentHash, out var size))
+                    {
+                        pinnedSize = size;
+                    }
+
+                    return new EvictResult(contentHashInfo, evictedSize: 0, evictedFiles: 0, pinnedSize: pinnedSize, successfullyEvictedHash: false);
+                }
+
+                // Intentionally tracking only (potentially) successful eviction.
+                return await EvictCall.RunAsync(
+                    _tracer,
+                    OperationContext(context),
+                    contentHash,
+                    async () =>
+                    {
+                        long evictedSize = 0;
+                        long evictedFiles = 0;
+                        bool successfullyEvictedHash = false;
+
+                        await ContentDirectory.UpdateAsync(
+                            contentHash,
+                            touch: false,
+                            Clock,
+                            async fileInfo =>
+                            {
+                                if (fileInfo == null)
+                                {
+                                    // The content is not found in content directory.
+                                    return null;
+                                }
+
+                                if (!force && PinMap.TryGetValue(contentHash, out pin) && pin.Count > 0)
+                                {
+                                    pinnedSize = fileInfo.TotalSize;
+
+                                    // Nothing was modified, so no need to save anything.
+                                    return null;
+                                }
+
+                                // Used by tests to inject an arbitrary delay
+                                _preEvictFileAction?.Invoke();
+
+                                await ContentDirectory.RemoveAsync(contentHash);
+
+                                var remainingReplicas = new List<AbsolutePath>(0);
+                                var evictions = new List<ContentHashWithSize>();
+
+                                // ReSharper disable once AccessToDisposedClosure
+                                await ForEachReplicaAsync(
+                                    contentHashHandle.Value,
+                                    fileInfo,
+                                    (primaryPath, replicaIndex, replicaPath, replicaExists) =>
+                                    {
+                                        bool exists = FileSystem.FileExists(replicaPath);
+                                        bool evict = !exists || !onlyUnlinked || FileSystem.GetHardLinkCount(replicaPath) <= 1;
+                                        if (evict)
+                                        {
+                                            try
+                                            {
+                                                if (exists)
+                                                {
+                                                    SafeForceDeleteFile(context, replicaPath);
+                                                }
+
+                                                evicted?.Invoke(fileInfo.FileSize);
+                                                _tracer.Diagnostic(
+                                                    context,
+                                                    $"Evicted content hash=[{contentHash.ToShortString()}] replica=[{replicaIndex}] size=[{fileInfo.FileSize}]");
+                                                evictedFiles++;
+                                                evictedSize += fileInfo.FileSize;
+                                                evictions.Add(new ContentHashWithSize(contentHash, fileInfo.FileSize));
+
+                                                _tracer.TrackMetric(context, "ContentHashEvictedBytes", fileInfo.FileSize);
+                                            }
+                                            catch (Exception exception)
+                                            {
+                                                _tracer.Warning(
+                                                    context,
+                                                    $"Unable to purge {replicaPath.Path} because of exception: {exception}");
+                                                remainingReplicas.Add(replicaPath);
+                                            }
+                                        }
+                                        else
+                                        {
+                                            remainingReplicas.Add(replicaPath);
+                                        }
+
+                                        return Task.FromResult(ForEachReplicaCallbackResult.TryNextReplicaIfExists);
+                                    });
+
+                                if (_announcer != null)
+                                {
+                                    foreach (var e in evictions)
+                                    {
+                                        await _announcer.ContentEvicted(e);
+                                    }
+                                }
+
+                                if (remainingReplicas.Count > 0)
+                                {
+                                    for (int i = 0; i < remainingReplicas.Count; i++)
+                                    {
+                                        AbsolutePath destinationPath = GetReplicaPathFor(contentHash, i);
+                                        if (remainingReplicas[i] != destinationPath)
+                                        {
+                                            _tracer.Debug(
+                                                context,
+                                                $"Renaming [{remainingReplicas[i]}] to [{destinationPath}] as part of cleanup.");
+                                            FileSystem.MoveFile(remainingReplicas[i], destinationPath, false);
+                                        }
+                                    }
+
+                                    fileInfo.ReplicaCount = remainingReplicas.Count;
+                                    return fileInfo;
+                                }
+                                else
+                                {
+                                    // Notify Redis of eviction when Distributed Eviction is turned off
+                                    if (_distributedEvictionSettings == null)
+                                    {
+                                        _nagleQueue?.Enqueue(contentHash);
+                                    }
+
+                                    successfullyEvictedHash = true;
+                                }
+
+                                PinMap.TryRemove(contentHash, out pin);
+
+                                return null;
+                            });
+
+                    return new EvictResult(contentHashInfo, evictedSize, evictedFiles, pinnedSize, successfullyEvictedHash);
+                });
+            }
+        }
+
+        /// <inheritdoc />
+        public Task<PlaceFileResult> PlaceFileAsync(
+            Context context,
+            ContentHash contentHash,
+            AbsolutePath destinationPath,
+            FileAccessMode accessMode,
+            FileReplacementMode replacementMode,
+            FileRealizationMode realizationMode,
+            PinRequest? pinRequest)
+        {
+            return PlaceFileCall<ContentStoreInternalTracer>.RunAsync(
+                _tracer,
+                OperationContext(context),
+                contentHash,
+                destinationPath,
+                accessMode,
+                replacementMode,
+                realizationMode,
+                async () => await PlaceFileInternalAsync(
+                    context,
+                    new ContentHashWithPath(contentHash, destinationPath),
+                    accessMode,
+                    replacementMode,
+                    realizationMode,
+                    pinRequest));
+        }
+
+        /// <inheritdoc />
+        public async Task<IEnumerable<Task<Indexed<PlaceFileResult>>>> PlaceFileAsync(
+            Context context,
+            IReadOnlyList<ContentHashWithPath> placeFileArgs,
+            FileAccessMode accessMode,
+            FileReplacementMode replacementMode,
+            FileRealizationMode realizationMode,
+            PinRequest? pinRequest = null)
+        {
+            var placeFileInternalBlock = new TransformBlock<Indexed<ContentHashWithPath>, Indexed<PlaceFileResult>>(
+                async p =>
+                    (await PlaceFileAsync(context, p.Item.Hash, p.Item.Path, accessMode, replacementMode, realizationMode, pinRequest)).WithIndex(p.Index),
+                new ExecutionDataflowBlockOptions { MaxDegreeOfParallelism = ParallelPlaceFilesLimit, });
+
+            // TODO: Better way ? (bug 1365340)
+            placeFileInternalBlock.PostAll(placeFileArgs.AsIndexed());
+            var results = await Task.WhenAll(Enumerable.Range(0, placeFileArgs.Count).Select(i => placeFileInternalBlock.ReceiveAsync()));
+            placeFileInternalBlock.Complete();
+
+            return results.AsTasks();
+        }
+
+        private async Task<PlaceFileResult> PlaceFileInternalAsync(
+            Context context,
+            ContentHashWithPath contentHashWithPath,
+            FileAccessMode accessMode,
+            FileReplacementMode replacementMode,
+            FileRealizationMode realizationMode,
+            PinRequest? pinRequest)
+        {
+            try
+            {
+                var contentHash = contentHashWithPath.Hash;
+                var destinationPath = contentHashWithPath.Path;
+
+                // Check for file existing in the non-racing SkipIfExists case.
+                if ((replacementMode == FileReplacementMode.SkipIfExists || replacementMode == FileReplacementMode.FailIfExists) && FileSystem.FileExists(destinationPath))
+                {
+                    return new PlaceFileResult(PlaceFileResult.ResultCode.NotPlacedAlreadyExists);
+                }
+
+                // If this is the empty hash, then directly create an empty file.
+                // This avoids hash-level lock, all I/O in the cache directory, and even
+                // operations in the in-memory representation of the cache.
+                if (_settings.UseEmptyFileHashShortcut && contentHashWithPath.Hash.IsEmptyHash())
+                {
+                    await FileSystem.CreateEmptyFileAsync(contentHashWithPath.Path);
+                    return new PlaceFileResult(PlaceFileResult.ResultCode.PlacedWithCopy);
+                }
+
+                // Lookup hash in content directory
+                using (LockSet<ContentHash>.LockHandle contentHashHandle = await _lockSet.AcquireAsync(contentHash))
+                {
+                    if (pinRequest.HasValue)
+                    {
+                        PinContentIfContext(contentHash, pinRequest.Value.PinContext);
+                    }
+
+                    var code = PlaceFileResult.ResultCode.Unknown;
+                    long contentSize = 0;
+                    DateTime lastAccessTime = DateTime.MinValue;
+
+                    await ContentDirectory.UpdateAsync(contentHash, true, Clock, async fileInfo =>
+                    {
+                        if (fileInfo == null)
+                        {
+                            code = PlaceFileResult.ResultCode.NotPlacedContentNotFound;
+                            return null;
+                        }
+
+                        contentSize = fileInfo.FileSize;
+                        lastAccessTime = DateTime.FromFileTimeUtc(fileInfo.LastAccessedFileTimeUtc);
+
+                        if (ShouldAttemptHardLink(destinationPath, accessMode, realizationMode))
+                        {
+                            // ReSharper disable once AccessToDisposedClosure
+                            CreateHardLinkResult hardLinkResult = await PlaceLinkFromCacheAsync(
+                                    context,
+                                    destinationPath,
+                                    replacementMode,
+                                    realizationMode,
+                                    contentHash,
+                                    fileInfo);
+                            if (hardLinkResult == CreateHardLinkResult.Success)
+                            {
+                                code = PlaceFileResult.ResultCode.PlacedWithHardLink;
+                                UnixHelpers.OverrideFileAccessMode(_settings.OverrideUnixFileAccessMode, destinationPath.Path);
+                            }
+                            else if (hardLinkResult == CreateHardLinkResult.FailedDestinationExists)
+                            {
+                                code = PlaceFileResult.ResultCode.NotPlacedAlreadyExists;
+                            }
+                            else if (hardLinkResult == CreateHardLinkResult.FailedSourceDoesNotExist)
+                            {
+                                await RemoveEntryIfNotOnDiskAsync(context, contentHash);
+                                code = PlaceFileResult.ResultCode.NotPlacedContentNotFound;
+                                return null;
+                            }
+                        }
+
+                        return fileInfo;
+                    });
+
+                    if (code != PlaceFileResult.ResultCode.Unknown)
+                    {
+                        UnixHelpers.OverrideFileAccessMode(_settings.OverrideUnixFileAccessMode, destinationPath.Path);
+                        return new PlaceFileResult(code, contentSize)
+                            .WithLockAcquisitionDuration(contentHashHandle);
+                    }
+
+                    // If hard linking failed or wasn't attempted, fall back to copy.
+                    var stopwatch = Stopwatch.StartNew();
+                    try
+                    {
+                        PlaceFileResult result;
+                        if (realizationMode == FileRealizationMode.CopyNoVerify)
+                        {
+                            result = await CopyFileWithNoValidationAsync(
+                                context, contentHash, destinationPath, accessMode, replacementMode);
+                        }
+                        else
+                        {
+                            result = await CopyFileAndValidateStreamAsync(
+                                context, contentHash, destinationPath, accessMode, replacementMode);
+                        }
+
+                        result.FileSize = contentSize;
+                        result.LastAccessTime = lastAccessTime;
+                        UnixHelpers.OverrideFileAccessMode(_settings.OverrideUnixFileAccessMode, destinationPath.Path);
+
+                        return result
+                            .WithLockAcquisitionDuration(contentHashHandle);
+                    }
+                    finally
+                    {
+                        stopwatch.Stop();
+                        _tracer.PlaceFileCopy(context, destinationPath, contentHash, stopwatch.Elapsed);
+                    }
+                }
+            }
+            catch (Exception e)
+            {
+                return new PlaceFileResult(e);
+            }
+        }
+
+        private async Task<PlaceFileResult> CopyFileWithNoValidationAsync(
+            Context context,
+            ContentHash contentHash,
+            AbsolutePath destinationPath,
+            FileAccessMode accessMode,
+            FileReplacementMode replacementMode)
+        {
+            var code = PlaceFileResult.ResultCode.PlacedWithCopy;
+            AbsolutePath contentPath = await PinContentAndGetFullPathAsync(contentHash, null);
+            try
+            {
+                if (contentPath == null)
+                {
+                    code = PlaceFileResult.ResultCode.NotPlacedContentNotFound;
+                }
+                else
+                {
+                    try
+                    {
+                        var replaceExisting = replacementMode == FileReplacementMode.ReplaceExisting;
+                        await FileSystem.CopyFileAsync(contentPath, destinationPath, replaceExisting);
+                    }
+                    catch (IOException e)
+                    {
+                        if (e.HResult == Hresult.FileExists || (e.InnerException != null &&
+                                                                      e.InnerException.HResult == Hresult.FileExists))
+                        {
+                            // File existing in the racing SkipIfExists case.
+                            code = PlaceFileResult.ResultCode.NotPlacedAlreadyExists;
+                        }
+                        else
+                        {
+                            return new PlaceFileResult(e, $"Failed to place hash=[{contentHash.ToShortString()}] to path=[{destinationPath}]");
+                        }
+                    }
+
+                    ApplyPermissions(context, destinationPath, accessMode);
+                }
+            }
+            finally
+            {
+                if (PinMap.TryGetValue(contentHash, out var pin))
+                {
+                    pin.Decrement();
+                }
+            }
+
+            return new PlaceFileResult(code);
+        }
+
+        private async Task<PlaceFileResult> CopyFileAndValidateStreamAsync(
+            Context context,
+            ContentHash contentHash,
+            AbsolutePath destinationPath,
+            FileAccessMode accessMode,
+            FileReplacementMode replacementMode)
+        {
+            var code = PlaceFileResult.ResultCode.Unknown;
+            ContentHash computedHash = new ContentHash(contentHash.HashType);
+            var hasher = ContentHashers.Get(contentHash.HashType);
+
+            using (Stream contentStream =
+                await OpenStreamInternalWithLockAsync(context, contentHash, null, FileShare.Read | FileShare.Delete))
+            {
+                if (contentStream == null)
+                {
+                    code = PlaceFileResult.ResultCode.NotPlacedContentNotFound;
+                }
+                else
+                {
+                    using (var hashingStream = hasher.CreateReadHashingStream(contentStream))
+                    {
+                        try
+                        {
+                            FileSystem.CreateDirectory(destinationPath.Parent);
+                            var fileMode = replacementMode == FileReplacementMode.ReplaceExisting ? FileMode.Create : FileMode.CreateNew;
+
+                            using (Stream targetFileStream = await FileSystem.OpenSafeAsync(destinationPath, FileAccess.Write, fileMode, FileShare.Delete))
+                            {
+                                await hashingStream.CopyToWithFullBufferAsync(
+                                    targetFileStream, FileSystemConstants.FileIOBufferSize);
+
+                                ApplyPermissions(context, destinationPath, accessMode);
+                            }
+
+                            computedHash = hashingStream.GetContentHash();
+                        }
+                        catch (IOException e)
+                        {
+                            if (e.InnerException != null && e.InnerException.HResult == Hresult.FileExists)
+                            {
+                                // File existing in the racing SkipIfExists case.
+                                code = PlaceFileResult.ResultCode.NotPlacedAlreadyExists;
+                            }
+                            else
+                            {
+                                return new PlaceFileResult(e, $"Failed to place hash=[{contentHash.ToShortString()}] to path=[{destinationPath}]");
+                            }
+                        }
+                    }
+                }
+            }
+
+            if (code == PlaceFileResult.ResultCode.Unknown)
+            {
+                if (computedHash != contentHash)
+                {
+                    await RemoveCorruptedThenThrowAsync(context, contentHash, computedHash, destinationPath);
+                }
+
+                code = PlaceFileResult.ResultCode.PlacedWithCopy;
+            }
+
+            return new PlaceFileResult(code);
+        }
+
+        private async Task<CreateHardLinkResult> PlaceLinkFromCacheAsync(
+            Context context,
+            AbsolutePath destinationPath,
+            FileReplacementMode replacementMode,
+            FileRealizationMode realizationMode,
+            ContentHash contentHash,
+            ContentFileInfo info,
+            bool fastPath = false)
+        {
+            FileSystem.CreateDirectory(destinationPath.Parent);
+
+            int defaultStartIndex = info.ReplicaCount - 1;
+
+            // If a cursor has been saved for this hash, try that one first
+            if (_replicaCursors.TryGetValue(contentHash, out var startIndex))
+            {
+                if (startIndex >= info.ReplicaCount || startIndex < 0)
+                {
+                    if (!fastPath)
+                    {
+                        // Don't remove because we cannot assume replica cursor in map has not been modified to valid value in fast path due to lack of locking
+                        // Remove an out-of-range cursor
+                        _replicaCursors.TryRemove(contentHash, out startIndex);
+                    }
+
+                    startIndex = defaultStartIndex;
+                }
+            }
+            else
+            {
+                // If not, try the most recently created replica first
+                startIndex = defaultStartIndex;
+            }
+
+            CreateHardLinkResult result = await PlaceLinkFromReplicaAsync(
+                context,
+                destinationPath,
+                replacementMode,
+                realizationMode,
+                contentHash,
+                info,
+                startIndex,
+                ReplicaExistence.Exists,
+                fastPath);
+
+            if (result != CreateHardLinkResult.FailedMaxHardLinkLimitReached)
+            {
+                return result;
+            }
+
+            if (!fastPath)
+            {
+                // Don't remove because we cannot assume replica cursor in map has not been modified to valid value in fast path due to lack of locking
+                // This replica is full
+                _replicaCursors.TryRemove(contentHash, out _);
+            }
+
+            if (info.ReplicaCount > 1)
+            {
+                // Try a random existing replica before making a new one.
+                var randomIndex = ThreadSafeRandom.Generator.Next(info.ReplicaCount - 1);
+                result = await PlaceLinkFromReplicaAsync(
+                    context,
+                    destinationPath,
+                    replacementMode,
+                    realizationMode,
+                    contentHash,
+                    info,
+                    randomIndex,
+                    ReplicaExistence.Exists,
+                    fastPath);
+                if (result != CreateHardLinkResult.FailedMaxHardLinkLimitReached)
+                {
+                    // Save the cursor here as the most recent replica tried. No contention on the value due to the lock.
+                    _replicaCursors.AddOrUpdate(contentHash, randomIndex, (hash, i) => randomIndex);
+                    _tracer.Debug(
+                        context,
+                        $"Moving replica cursor to index {randomIndex} because callback stopped on replica {GetReplicaPathFor(contentHash, randomIndex).Path}.");
+                    return result;
+                }
+            }
+
+            if (fastPath)
+            {
+                // In the fast path, we don't want to attempt to create a replica, just reuse existing replicas
+                // Assume(result == CreateHardLinkResult.FailedMaxHardLinkLimitReached)
+                return result;
+            }
+
+            var newReplicaIndex = info.ReplicaCount;
+            return await PlaceLinkFromReplicaAsync(
+                context,
+                destinationPath,
+                replacementMode,
+                realizationMode,
+                contentHash,
+                info,
+                newReplicaIndex,
+                ReplicaExistence.DoesNotExist,
+                fastPath);
+        }
+
+        private async Task<CreateHardLinkResult> PlaceLinkFromReplicaAsync(
+            Context context,
+            AbsolutePath destinationPath,
+            FileReplacementMode replacementMode,
+            FileRealizationMode realizationMode,
+            ContentHash contentHash,
+            ContentFileInfo info,
+            int replicaIndex,
+            ReplicaExistence replicaExistence,
+            bool fastPath)
+        {
+            Contract.Assert(!(replicaExistence != ReplicaExistence.Exists && fastPath), "PlaceLinkFromReplicaAsync should only be called for with fastPath=true for existing replicas");
+
+            var primaryPath = GetPrimaryPathFor(contentHash);
+            var replicaPath = GetReplicaPathFor(contentHash, replicaIndex);
+            if (replicaExistence == ReplicaExistence.DoesNotExist)
+            {
+                // Create a new replica
+                using (var txn = await QuotaKeeper.ReserveAsync(info.FileSize))
+                {
+                    await RetryOnUnexpectedReplicaAsync(
+                        context,
+                        () => SafeCopyFileAsync(
+                                    context,
+                                    contentHash,
+                                    primaryPath,
+                                    replicaPath,
+                                    FileReplacementMode.FailIfExists),
+                    contentHash,
+                    info.ReplicaCount);
+                    txn.Commit();
+                }
+
+                if (_announcer != null)
+                {
+                    await _announcer.ContentAdded(new ContentHashWithSize(contentHash, info.FileSize));
+                }
+
+                info.ReplicaCount++;
+            }
+
+            if (!TryCreateHardlink(
+                context,
+                replicaPath,
+                destinationPath,
+                realizationMode,
+                replacementMode == FileReplacementMode.ReplaceExisting,
+                out CreateHardLinkResult hardLinkResult))
+            {
+                // Don't attempt to create the replica in the fast path (not locking so don't modify in CAS disk state)
+                if (!fastPath &&
+                    hardLinkResult == CreateHardLinkResult.FailedSourceDoesNotExist &&
+                    primaryPath != replicaPath &&
+                    FileSystem.FileExists(primaryPath))
+                {
+                    _tracer.Warning(
+                        context,
+                        $"Missing replica for hash=[{contentHash.ToShortString()}]. Recreating replica=[{replicaPath}] from primary replica.");
+                    Interlocked.Increment(ref _contentDirectoryMismatchCount);
+                    await SafeCopyFileAsync(
+                        context,
+                        contentHash,
+                        primaryPath,
+                        replicaPath,
+                        FileReplacementMode.FailIfExists);
+                    TryCreateHardlink(
+                        context,
+                        replicaPath,
+                        destinationPath,
+                        realizationMode,
+                        replacementMode == FileReplacementMode.ReplaceExisting,
+                        out hardLinkResult);
+                }
+            }
+
+            return hardLinkResult;
+        }
+
+        private async Task SafeCopyFileAsync(
+            Context context,
+            ContentHash contentHash,
+            AbsolutePath sourcePath,
+            AbsolutePath destinationPath,
+            FileReplacementMode replacementMode)
+        {
+            AbsolutePath tempPath = GetTemporaryFileName(contentHash);
+            await FileSystem.CopyFileAsync(sourcePath, tempPath, false);
+            ApplyPermissions(context, tempPath, FileAccessMode.ReadOnly);
+            FileSystem.MoveFile(tempPath, destinationPath, replacementMode == FileReplacementMode.ReplaceExisting);
+        }
+
+        private async Task RetryOnUnexpectedReplicaAsync(
+            Context context, Func<Task> tryFunc, ContentHash contentHash, int expectedReplicaCount)
+        {
+            try
+            {
+                await tryFunc();
+            }
+            catch (IOException)
+            {
+                RemoveExtraReplicasFromDiskFor(context, contentHash, expectedReplicaCount);
+                await tryFunc();
+            }
+        }
+
+        /// <summary>
+        ///     Removes the corresponding entry from the content directory if the content for a hash doesn't exist on disk.
+        /// </summary>
+        /// <param name="context">Tracing context</param>
+        /// <param name="contentHash">The hash whose content and content directory entry are in question.</param>
+        /// <returns>Whether a bad entry was removed.</returns>
+        private async Task<bool> RemoveEntryIfNotOnDiskAsync(Context context, ContentHash contentHash)
+        {
+            var primaryPath = GetPrimaryPathFor(contentHash);
+            if (!FileSystem.FileExists(primaryPath) && (await ContentDirectory.RemoveAsync(contentHash) != null))
+            {
+                _tracer.Warning(
+                    context,
+                    $"Removed content directory entry for hash {contentHash.ToShortString()} because the cache does not have content at {primaryPath}.");
+                Interlocked.Increment(ref _contentDirectoryMismatchCount);
+                return true;
+            }
+
+            return false;
+        }
+
+        private void RemoveAllReplicasFromDiskFor(Context context, ContentHash contentHash)
+        {
+            RemoveExtraReplicasFromDiskFor(context, contentHash, 0);
+        }
+
+        /// <summary>
+        ///     Removes all replicas for the given hash beyond the expected number from disk.
+        /// </summary>
+        /// <param name="context">Tracing context</param>
+        /// <param name="contentHash">The hash whose replicas are to be limited.</param>
+        /// <param name="expectedReplicaCount">The number of replicas to which the hash's replicas are to be limited.</param>
+        private void RemoveExtraReplicasFromDiskFor(Context context, ContentHash contentHash, int expectedReplicaCount)
+        {
+            AbsolutePath[] extraReplicaPaths =
+                EnumerateBlobPathsFromDiskFor(contentHash)
+                    .Select(blobPath => blobPath.FullPath)
+                    .Where(replicaPath => GetReplicaIndexFromPath(replicaPath) >= expectedReplicaCount).ToArray();
+
+            if (extraReplicaPaths.Any())
+            {
+                _tracer.Warning(context, $"Unexpected cache blob for hash=[{contentHash.ToShortString()}]. Removing extra blob(s).");
+                Interlocked.Increment(ref _contentDirectoryMismatchCount);
+            }
+
+            foreach (AbsolutePath extraReplicaPath in extraReplicaPaths)
+            {
+                _tracer.Debug(context, $"Deleting extra blob {extraReplicaPath.Path}.");
+                SafeForceDeleteFile(context, extraReplicaPath);
+            }
+        }
+
+        private async Task RemoveCorruptedThenThrowAsync(Context context, ContentHash contentHash, ContentHash computedHash, AbsolutePath destinationPath)
+        {
+            AbsolutePath[] replicaPaths = EnumerateBlobPathsFromDiskFor(contentHash).Select(blobPath => blobPath.FullPath).ToArray();
+
+            foreach (AbsolutePath replicaPath in replicaPaths)
+            {
+                _tracer.Debug(context, $"Deleting corrupted blob {replicaPath.Path}.");
+                SafeForceDeleteFile(context, replicaPath);
+            }
+
+            _tracer.Debug(context, $"Removing content directory entry for corrupted hash {contentHash.ToShortString()}.");
+            await ContentDirectory.RemoveAsync(contentHash);
+
+            throw new ContentHashMismatchException(destinationPath, computedHash, contentHash);
+        }
+
+        /// <summary>
+        ///     Delete the file or, if unable, move it to a temp location and force delete it.
+        /// </summary>
+        /// <remarks>
+        ///     Use this to safely delete blobs from their canonical locations without leaving unprotected files around.
+        /// </remarks>
+        private void SafeForceDeleteFile(Context context, AbsolutePath path)
+        {
+            try
+            {
+                DeleteReadOnlyFile(path);
+            }
+            catch (Exception exception) when (exception is IOException || exception is BuildXLException || exception is UnauthorizedAccessException)
+            {
+                AbsolutePath tempPath = GetTemporaryFileName();
+                _tracer.Debug(
+                    context,
+                    $"Unable to delete {path.Path} exception=[{exception}]. Moving to temp path=[{tempPath}] instead and attempting to delete more thoroughly.");
+                FileSystem.MoveFile(path, tempPath, replaceExisting: false);
+                TryForceDeleteFile(context, tempPath);
+            }
+        }
+
+        private async Task PinContextDisposeAsync(IEnumerable<KeyValuePair<ContentHash, int>> pinCounts)
+        {
+            long pinnedSize = 0;
+
+            foreach (var pinCount in pinCounts)
+            {
+                using (await _lockSet.AcquireAsync(pinCount.Key))
+                {
+                    if (PinMap.TryGetValue(pinCount.Key, out Pin pin))
+                    {
+                        pin.Add(-1 * pinCount.Value);
+                        if (pin.Count == 0)
+                        {
+                            PinMap.TryRemoveSpecific(pinCount.Key, pin);
+                        }
+                    }
+
+                    if (TryGetContentTotalSize(pinCount.Key, out var size))
+                    {
+                        pinnedSize += size;
+                    }
+                }
+            }
+
+            QuotaKeeper.Calibrate();
+
+            lock (_pinSizeHistory)
+            {
+                _maxPinSize = Math.Max(pinnedSize, _maxPinSize);
+
+                if (Interlocked.Decrement(ref _pinContextCount) == 0)
+                {
+                    _pinSizeHistory.Add(_maxPinSize);
+                    _maxPinSize = -1;
+                }
+            }
+        }
+
+        /// <summary>
+        ///     Increment the info's pin count and add the hash to the given context.
+        /// </summary>
+        /// <param name="hash">Hash to pin.</param>
+        /// <param name="pinContext">Context to pin the hash to.</param>
+        private void PinContentIfContext(ContentHash hash, PinContext pinContext)
+        {
+            if (pinContext != null)
+            {
+                IncrementPin(hash);
+
+                pinContext.AddPin(hash);
+            }
+        }
+
+        private void IncrementPin(ContentHash hash)
+        {
+            PinMap.GetOrAdd(hash, new Pin()).Increment();
+        }
+
+        /// <summary>
+        ///     Provides a PinContext for this cache which can be used in conjunction with other APIs to pin relevant content in
+        ///     the cache.
+        ///     The content may be unpinned by disposing of the PinContext.
+        /// </summary>
+        /// <returns>The created PinContext.</returns>
+        public PinContext CreatePinContext()
+        {
+            Interlocked.Increment(ref _pinContextCount);
+
+            // ReSharper disable once RedundantArgumentName
+            return new PinContext(_taskTracker, unpinAsync: pairs => PinContextDisposeAsync(pairs));
+        }
+
+        /// <summary>
+        ///     Pin existing content.
+        /// </summary>
+        public Task<PinResult> PinAsync(Context context, ContentHash contentHash, PinContext pinContext)
+        {
+            return PinCall<ContentStoreInternalTracer>.RunAsync(_tracer, OperationContext(context), contentHash, async () =>
+            {
+                var bulkResults = await PinAsync(context, new[] { contentHash }, pinContext);
+                return bulkResults.Single().Item;
+            });
+        }
+
+        /// <inheritdoc />
+        public async Task<IEnumerable<Indexed<PinResult>>> PinAsync(Context context, IReadOnlyList<ContentHash> contentHashes, PinContext pinContext)
+        {
+            var stopwatch = Stopwatch.StartNew();
+
+            var (results, error) = await PinCoreAsync(context, contentHashes, pinContext);
+            _tracer.PinBulkStop(context, stopwatch.Elapsed, contentHashes: contentHashes, results: results, error);
+
+            return results;
+        }
+
+        private async Task<(IEnumerable<Indexed<PinResult>> results, Exception error)> PinCoreAsync(Context context, IReadOnlyList<ContentHash> contentHashes, PinContext pinContext)
+        {
+            var results = new List<PinResult>(contentHashes.Count);
+            try
+            {
+                _tracer.PinBulkStart(context, contentHashes);
+
+                var pinRequest = new PinRequest(pinContext);
+
+                // TODO: This is still relatively inefficient. We're taking a lock per hash and pinning each individually. (bug 1365340)
+                // The batching needs to go further down.
+                foreach (var contentHash in contentHashes)
+                {
+                    // Pinning the empty file always succeeds; no I/O or other operations required,
+                    // because we have dedicated logic to place it when required.
+                    if (_settings.UseEmptyFileHashShortcut && contentHash.IsEmptyHash())
+                    {
+                        results.Add(new PinResult(contentSize: 0, lastAccessTime: Clock.UtcNow, code: PinResult.ResultCode.Success));
+                    }
+                    else
+                    {
+                        ContentFileInfo contentInfo = await GetContentSizeAndLastAccessTimeAsync(context, contentHash, pinRequest);
+                        results.Add(contentInfo != null ? new PinResult(contentInfo.FileSize, DateTime.FromFileTimeUtc(contentInfo.LastAccessedFileTimeUtc)) : PinResult.ContentNotFound);
+                    }
+                }
+
+                return (results: results.AsIndexed(), error: null);
+            }
+            catch (Exception exception)
+            {
+                return (results: contentHashes.Select(x => PinResult.ContentNotFound).AsIndexed(), error: exception);
+            }
+        }
+
+        /// <inheritdoc />
+        public async Task<bool> ContainsAsync(Context context, ContentHash contentHash, PinRequest? pinRequest)
+        {
+            PinContext pinContext = pinRequest?.PinContext;
+
+            using (await _lockSet.AcquireAsync(contentHash))
+            {
+                bool found = false;
+                await ContentDirectory.UpdateAsync(contentHash, touch: true, clock: Clock, updateFileInfo: async fileInfo =>
+                {
+                    // If _checkFiles is true, make an additional check whether the file is actually on the disk.
+                    // Otherwise, we will just trust our in-memory record.
+                    if (fileInfo != null && !(_settings.CheckFiles && await RemoveEntryIfNotOnDiskAsync(context, contentHash)))
+                    {
+                        found = true;
+                        PinContentIfContext(contentHash, pinContext);
+                    }
+
+                    return null;
+                });
+
+                return found;
+            }
+        }
+
+        private void CheckPinned(ContentHash contentHash, PinRequest? pinRequest)
+        {
+            if (pinRequest?.VerifyAlreadyPinned == true)
+            {
+                IsPinned(contentHash, pinRequest);
+            }
+        }
+
+        /// <summary>
+        /// Checks if whether content is locally pinned.
+        /// </summary>
+        public bool IsPinned(ContentHash contentHash, PinRequest? pinRequest = null)
+        {
+            var verifyAlreadyPinned = false;
+            PinContext verifyPinContext = null;
+
+            if (pinRequest.HasValue)
+            {
+                verifyAlreadyPinned = pinRequest.Value.VerifyAlreadyPinned;
+                verifyPinContext = pinRequest.Value.VerifyPinContext;
+            }
+
+            bool pinned = PinMap.TryGetValue(contentHash, out var pin) && pin.Count > 0;
+            if (verifyAlreadyPinned)
+            {
+                if (!pinned)
+                {
+                    throw new CacheException("Expected content with hash {0} to be pinned, but it was not.", contentHash.ToShortString());
+                }
+
+                if (verifyPinContext != null && !verifyPinContext.Contains(contentHash))
+                {
+                    throw new CacheException(
+                        "Expected content with hash {0} was pinned, but not to the expected pin context.", contentHash.ToShortString());
+                }
+            }
+
+            return pinned;
+        }
+
+        /// <inheritdoc />
+        public async Task<GetContentSizeResult> GetContentSizeAndCheckPinnedAsync(Context context, ContentHash contentHash, PinRequest? pinRequest)
+        {
+            using (await _lockSet.AcquireAsync(contentHash))
+            {
+                var contentWasPinned = IsPinned(contentHash, pinRequest);
+                PinContext pinContext = pinRequest?.PinContext;
+                long contentSize = await GetContentSizeInternalAsync(context, contentHash, pinContext);
+                return new GetContentSizeResult(contentSize, contentWasPinned);
+            }
+        }
+
+        private async Task<ContentFileInfo> GetContentSizeAndLastAccessTimeAsync(Context context, ContentHash contentHash, PinRequest? pinRequest)
+        {
+            using (await _lockSet.AcquireAsync(contentHash))
+            {
+                PinContext pinContext = pinRequest?.PinContext;
+                return await GetContentSizeAndLastAccessTimeInternalAsync(context, contentHash, pinContext);
+            }
+        }
+
+        /// <summary>
+        /// Gets total pinned size. Returns -1 if unpinned.
+        /// </summary>
+        private long GetPinnedSize(Context context, ContentHash contentHash)
+        {
+            long pinnedSize = -1;
+            if (IsPinned(contentHash))
+            {
+                TryGetContentTotalSize(contentHash, out pinnedSize);
+            }
+
+            return pinnedSize;
+        }
+
+        private async Task<long> GetContentSizeInternalAsync(Context context, ContentHash contentHash, PinContext pinContext = null)
+        {
+            var info = await GetContentSizeAndLastAccessTimeInternalAsync(context, contentHash, pinContext);
+            return info?.FileSize ?? -1;
+        }
+
+        private async Task<ContentFileInfo> GetContentSizeAndLastAccessTimeInternalAsync(Context context, ContentHash contentHash, PinContext pinContext = null)
+        {
+            ContentFileInfo info = null;
+
+            await ContentDirectory.UpdateAsync(contentHash, touch: true, clock: Clock, updateFileInfo: async contentFileInfo =>
+            {
+                if (contentFileInfo != null && !await RemoveEntryIfNotOnDiskAsync(context, contentHash))
+                {
+                    info = contentFileInfo;
+                    PinContentIfContext(contentHash, pinContext);
+                }
+
+                return null;
+            });
+
+            return info;
+        }
+
+        /// <inheritdoc />
+        public Task<OpenStreamResult> OpenStreamAsync(Context context, ContentHash contentHash, PinRequest? pinRequest)
+        {
+            return OpenStreamCall<ContentStoreInternalTracer>.RunAsync(_tracer, OperationContext(context), contentHash, async () =>
+            {
+                // Short-circut requests for the empty stream
+                // No lock is required since no file is involved.
+                if (_settings.UseEmptyFileHashShortcut && contentHash.IsEmptyHash())
+                {
+                    return new OpenStreamResult(_emptyFileStream);
+                }
+
+                using (var lockHandle = await _lockSet.AcquireAsync(contentHash))
+                {
+                    var stream = await OpenStreamInternalWithLockAsync(context, contentHash, pinRequest, FileShare.Read | FileShare.Delete);
+                    return new OpenStreamResult(stream)
+                        .WithLockAcquisitionDuration(lockHandle);
+                }
+            });
+        }
+
+        private async Task<Stream> OpenStreamInternalWithLockAsync(Context context, ContentHash contentHash, PinRequest? pinRequest, FileShare share)
+        {
+            AbsolutePath contentPath = await PinContentAndGetFullPathAsync(contentHash, pinRequest);
+
+            if (contentPath == null)
+            {
+                return null;
+            }
+
+            var contentStream = await FileSystem.OpenAsync(contentPath, FileAccess.Read, FileMode.Open, share);
+
+            if (contentStream == null)
+            {
+                await RemoveEntryIfNotOnDiskAsync(context, contentHash);
+                return null;
+            }
+
+            return contentStream;
+        }
+
+        /// <summary>
+        ///     OpenStream helper method.
+        /// </summary>
+        private async Task<AbsolutePath> PinContentAndGetFullPathAsync(ContentHash contentHash, PinRequest? pinRequest)
+        {
+            CheckPinned(contentHash, pinRequest);
+
+            var found = false;
+            await ContentDirectory.UpdateAsync(contentHash, true, Clock, fileInfo =>
+            {
+                if (fileInfo != null)
+                {
+                    found = true;
+                    PinContentIfContext(contentHash, pinRequest?.PinContext);
+                }
+
+                return null;
+            });
+
+            if (!found)
+            {
+                return null;
+            }
+
+            return GetPrimaryPathFor(contentHash);
+        }
+
+        /// <summary>
+        /// Gets whether the store contains the given content
+        /// </summary>
+        public bool Contains(ContentHash hash)
+        {
+            return ContentDirectory.TryGetFileInfo(hash, out _);
+        }
+
+        /// <summary>
+        ///     Gives the maximum path to files stored under the cache root.
+        /// </summary>
+        /// <returns>Max length</returns>
+        public static int GetMaxContentPathLengthRelativeToCacheRoot()
+        {
+            var maxHashNameLength = HashInfoLookup.All().Max(v => v.Name.Length);
+            var maxHashStringLength = HashInfoLookup.All().Max(v => v.StringLength);
+
+            int maxContentPathLengthRelativeToCacheRoot =
+                Constants.SharedDirectoryName.Length +
+                1 + // path separator
+                maxHashNameLength +
+                1 + // path separator
+                HashDirectoryNameLength + // hash directory
+                1 + // path separator
+                maxHashStringLength + // filename base, 2 characters per byte in hex string
+                1 + // dot preceding filename extension
+                BlobNameExtensionLength; // filename extension
+
+            return maxContentPathLengthRelativeToCacheRoot;
+        }
+
+        /// <inheritdoc />
+        public Task<PutResult> PutFileAsync(Context context, AbsolutePath path, HashType hashType, FileRealizationMode realizationMode, Func<Stream, Stream> wrapStream, PinRequest? pinRequest)
+        {
+            return PutFileImplAsync(context, path, realizationMode, hashType, pinRequest, trustedHashWithSize: null, wrapStream);
+        }
+
+        /// <inheritdoc />
+        public Task<PutResult> PutFileAsync(Context context, AbsolutePath path, ContentHash contentHash, FileRealizationMode realizationMode, Func<Stream, Stream> wrapStream, PinRequest? pinRequest)
+        {
+            return PutFileImplAsync(context, path, realizationMode, contentHash, pinRequest, wrapStream);
+        }
+    }
+}