--- conflicted
+++ resolved
@@ -1,280 +1,63 @@
-// Copyright (c) Microsoft. All rights reserved.
-// Licensed under the MIT license. See LICENSE file in the project root for full license information.
-
-using System;
-using System.Diagnostics.CodeAnalysis;
-using System.Net;
-using BuildXL.Ipc;
-using BuildXL.Ipc.Interfaces;
-<<<<<<< HEAD
-using BuildXL.Utilities.CLI;
-using Tool.ServicePipDaemon;
-using static Tool.ServicePipDaemon.Statics;
-=======
-using BuildXL.Scheduler;
-using BuildXL.Storage;
-using BuildXL.Utilities;
-using BuildXL.Utilities.CLI;
-using BuildXL.Utilities.Tasks;
-using Newtonsoft.Json.Linq;
-using static Tool.DropDaemon.Statics;
->>>>>>> 8f5935de
-
-namespace Tool.DropDaemon
-{
-    /// <summary>
-    /// DropDaemon entry point.
-    /// </summary>
-    public static class Program
-    {
-        /// <nodoc/>
-        [SuppressMessage("Microsoft.Naming", "CA2204:Spelling of DropD")]
-        public static int Main(string[] args)
-        {
-            // TODO:# 1208464- this can be removed once DropDaemon targets .net or newer 4.7 where TLS 1.2 is enabled by default
-            ServicePointManager.SecurityProtocol = ServicePointManager.SecurityProtocol | SecurityProtocolType.Tls12;
-
-<<<<<<< HEAD
-            if (args.Length > 0 && args[0] == "listen")
-            {
-                return ServicePipDaemon.ServicePipDaemon.SubscribeAndProcessCloudBuildEvents();
-            }
-
-=======
->>>>>>> 8f5935de
-            try
-            {
-                Console.WriteLine("DropDaemon started at " + DateTime.UtcNow);
-                Console.WriteLine(DropDaemon.DropDLogPrefix + "Command line arguments: ");
-                Console.WriteLine(string.Join(Environment.NewLine + DropDaemon.DropDLogPrefix, args));
-                Console.WriteLine();
-
-                ConfiguredCommand conf = ServicePipDaemon.ServicePipDaemon.ParseArgs(args, new UnixParser());
-                if (conf.Command.NeedsIpcClient)
-                {
-                    using (var rpc = CreateClient(conf))
-                    {
-                        var result = conf.Command.ClientAction(conf, rpc);
-                        rpc.RequestStop();
-                        rpc.Completion.GetAwaiter().GetResult();
-                        return result;
-                    }
-                }
-                else
-                {
-                    return conf.Command.ClientAction(conf, null);
-                }
-            }
-            catch (ArgumentException e)
-            {
-                Error(e.Message);
-                return 3;
-            }
-        }
-
-        internal static IClient CreateClient(ConfiguredCommand conf)
-        {
-<<<<<<< HEAD
-            var daemonConfig = ServicePipDaemon.ServicePipDaemon.CreateDaemonConfig(conf);
-            return IpcFactory.GetProvider().GetClient(daemonConfig.Moniker, daemonConfig);
-        }
-=======
-            var daemonConfig = CreateDaemonConfig(conf);
-            return IpcProvider.GetClient(daemonConfig.Moniker, daemonConfig);
-        }
-
-        private static async Task<(DropItemForBuildXLFile[], string error)> CreateDropItemsForDirectoryAsync(
-            ConfiguredCommand conf, 
-            Daemon daemon,
-            string directoryPath,
-            string directoryId,
-            string dropPath,
-            Regex contentFilter)
-        {
-            Contract.Requires(!string.IsNullOrEmpty(directoryPath));
-            Contract.Requires(!string.IsNullOrEmpty(directoryId));
-            Contract.Requires(dropPath != null);
-
-            if (daemon.ApiClient == null)
-            {
-                return (null, "ApiClient is not initialized");
-            }
-
-            DirectoryArtifact directoryArtifact = BuildXL.Ipc.ExternalApi.DirectoryId.Parse(directoryId);
-
-            var maybeResult = await daemon.ApiClient.GetSealedDirectoryContent(directoryArtifact, directoryPath);
-            if (!maybeResult.Succeeded)
-            {
-                return (null, "could not get the directory content from BuildXL server: " + maybeResult.Failure.Describe());
-            }
-
-            var directoryContent = maybeResult.Result;
-            daemon.Logger.Verbose($"(dirPath'{directoryPath}', dirId='{directoryId}') contains '{directoryContent.Count}' files:{Environment.NewLine}{string.Join(Environment.NewLine, directoryContent.Select(f => f.Render()))}");
-
-            if (contentFilter != null)
-            {
-                var filteredContent = directoryContent.Where(file => contentFilter.IsMatch(file.FileName)).ToList();
-                daemon.Logger.Verbose("[dirId='{0}'] Filter '{1}' excluded {2} file(s) out of {3}", directoryId, contentFilter, directoryContent.Count - filteredContent.Count, directoryContent.Count);
-                directoryContent = filteredContent;
-            }
-            
-            return (directoryContent.Select(file =>
-            {
-                var remoteFileName = Inv(
-                    "{0}/{1}",
-                    dropPath,
-                    // we need to convert '\' into '/' because this path would be a part of a drop url
-                    GetRelativePath(directoryPath, file.FileName).Replace('\\', '/'));
-
-                return new DropItemForBuildXLFile(
-                    daemon.ApiClient,
-                    file.FileName,
-                    BuildXL.Ipc.ExternalApi.FileId.ToString(file.Artifact),
-                    conf.Get(EnableChunkDedup),
-                    file.ContentInfo,
-                    remoteFileName);
-            }).ToArray(), null);
-        }
-
-        private static async Task<(IEnumerable<DropItemForBuildXLFile>, string error)> CreateDropItemsForDirectoriesAsync(
-            ConfiguredCommand conf,
-            Daemon daemon,
-            string[] directoryPaths,
-            string[] directoryIds,
-            string[] dropPaths,
-            Regex[] contentFilters)
-        {
-            Contract.Requires(directoryPaths != null);
-            Contract.Requires(directoryIds != null);
-            Contract.Requires(dropPaths != null);
-            Contract.Requires(contentFilters != null);
-            Contract.Requires(directoryPaths.Length == directoryIds.Length);
-            Contract.Requires(directoryPaths.Length == dropPaths.Length);
-            Contract.Requires(directoryPaths.Length == contentFilters.Length);
-
-            var createDropItemsTasks = Enumerable
-                .Range(0, directoryPaths.Length)
-                .Select(i => CreateDropItemsForDirectoryAsync(conf, daemon, directoryPaths[i], directoryIds[i], dropPaths[i], contentFilters[i])).ToArray();
-
-            var createDropItemsResults = await TaskUtilities.SafeWhenAll(createDropItemsTasks);
-
-            if (createDropItemsResults.Any(r => r.error != null))
-            {
-                return (null, string.Join("; ", createDropItemsResults.Where(r => r.error != null).Select(r => r.error)));
-            }
-
-            return (createDropItemsResults.SelectMany(r => r.Item1), null);
-        }
-
-        private static string GetRelativePath(string root, string file)
-        {
-            var rootEndsWithSlash =
-                root[root.Length - 1] == System.IO.Path.DirectorySeparatorChar
-                || root[root.Length - 1] == System.IO.Path.AltDirectorySeparatorChar;
-            return file.Substring(root.Length + (rootEndsWithSlash ? 0 : 1));
-        }
-
-        private static (IEnumerable<DropItemForBuildXLFile>, string error) DedupeDropItems(IEnumerable<DropItemForBuildXLFile> dropItems)
-        {
-            var dropItemsByDropPaths = new Dictionary<string, DropItemForBuildXLFile>(StringComparer.OrdinalIgnoreCase);
-
-            foreach (var dropItem in dropItems)
-            {
-                if (dropItemsByDropPaths.TryGetValue(dropItem.RelativeDropPath, out var existingDropItem))
-                {
-                    if (!string.Equals(dropItem.FullFilePath, existingDropItem.FullFilePath, StringComparison.OrdinalIgnoreCase))
-                    {
-                        return (
-                          null,
-                          Inv(
-                              "'{0}' cannot be added to drop because it has the same drop path '{1}' as '{2}'",
-                              dropItem.FullFilePath,
-                              dropItem.RelativeDropPath,
-                              existingDropItem.FullFilePath));
-                    }
-                }
-                else
-                {
-                    dropItemsByDropPaths.Add(dropItem.RelativeDropPath, dropItem);
-                }
-            }
-
-            return (dropItemsByDropPaths.Select(kvp => kvp.Value).ToArray(), null);
-        }
-
-        private static async Task<IIpcResult> AddDropItemsAsync(Daemon daemon, IEnumerable<DropItemForBuildXLFile> dropItems)
-        {
-            (IEnumerable<DropItemForBuildXLFile> dedupedDropItems, string error) = DedupeDropItems(dropItems);
-
-            if (error != null)
-            {
-                return new IpcResult(IpcResultStatus.ExecutionError, error);
-            }
-
-            var ipcResultTasks = dedupedDropItems.Select(d => daemon.AddFileAsync(d)).ToArray();
-            var ipcResults = await TaskUtilities.SafeWhenAll(ipcResultTasks);
-
-            return IpcResult.Merge(ipcResults);
-        }
-
-        private static string Usage()
-        {
-            var builder = new StringBuilder();
-            var len = Commands.Keys.Max(cmdName => cmdName.Length);
-            foreach (var cmd in Commands.Values)
-            {
-                builder.AppendLine(Inv("  {0,-" + len + "} : {1}", cmd.Name, cmd.Description));
-            }
-
-            return builder.ToString();
-        }
-
-        private static int SyncRPCSend(ConfiguredCommand conf, IClient rpc) => RPCSend(conf, rpc, true);
-
-        private static int AsyncRPCSend(ConfiguredCommand conf, IClient rpc) => RPCSend(conf, rpc, false);
-
-        private static int RPCSend(ConfiguredCommand conf, IClient rpc, bool isSync)
-        {
-            var rpcResult = RPCSendCore(conf, rpc, isSync);
-            conf.Logger.Info(
-                "Command '{0}' {1} (exit code: {2}). {3}",
-                conf.Command.Name,
-                rpcResult.Succeeded ? "succeeded" : "failed",
-                (int)rpcResult.ExitCode,
-                rpcResult.Payload);
-            return (int)rpcResult.ExitCode;
-        }
-
-        private static IIpcResult RPCSendCore(ConfiguredCommand conf, IClient rpc, bool isSync)
-        {
-            string operationPayload = ToPayload(conf);
-            var operation = new IpcOperation(operationPayload, waitForServerAck: isSync);
-            return rpc.Send(operation).GetAwaiter().GetResult();
-        }
-
-        /// <summary>
-        ///     Reconstructs a full command line from a command name (<paramref name="commandName"/>)
-        ///     and a configuration (<paramref name="config"/>).
-        /// </summary>
-        internal static string ToPayload(string commandName, Config config)
-        {
-            return commandName + " " + config.Render();
-        }
-
-        /// <summary>
-        ///     Reconstructs a full command line corresponding to a <see cref="ConfiguredCommand"/>.
-        /// </summary>
-        private static string ToPayload(ConfiguredCommand cmd) => ToPayload(cmd.Command.Name, cmd.Config);
-
-        private static T RegisterOption<T>(List<Option> options, T option) where T : Option
-        {
-            options.Add(option);
-            return option;
-        }
-
-        private static T RegisterDaemonConfigOption<T>(T option) where T : Option => RegisterOption(DaemonConfigOptions, option);
-
-        private static T RegisterDropConfigOption<T>(T option) where T : Option => RegisterOption(DropConfigOptions, option);
->>>>>>> 8f5935de
-    }
-}
+// Copyright (c) Microsoft. All rights reserved.
+// Licensed under the MIT license. See LICENSE file in the project root for full license information.
+
+using System;
+using System.Diagnostics.CodeAnalysis;
+using System.Net;
+using BuildXL.Ipc;
+using BuildXL.Ipc.Interfaces;
+using BuildXL.Utilities.CLI;
+using Tool.ServicePipDaemon;
+using static Tool.ServicePipDaemon.Statics;
+
+namespace Tool.DropDaemon
+{
+    /// <summary>
+    /// DropDaemon entry point.
+    /// </summary>
+    public static class Program
+    {
+        /// <nodoc/>
+        [SuppressMessage("Microsoft.Naming", "CA2204:Spelling of DropD")]
+        public static int Main(string[] args)
+        {
+            // TODO:# 1208464- this can be removed once DropDaemon targets .net or newer 4.7 where TLS 1.2 is enabled by default
+            ServicePointManager.SecurityProtocol = ServicePointManager.SecurityProtocol | SecurityProtocolType.Tls12;
+
+            try
+            {
+                Console.WriteLine("DropDaemon started at " + DateTime.UtcNow);
+                Console.WriteLine(DropDaemon.DropDLogPrefix + "Command line arguments: ");
+                Console.WriteLine(string.Join(Environment.NewLine + DropDaemon.DropDLogPrefix, args));
+                Console.WriteLine();
+
+                ConfiguredCommand conf = ServicePipDaemon.ServicePipDaemon.ParseArgs(args, new UnixParser());
+                if (conf.Command.NeedsIpcClient)
+                {
+                    using (var rpc = CreateClient(conf))
+                    {
+                        var result = conf.Command.ClientAction(conf, rpc);
+                        rpc.RequestStop();
+                        rpc.Completion.GetAwaiter().GetResult();
+                        return result;
+                    }
+                }
+                else
+                {
+                    return conf.Command.ClientAction(conf, null);
+                }
+            }
+            catch (ArgumentException e)
+            {
+                Error(e.Message);
+                return 3;
+            }
+        }
+
+        internal static IClient CreateClient(ConfiguredCommand conf)
+        {
+            var daemonConfig = ServicePipDaemon.ServicePipDaemon.CreateDaemonConfig(conf);
+            return IpcFactory.GetProvider().GetClient(daemonConfig.Moniker, daemonConfig);
+        }
+    }
+}