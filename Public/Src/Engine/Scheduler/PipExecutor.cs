// Copyright (c) Microsoft. All rights reserved.
// Licensed under the MIT license. See LICENSE file in the project root for full license information.

using System;
using System.Collections.Generic;
using System.Diagnostics.CodeAnalysis;
using System.Diagnostics.ContractsLight;
using System.Diagnostics.Tracing;
using System.Globalization;
using System.IO;
using System.Linq;
using System.Text;
using System.Threading;
using System.Threading.Tasks;
using BuildXL.Cache.ContentStore.Hashing;
using BuildXL.Engine.Cache.Artifacts;
using BuildXL.Engine.Cache.Fingerprints;
using BuildXL.Engine.Cache.Fingerprints.TwoPhase;
using BuildXL.Ipc.Common;
using BuildXL.Ipc.Interfaces;
using BuildXL.Native.IO;
using BuildXL.Pips;
using BuildXL.Pips.Artifacts;
using BuildXL.Pips.Operations;
using BuildXL.Processes;
using BuildXL.Processes.Containers;
using BuildXL.Scheduler.Artifacts;
using BuildXL.Scheduler.Cache;
using BuildXL.Scheduler.Fingerprints;
using BuildXL.Scheduler.Tracing;
using BuildXL.Storage;
using BuildXL.Storage.ChangeTracking;
using BuildXL.Utilities;
using BuildXL.Utilities.Collections;
using BuildXL.Utilities.Configuration;
using BuildXL.Utilities.Instrumentation.Common;
using BuildXL.Utilities.Tasks;
using BuildXL.Utilities.Tracing;
using static BuildXL.Utilities.FormattableStringEx;
using static BuildXL.Scheduler.FileMonitoringViolationAnalyzer;

namespace BuildXL.Scheduler
{
    /// <summary>
    /// This class brings pips to life
    /// </summary>
    public static partial class PipExecutor
    {
        /// <summary>
        /// The maximum number of times to retry running a pip due to internal sandboxed process execution failure.
        /// </summary>
        /// <remarks>
        /// Internal failure include <see cref="SandboxedProcessPipExecutionStatus.OutputWithNoFileAccessFailed"/>
        /// and <see cref="SandboxedProcessPipExecutionStatus.MismatchedMessageCount"/>.
        /// </remarks>
        public const int InternalSandboxedProcessExecutionFailureRetryCountMax = 5;

        private static readonly object s_telemetryDetoursHeapLock = new object();

        private static readonly ObjectPool<Dictionary<AbsolutePath, ExtractedPathEntry>> s_pathToObservationEntryMapPool =
            new ObjectPool<Dictionary<AbsolutePath, ExtractedPathEntry>>(
                () => new Dictionary<AbsolutePath, ExtractedPathEntry>(),
                map => { map.Clear(); return map; });

        private static readonly ObjectPool<Dictionary<StringId, int>> s_accessedFileNameToUseCountPool =
            new ObjectPool<Dictionary<StringId, int>>(
                () => new Dictionary<StringId, int>(),
                map => { map.Clear(); return map; });

        private static readonly ObjectPool<Dictionary<AbsolutePath, FileOutputData>> s_absolutePathFileOutputDataMapPool =
            new ObjectPool<Dictionary<AbsolutePath, FileOutputData>>(
                () => new Dictionary<AbsolutePath, FileOutputData>(),
                map => { map.Clear(); return map; });

        private static readonly ObjectPool<List<(AbsolutePath, FileMaterializationInfo)>> s_absolutePathFileMaterializationInfoTuppleListPool = Pools.CreateListPool<(AbsolutePath, FileMaterializationInfo)>();

        private static readonly ObjectPool<Dictionary<FileArtifact, Task<Possible<FileMaterializationInfo>>>> s_fileArtifactPossibleFileMaterializationInfoTaskMapPool =
            new ObjectPool<Dictionary<FileArtifact, Task<Possible<FileMaterializationInfo>>>>(
                () => new Dictionary<FileArtifact, Task<Possible<FileMaterializationInfo>>>(),
                map => { map.Clear(); return map; });

        /// <summary>
        /// Materializes pip's inputs.
        /// </summary>
        public static async Task<PipResultStatus> MaterializeInputsAsync(
            OperationContext operationContext,
            IPipExecutionEnvironment environment,
            Pip pip)
        {
            Contract.Requires(environment != null);
            Contract.Requires(pip != null);

            // Any errors will be logged within FileContentManager
            var materializedSuccess = await environment.State.FileContentManager.TryMaterializeDependenciesAsync(pip, operationContext);

            // Make sure an error was logged here close to the source since the build will fail later on without dependencies anyway
            Contract.Assert(materializedSuccess || operationContext.LoggingContext.ErrorWasLogged);
            return materializedSuccess ? PipResultStatus.Succeeded : PipResultStatus.Failed;
        }

        /// <summary>
        /// Materializes pip's outputs.
        /// </summary>
        public static async Task<PipResultStatus> MaterializeOutputsAsync(
            OperationContext operationContext,
            IPipExecutionEnvironment environment,
            Pip pip)
        {
            Contract.Requires(environment != null);
            Contract.Requires(pip != null);

            var maybeMaterialized = await environment.State.FileContentManager.TryMaterializeOutputsAsync(pip, operationContext);

            if (!maybeMaterialized.Succeeded)
            {
                if (!environment.Context.CancellationToken.IsCancellationRequested)
                {
                    Logger.Log.PipFailedToMaterializeItsOutputs(
                        operationContext,
                        pip.GetDescription(environment.Context),
                        maybeMaterialized.Failure.DescribeIncludingInnerFailures());
                }

                Contract.Assert(operationContext.LoggingContext.ErrorWasLogged);
            }

            return maybeMaterialized.Succeeded ? maybeMaterialized.Result.ToPipResult() : PipResultStatus.Failed;
        }

        /// <summary>
        /// Performs a file copy if the destination is not up-to-date with respect to the source.
        /// </summary>
        public static async Task<PipResult> ExecuteCopyFileAsync(
            OperationContext operationContext,
            IPipExecutionEnvironment environment,
            CopyFile pip,
            bool materializeOutputs = true)
        {
            Contract.Requires(environment != null);
            Contract.Requires(pip != null);

            var context = environment.Context;
            var pathTable = context.PathTable;
            var pipInfo = new PipInfo(pip, context);
            var pipDescription = pipInfo.Description;



            string destination = pip.Destination.Path.ToString(pathTable);
            string source = pip.Source.Path.ToString(pathTable);

            DateTime startTime = DateTime.UtcNow;

            using (operationContext.StartOperation(PipExecutorCounter.CopyFileDuration))
            {
                try
                {
                    FileMaterializationInfo sourceMaterializationInfo = environment.State.FileContentManager.GetInputContent(pip.Source);
                    FileContentInfo sourceContentInfo = sourceMaterializationInfo.FileContentInfo;

                    var symlinkTarget = environment.State.FileContentManager.TryGetRegisteredSymlinkFinalTarget(pip.Source.Path);
                    ReadOnlyArray<AbsolutePath> symlinkChain;
                    bool isSymLink = symlinkTarget.IsValid;
                    if (isSymLink)
                    {
                        symlinkChain = ReadOnlyArray<AbsolutePath>.FromWithoutCopy(new[] { symlinkTarget });
                    }
                    else
                    {
                        // pip.Source is not a registered symlink - check if this file forms a proper symlink chain
                        var possibleSymlinkChain = CheckValidSymlinkChainAsync(pip.Source, environment);
                        if (!possibleSymlinkChain.Succeeded)
                        {
                            possibleSymlinkChain.Failure.Throw();
                        }

                        symlinkChain = possibleSymlinkChain.Result;
                        if (symlinkChain.Length > 0)
                        {
                            symlinkTarget = symlinkChain[symlinkChain.Length - 1];
                            isSymLink = true;
                        }
                    }

                    if (isSymLink && !environment.Configuration.Schedule.AllowCopySymlink)
                    {
                        (new Failure<string>(I($"Copy symlink '{source}' is not allowed"))).Throw();
                    }

                    if (pip.Source.IsSourceFile)
                    {
                        // If the source file is not symlink, we rely on the dependents of copy file to call 'RestoreContentInCache'.

                        if (sourceContentInfo.Hash == WellKnownContentHashes.AbsentFile)
                        {
                            Logger.Log.PipCopyFileSourceFileDoesNotExist(operationContext, pipDescription, source, destination);
                            return PipResult.Create(PipResultStatus.Failed, startTime);
                        }

                        if (sourceContentInfo.Hash == WellKnownContentHashes.UntrackedFile)
                        {
                            Logger.Log.PipCopyFileFromUntrackableDir(operationContext, pipDescription, source, destination);
                            return PipResult.Create(PipResultStatus.Failed, startTime);
                        }
                    }
                    else
                    {
                        Contract.Assume(sourceContentInfo.Hash != WellKnownContentHashes.UntrackedFile);
                    }

                    bool shouldStoreOutputToCache = environment.Configuration.Schedule.StoreOutputsToCache || IsRewriteOutputFile(environment, pip.Destination);

                    // If the file is symlink and the chain is valid, the final target is a source file
                    // (otherwise, we would not have passed symlink chain validation).
                    // We now need to store the final target to the cache so it is available for file-level materialization downstream.
                    if (isSymLink && shouldStoreOutputToCache)
                    {
                        // We assume that source files cannot be made read-only so we use copy file materialization
                        // rather than hardlinking
                        var maybeStored = await environment.LocalDiskContentStore.TryStoreAsync(
                            environment.Cache.ArtifactContentCache,
                            fileRealizationModes: FileRealizationMode.Copy,
                            path: symlinkTarget,
                            tryFlushPageCacheToFileSystem: false,

                            // Trust the cache for content hash because we need the hash of the content of the target.
                            knownContentHash: null,

                            // Source should have been tracked by hash-source file pip or by CheckValidSymlinkChainAsync, no need to retrack.
                            trackPath: false);

                        if (!maybeStored.Succeeded)
                        {
                            maybeStored.Failure.Throw();
                        }

                        // save the content info of the final target
                        sourceContentInfo = maybeStored.Result.FileContentInfo;

                        var possiblyTracked = await TrackSymlinkChain(symlinkChain);
                        if (!possiblyTracked.Succeeded)
                        {
                            possiblyTracked.Failure.Throw();
                        }
                    }

                    // Just pass through the hash
                    environment.State.FileContentManager.ReportOutputContent(
                        operationContext,
                        pipDescription,
                        pip.Destination,
                        // TODO: Should we maintain the case of the source file?
                        FileMaterializationInfo.CreateWithUnknownName(sourceContentInfo),
                        PipOutputOrigin.NotMaterialized);

                    var result = PipResultStatus.NotMaterialized;
                    if (materializeOutputs || !shouldStoreOutputToCache)
                    {
                        // Materialize the outputs if specified
                        var maybeMaterialized = await environment.State.FileContentManager.TryMaterializeOutputsAsync(pip, operationContext);

                        if (!maybeMaterialized.Succeeded)
                        {
                            if (!shouldStoreOutputToCache)
                            {
                                result = await CopyAndTrackAsync(operationContext, environment, pip);

                                // Report again to notify the FileContentManager that the file has been materialized.
                                environment.State.FileContentManager.ReportOutputContent(
                                    operationContext,
                                    pipDescription,
                                    pip.Destination,
                                    // TODO: Should we maintain the case of the source file?
                                    FileMaterializationInfo.CreateWithUnknownName(sourceContentInfo),
                                    PipOutputOrigin.Produced);

                                var possiblyTracked = await TrackSymlinkChain(symlinkChain);
                                if (!possiblyTracked.Succeeded)
                                {
                                    possiblyTracked.Failure.Throw();
                                }
                            }
                            else
                            {
                                maybeMaterialized.Failure.Throw();
                            }
                        }
                        else
                        {
                            // No need to report pip output origin because TryMaterializeOutputAsync did that already through
                            // PlaceFileAsync of FileContentManager.

                            result = maybeMaterialized.Result.ToPipResult();
                        }
                    }

                    return new PipResult(
                        result,
                        PipExecutionPerformance.Create(result, startTime),
                        false,
                        // report accesses to symlink chain elements
                        symlinkChain,
                        ReadOnlyArray<AbsolutePath>.Empty);
                }
                catch (BuildXLException ex)
                {
                    Logger.Log.PipCopyFileFailed(operationContext, pipDescription, source, destination, ex);
                    return PipResult.Create(PipResultStatus.Failed, startTime);
                }
            }

            async Task<Possible<Unit>> TrackSymlinkChain(ReadOnlyArray<AbsolutePath> chain)
            {
                foreach (var chainElement in chain)
                {
                    var possiblyTracked = await environment.LocalDiskContentStore.TryTrackAsync(
                        FileArtifact.CreateSourceFile(chainElement),
                        environment.Configuration.Sandbox.FlushPageCacheToFileSystemOnStoringOutputsToCache,
                        ignoreKnownContentHashOnDiscoveringContent: true);

                    if (!possiblyTracked.Succeeded)
                    {
                        return possiblyTracked.Failure;
                    }
                }

                return Unit.Void;
            }
        }

        /// <summary>
        /// Checks whether a file forms a valid symlink chain.
        /// </summary>
        /// <remarks>
        /// A symlink chain is valid iff:
        /// (1) all target paths are valid paths
        /// (2) every element in the chain (except the head of the chain) is a source file (i.e., not produced during the build)
        /// </remarks>
        /// <returns>List of chain elements that 'source' points to (i.e., source is not included)</returns>
        private static Possible<ReadOnlyArray<AbsolutePath>> CheckValidSymlinkChainAsync(FileArtifact source, IPipExecutionEnvironment environment)
        {
            // check whether 'source' is a symlink
            // we are doing the check here using FileMaterializationInfo because 'source' might not be present on disk
            // (e.g., in case of lazyOutputMaterialization)
            var materializationInfo = environment.State.FileContentManager.GetInputContent(source);
            if (!materializationInfo.ReparsePointInfo.IsSymlink)
            {
                return ReadOnlyArray<AbsolutePath>.Empty;
            }

            var symlinkPath = source.Path;
            var maybeTarget = FileUtilities.ResolveSymlinkTarget(
                symlinkPath.ToString(environment.Context.PathTable),
                materializationInfo.ReparsePointInfo.GetReparsePointTarget());

            if (!maybeTarget.Succeeded)
            {
                return maybeTarget.Failure;
            }

            var symlinkTarget = maybeTarget.Result;

            // get the symlink chain starting at the source's target (i.e., the 2nd element of the chain formed by 'source')
            // all the elements in this sub-chain must be source files
            var openResult = FileUtilities.TryCreateOrOpenFile(
                symlinkTarget,
                FileDesiredAccess.GenericRead,
                FileShare.Read | FileShare.Delete,
                FileMode.Open,
                FileFlagsAndAttributes.FileFlagOverlapped | FileFlagsAndAttributes.FileFlagOpenReparsePoint,
                out var handle);

            if (!openResult.Succeeded)
            {
                // we could not get a handle for the head of the sub-chain
                // it could be because the file/path does not exist
                // it might not exists because it's an output file and the file was not materialized -> invalid chain,
                // or because a symlink points to a missing file -> invalid chain
                return CreateInvalidChainFailure(I($"Failed to create a handle for a chain element ('{symlinkTarget}')"));
            }

            using (handle)
            {
                var chain = new List<AbsolutePath>();
                var symlinkChainElements = new List<string>();
                FileUtilities.GetChainOfReparsePoints(handle, symlinkTarget, symlinkChainElements);
                Contract.Assume(symlinkChainElements.Count > 0);

                // The existence of the last element in the chain returned by GetChainOfReparsePoints
                // is not guaranteed, so we need to check that the file is available.
                if (!FileUtilities.Exists(symlinkChainElements[symlinkChainElements.Count - 1]))
                {
                    return CreateInvalidChainFailure(I($"File does not exist ('{symlinkChainElements[symlinkChainElements.Count - 1]}')"));
                }

                foreach (string chainElement in symlinkChainElements)
                {
                    AbsolutePath.TryCreate(environment.Context.PathTable, chainElement, out var targetPath);

                    if (!targetPath.IsValid)
                    {
                        return CreateInvalidChainFailure(I($"Failed to parse an element of the chain ('{chainElement}')"));
                    }

                    chain.Add(targetPath);

                    var targetArtifact = environment.PipGraphView.TryGetLatestFileArtifactForPath(targetPath);
                    if (targetArtifact.IsValid && targetArtifact.IsOutputFile)
                    {
                        return CreateInvalidChainFailure(I($"An element of the chain ('{chainElement}') is a declared output of another pip."));
                    }

                    // If the file is not known to the graph, check whether the file is in an opaque or shared opaque directory.
                    // If it's inside such a directory, we treat it as an output file -> chain is not valid.
                    if (!targetArtifact.IsValid && environment.PipGraphView.IsPathUnderOutputDirectory(targetPath, out _))
                    {
                        return CreateInvalidChainFailure(I($"An element of the chain ('{chainElement}') is inside of an opaque directory."));
                    }
                }

                return ReadOnlyArray<AbsolutePath>.From(chain);
            }

            Failure<string> CreateInvalidChainFailure(string message, Failure innerFailure = null)
            {
                return new Failure<string>(I($"Invalid symlink chain ('{source.Path.ToString(environment.Context.PathTable)}' -> ...). {message}"), innerFailure);
            }
        }

        private static async Task<PipResultStatus> CopyAndTrackAsync(
            OperationContext operationContext,
            IPipExecutionEnvironment environment,
            CopyFile copyFile)
        {
            PathTable pathTable = environment.Context.PathTable;
            ExpandedAbsolutePath destination = copyFile.Destination.Path.Expand(pathTable);
            ExpandedAbsolutePath source = copyFile.Source.Path.Expand(pathTable);

            FileUtilities.CreateDirectory(Path.GetDirectoryName(destination.ExpandedPath));

            var copy = await FileUtilities.CopyFileAsync(source.ExpandedPath, destination.ExpandedPath);
            if (!copy)
            {
                (new Failure<string>(I($"Unable to copy from '{source}' to '{destination}'"))).Throw();
            }

            // if /storeOutputsToCache- was used, mark the destination here;
            // otherwise it will get marked in ReportFileArtifactPlaced.
            if (!environment.Configuration.Schedule.StoreOutputsToCache)
            {
                MakeSharedOpaqueOutputIfNeeded(environment, copyFile.Destination);
            }

            var mayBeTracked = await TrackPipOutputAsync(operationContext, environment, copyFile.Destination, isSymlink: false);

            if (!mayBeTracked.Succeeded)
            {
                mayBeTracked.Failure.Throw();
            }

            return PipResultStatus.Succeeded;
        }

        /// <summary>
        /// Writes the given <see cref="PipData"/> contents if the destination's content does not already match.
        /// </summary>
        public static async Task<PipResult> ExecuteWriteFileAsync(
            OperationContext operationContext,
            IPipExecutionEnvironment environment,
            WriteFile pip,
            bool materializeOutputs = true)
        {
            Contract.Requires(environment != null);
            Contract.Requires(pip != null);

            DateTime startTime = DateTime.UtcNow;
            return PipResult.Create(
                status:
                    FromPossibleResult(
                        await
                            TryExecuteWriteFileAsync(operationContext, environment, pip, materializeOutputs: materializeOutputs, reportOutputs: true)),
                executionStart: startTime);
        }

        private static PipResultStatus FromPossibleResult(Possible<PipResultStatus> possibleResult)
        {
            return possibleResult.Succeeded ? possibleResult.Result : PipResultStatus.Failed;
        }

        /// <summary>
        /// Writes the given <see cref="PipData"/> contents if the destination's content does not already match.
        /// </summary>
        public static async Task<Possible<PipResultStatus>> TryExecuteWriteFileAsync(
            OperationContext operationContext,
            IPipExecutionEnvironment environment,
            WriteFile pip,
            bool materializeOutputs,
            bool reportOutputs)
        {
            Contract.Requires(environment != null);
            Contract.Requires(pip != null);

            using (operationContext.StartOperation(PipExecutorCounter.WriteFileDuration))
            {
                // TODO: It'd be nice if PipData could instead write encoded bytes to a stream, in which case we could
                //       first compute the hash and then possibly do a second pass to actually write to a file (without allocating
                //       several possibly large buffers and strings).
                string contents = pip.Contents.ToString(environment.Context.PathTable);

                Encoding encoding;
                switch (pip.Encoding)
                {
                    case WriteFileEncoding.Utf8:
                        encoding = Encoding.UTF8;
                        break;
                    case WriteFileEncoding.Ascii:
                        encoding = Encoding.ASCII;
                        break;
                    default:
                        throw Contract.AssertFailure("Unexpected encoding");
                }

                Possible<PipResultStatus> writeFileStatus = await TryWriteFileAndReportOutputsAsync(
                    operationContext,
                    environment,
                    pip.Destination,
                    contents,
                    encoding,
                    pip,
                    materializeOutputs: materializeOutputs,
                    reportOutputs: reportOutputs);
                return writeFileStatus;
            }
        }

        /// <summary>
        /// Executes an Ipc pip
        /// </summary>
        public static async Task<ExecutionResult> ExecuteIpcAsync(
            OperationContext operationContext,
            IPipExecutionEnvironment environment,
            IpcPip pip)
        {
            var pathTable = environment.Context.PathTable;

            // ensure services are running
            bool ensureServicesRunning =
                await environment.State.ServiceManager.TryRunServiceDependenciesAsync(environment, pip.ServicePipDependencies, operationContext);
            if (!ensureServicesRunning)
            {
                Logger.Log.PipFailedDueToServicesFailedToRun(operationContext, pip.GetDescription(environment.Context));
                return ExecutionResult.GetFailureNotRunResult(operationContext);
            }

            // create IPC operation
            IIpcProvider ipcProvider = environment.IpcProvider;
            string monikerId = pip.IpcInfo.IpcMonikerId.ToString(pathTable.StringTable);
            string connectionString = ipcProvider.LoadAndRenderMoniker(monikerId);
            IClient client = ipcProvider.GetClient(connectionString, pip.IpcInfo.IpcClientConfig);

            var ipcOperationPayload = pip.MessageBody.ToString(environment.PipFragmentRenderer);
            var operation = new IpcOperation(ipcOperationPayload, waitForServerAck: true);

            // execute async
            IIpcResult ipcResult;
            using (operationContext.StartOperation(PipExecutorCounter.IpcSendAndHandleDuration))
            {
                // execute async
                ipcResult = await IpcSendAndHandleErrors(client, operation);
            }

            ExecutionResult executionResult = new ExecutionResult
            {
                MustBeConsideredPerpetuallyDirty = true,
            };

            if (ipcResult.Succeeded)
            {
                TimeSpan request_queueDuration = operation.Timestamp.Request_BeforeSendTime - operation.Timestamp.Request_BeforePostTime;
                TimeSpan request_sendDuration = operation.Timestamp.Request_AfterSendTime - operation.Timestamp.Request_BeforeSendTime;
                TimeSpan request_serverAckDuration = operation.Timestamp.Request_AfterServerAckTime - operation.Timestamp.Request_AfterSendTime;
                TimeSpan responseDuration = ipcResult.Timestamp.Response_BeforeDeserializeTime - operation.Timestamp.Request_AfterServerAckTime;

                TimeSpan response_deserializeDuration = ipcResult.Timestamp.Response_AfterDeserializeTime - ipcResult.Timestamp.Response_BeforeDeserializeTime;
                TimeSpan response_queueSetDuration = ipcResult.Timestamp.Response_BeforeSetTime - ipcResult.Timestamp.Response_AfterDeserializeTime;
                TimeSpan response_SetDuration = ipcResult.Timestamp.Response_AfterSetTime - ipcResult.Timestamp.Response_BeforeSetTime;
                TimeSpan response_AfterSetTaskDuration = DateTime.UtcNow - ipcResult.Timestamp.Response_AfterSetTime;

                environment.Counters.AddToCounter(
                    PipExecutorCounter.Ipc_RequestQueueDurationMs,
                    (long)request_queueDuration.TotalMilliseconds);

                environment.Counters.AddToCounter(
                    PipExecutorCounter.Ipc_RequestSendDurationMs,
                    (long)request_sendDuration.TotalMilliseconds);

                environment.Counters.AddToCounter(
                    PipExecutorCounter.Ipc_RequestServerAckDurationMs,
                    (long)request_serverAckDuration.TotalMilliseconds);

                environment.Counters.AddToCounter(
                    PipExecutorCounter.Ipc_ResponseDurationMs,
                    (long)responseDuration.TotalMilliseconds);

                environment.Counters.AddToCounter(
                    PipExecutorCounter.Ipc_ResponseDeserializeDurationMs,
                    (long)response_deserializeDuration.TotalMilliseconds);

                environment.Counters.AddToCounter(
                    PipExecutorCounter.Ipc_ResponseQueueSetDurationMs,
                    (long)response_queueSetDuration.TotalMilliseconds);

                environment.Counters.AddToCounter(
                    PipExecutorCounter.Ipc_ResponseSetDurationMs,
                    (long)response_SetDuration.TotalMilliseconds);

                environment.Counters.AddToCounter(
                    PipExecutorCounter.Ipc_ResponseAfterSetTaskDurationMs,
                    (long)response_AfterSetTaskDuration.TotalMilliseconds);

                if (environment.Configuration.Schedule.WriteIpcOutput)
                {
                    // write payload to pip.OutputFile
                    Possible<PipResultStatus> writeFileStatus = await TryWriteFileAndReportOutputsAsync(
                        operationContext,
                        environment,
                        FileArtifact.CreateOutputFile(pip.OutputFile.Path),
                        ipcResult.Payload,
                        Encoding.UTF8,
                        pip,
                        executionResult,
                        materializeOutputs: true,
                        logErrors: true);

                    executionResult.SetResult(operationContext, writeFileStatus.Succeeded ? writeFileStatus.Result : PipResultStatus.Failed);
                }
                else
                {
                    // Use absent file when write IPC output is disabled.
                    var absentFileInfo = FileMaterializationInfo.CreateWithUnknownLength(WellKnownContentHashes.AbsentFile);

                    // Report output content in result
                    executionResult.ReportOutputContent(pip.OutputFile, absentFileInfo, PipOutputOrigin.NotMaterialized);
                    executionResult.SetResult(operationContext, PipResultStatus.NotMaterialized);
                }
            }
            else
            {
                // log error if execution failed
                if (ipcResult.ExitCode == IpcResultStatus.InvalidInput)
                {
                    // we separate the 'invalid input' errors here, so they can be classified as 'user errors'
                    Logger.Log.PipIpcFailedDueToInvalidInput(
                        operationContext,
                        operation.Payload,
                        connectionString,
                        ipcResult.Payload);
                }
                else if (ipcResult.ExitCode == IpcResultStatus.TransmissionError)
                {
                    // we separate transmission errors here, so they can be properly classified as InfrastructureErrors
                    Logger.Log.PipIpcFailedDueToInfrastructureError(
                        operationContext,
                        operation.Payload,
                        connectionString,
                        ipcResult.Payload);
                }
                else
                {
                    Logger.Log.PipIpcFailed(
                        operationContext,
                        operation.Payload,
                        connectionString,
                        ipcResult.ExitCode.ToString(),
                        ipcResult.Payload);
                }

                executionResult.SetResult(operationContext, PipResultStatus.Failed);
            }

            executionResult.Seal();
            return executionResult;
        }

        private static async Task<IIpcResult> IpcSendAndHandleErrors(IClient client, IIpcOperation operation)
        {
            try
            {
                // this should never throw, but to be extra safe we wrap this in try/catch.
                return await client.Send(operation);
            }
            catch (Exception e)
            {
                return new IpcResult(IpcResultStatus.TransmissionError, e.ToStringDemystified());
            }
        }

        private static void MakeSharedOpaqueOutputIfNeeded(IPipExecutionEnvironment environment, AbsolutePath path)
        {
            if (environment.PipGraphView.IsPathUnderOutputDirectory(path, out bool isItSharedOpaque) && isItSharedOpaque)
            {
                string expandedPath = path.ToString(environment.Context.PathTable);
                SharedOpaqueOutputHelper.EnforceFileIsSharedOpaqueOutput(expandedPath);
            }
        }

        /// <summary>
        /// Writes <paramref name="contents"/> to disk at location <paramref name="destinationFile"/> using
        /// <paramref name="encoding"/>.
        ///
        /// If writing to disk succeeds, reports the produced output to the environment (<see cref="FileContentManager.ReportOutputContent"/>).
        ///
        /// Catches any <see cref="BuildXLException"/> and logs an error when that happens.
        /// </summary>
        private static async Task<Possible<PipResultStatus>> TryWriteFileAndReportOutputsAsync(
            OperationContext operationContext,
            IPipExecutionEnvironment environment,
            FileArtifact destinationFile,
            string contents,
            Encoding encoding,
            Pip producerPip,
            ExecutionResult executionResult = null,
            bool materializeOutputs = true,
            bool logErrors = true,
            bool reportOutputs = true)
        {
            var context = environment.Context;
            var pathTable = context.PathTable;
            var pipInfo = new PipInfo(producerPip, context);
            var pipDescription = pipInfo.Description;
            var fileContentManager = environment.State.FileContentManager;

            var destinationAsString = destinationFile.Path.ToString(pathTable);
            byte[] encoded = encoding.GetBytes(contents);

            try
            {
                ContentHash contentHash;
                PipOutputOrigin outputOrigin;
                FileMaterializationInfo fileContentInfo;

                using (operationContext.StartOperation(PipExecutorCounter.WriteFileHashingDuration))
                {
                    // No need to hash the file if it is already registered with the file content manager.
                    if (!fileContentManager.TryGetInputContent(destinationFile, out fileContentInfo))
                    {
                        contentHash = ContentHashingUtilities.HashBytes(encoded);
                    }
                    else
                    {
                        contentHash = fileContentInfo.Hash;
                    }
                }

                if (materializeOutputs)
                {
                    string directoryName = ExceptionUtilities.HandleRecoverableIOException(
                        () => Path.GetDirectoryName(destinationAsString),
                        ex => { throw new BuildXLException("Cannot get directory name", ex); });
                    FileUtilities.CreateDirectory(directoryName);

                    Possible<ContentMaterializationResult>? possiblyMaterialized = null;
                    if (environment.Configuration.Distribution.BuildRole == DistributedBuildRoles.None)
                    {
                        // Optimistically check to see if the file is already in the cache. If so we can just exit
                        // TFS 929846 prevents us from utilizing this optimization on distributed builds since the pin doesn't
                        // flow through to the remote when it is successful on the local. That means that files aren't guaranteed
                        // to be available on other machines.
                        possiblyMaterialized = await environment.LocalDiskContentStore.TryMaterializeAsync(
                                environment.Cache.ArtifactContentCache,
                                GetFileRealizationMode(environment),
                                destinationFile,
                                contentHash);
                    }

                    if (possiblyMaterialized.HasValue && possiblyMaterialized.Value.Succeeded)
                    {
                        outputOrigin = possiblyMaterialized.Value.Result.Origin.ToPipOutputOriginHidingDeploymentFromCache();
                        fileContentInfo = possiblyMaterialized.Value.Result.TrackedFileContentInfo.FileMaterializationInfo;
                    }
                    else
                    {
                        bool fileWritten = await FileUtilities.WriteAllBytesAsync(destinationAsString, encoded);
                        Contract.Assume(
                            fileWritten,
                            "WriteAllBytes only returns false when the predicate parameter (not supplied) fails. Otherwise it should throw a BuildXLException and be handled below.");

                        bool shouldStoreOutputsToCache = environment.Configuration.Schedule.StoreOutputsToCache || IsRewriteOutputFile(environment, destinationFile);

                        var possiblyStored = shouldStoreOutputsToCache
                            ? await environment.LocalDiskContentStore.TryStoreAsync(
                                environment.Cache.ArtifactContentCache,
                                GetFileRealizationMode(environment),
                                destinationFile,
                                tryFlushPageCacheToFileSystem: environment.Configuration.Sandbox.FlushPageCacheToFileSystemOnStoringOutputsToCache,
                                knownContentHash: contentHash,
                                isSymlink: false)
                            : await TrackPipOutputAsync(operationContext, environment, destinationFile, isSymlink: false);

                        if (!possiblyStored.Succeeded)
                        {
                            throw possiblyStored.Failure.Throw();
                        }

                        outputOrigin = PipOutputOrigin.Produced;
                        fileContentInfo = possiblyStored.Result.FileMaterializationInfo;
                    }
                }
                else
                {
                    outputOrigin = PipOutputOrigin.NotMaterialized;
                    fileContentInfo = FileMaterializationInfo.CreateWithUnknownName(new FileContentInfo(contentHash, encoded.Length));
                }

                if (reportOutputs)
                {
                    if (executionResult != null)
                    {
                        // IPC pips specify an execution result which is reported back to the scheduler
                        // which then reports the output content to the file content manager on the worker
                        // and master machines in distributed builds
                        executionResult.ReportOutputContent(destinationFile, fileContentInfo, outputOrigin);
                    }
                    else
                    {
                        // Write file pips do not specify execution result since they are not distributed
                        // (i.e. they only run on the master). Given that, they report directly to the file content manager. 
                        fileContentManager.ReportOutputContent(
                            operationContext,
                            pipDescription,
                            destinationFile,
                            fileContentInfo,
                            outputOrigin);
                    }
                }

                MakeSharedOpaqueOutputIfNeeded(environment, destinationFile.Path);

                return outputOrigin.ToPipResult();
            }
            catch (BuildXLException ex)
            {
                if (logErrors)
                {
                    Logger.Log.PipWriteFileFailed(operationContext, pipDescription, destinationAsString, ex);
                    return PipResultStatus.Failed;
                }
                else
                {
                    return new Failure<string>(Logger.PipWriteFileFailedMessage(pipDescription, destinationAsString, ex));
                }
            }
        }

        /// <summary>
        /// Analyze pip violations and store two-phase cache entry.
        /// </summary>
        public static async Task<ExecutionResult> PostProcessExecution(
            OperationContext operationContext,
            IPipExecutionEnvironment environment,
            PipExecutionState.PipScopeState state,
            CacheableProcess cacheableProcess,
            ExecutionResult processExecutionResult)
        {
            Contract.Requires(environment != null);
            Contract.Requires(cacheableProcess != null);

            var process = cacheableProcess.Process;
            processExecutionResult.Seal();

            PipResultStatus status = processExecutionResult.Result;
            StoreCacheEntryResult storeCacheEntryResult = StoreCacheEntryResult.Succeeded;

            using (operationContext.StartOperation(PipExecutorCounter.StoreProcessToCacheDurationMs, details: processExecutionResult.TwoPhaseCachingInfo?.ToString()))
            {
                if (processExecutionResult.TwoPhaseCachingInfo != null)
                {
                    storeCacheEntryResult = await StoreTwoPhaseCacheEntryAsync(
                        operationContext,
                        process,
                        cacheableProcess,
                        environment,
                        state,
                        processExecutionResult.TwoPhaseCachingInfo);

                    if (storeCacheEntryResult.Converged && !IsProcessPreservingOutputs(environment, process))
                    {
                        environment.Counters.IncrementCounter(PipExecutorCounter.ProcessPipTwoPhaseCacheEntriesConverged);

                        // Copy the status into the result, if the pip was successful, it will remain so, if the pip
                        // failed during fingerprint storage we want that status,
                        // and finally, the pip can have its status converted from executed to run from cache
                        // if determinism recovery happened and the cache forced convergence.
                        processExecutionResult = processExecutionResult.CreateSealedConvergedExecutionResult(storeCacheEntryResult.ConvergedExecutionResult);
                    }
                    else
                    {
                        environment.Counters.IncrementCounter(PipExecutorCounter.ProcessPipTwoPhaseCacheEntriesAdded);
                    }
                }
            }

            return processExecutionResult;
        }

        /// <summary>
        /// Report results from given execution result to the environment and file content manager
        /// </summary>
        internal static void ReportExecutionResultOutputContent(
            OperationContext operationContext,
            IPipExecutionEnvironment environment,
            string pipDescription,
            ExecutionResult processExecutionResult,
            bool doubleWriteErrorsAreWarnings = false)
        {
            PipOutputOrigin? overrideOutputOrigin = null;
            if (processExecutionResult.Result == PipResultStatus.NotMaterialized)
            {
                overrideOutputOrigin = PipOutputOrigin.NotMaterialized;
            }

            foreach (var (directoryArtifact, fileArtifactArray) in processExecutionResult.DirectoryOutputs)
            {
                environment.State.FileContentManager.ReportDynamicDirectoryContents(
                    directoryArtifact,
                    fileArtifactArray,
                    overrideOutputOrigin ?? PipOutputOrigin.Produced);
            }

            foreach (var output in processExecutionResult.OutputContent)
            {
                environment.State.FileContentManager.ReportOutputContent(
                    operationContext,
                    pipDescription,
                    output.fileArtifact,
                    output.fileInfo,
                    overrideOutputOrigin ?? output.Item3,
                    doubleWriteErrorsAreWarnings);
            }

            if (processExecutionResult.NumberOfWarnings > 0)
            {
                environment.ReportWarnings(fromCache: false, count: processExecutionResult.NumberOfWarnings);
            }
        }

        /// <summary>
        /// Analyze process file access violations
        /// </summary>
        internal static ExecutionResult AnalyzeFileAccessViolations(
            OperationContext operationContext,
            IPipExecutionEnvironment environment,
            PipExecutionState.PipScopeState state,
            ExecutionResult processExecutionResult,
            Process process,
            out bool pipIsSafeToCache,
            out IReadOnlyDictionary<FileArtifact, (FileMaterializationInfo, ReportedViolation)> allowedSameContentDoubleWriteViolations)
        {
            pipIsSafeToCache = true;

            using (operationContext.StartOperation(PipExecutorCounter.AnalyzeFileAccessViolationsDuration))
            {
                var analyzePipViolationsResult = AnalyzePipViolationsResult.NoViolations;
                allowedSameContentDoubleWriteViolations = CollectionUtilities.EmptyDictionary<FileArtifact, (FileMaterializationInfo, ReportedViolation)>();

                var exclusiveOpaqueDirectories = processExecutionResult.DirectoryOutputs.Where(directoryArtifactWithContent => !directoryArtifactWithContent.directoryArtifact.IsSharedOpaque).ToReadOnlyArray();

                // Regardless of if we will fail the pip or not, maybe analyze them for higher-level dependency violations.
                if (processExecutionResult.FileAccessViolationsNotWhitelisted != null
                    || processExecutionResult.WhitelistedFileAccessViolations != null
                    || processExecutionResult.SharedDynamicDirectoryWriteAccesses != null
                    || exclusiveOpaqueDirectories != null
                    || processExecutionResult.AllowedUndeclaredReads != null
                    || processExecutionResult.AbsentPathProbesUnderOutputDirectories != null)
                {
                    analyzePipViolationsResult = environment.FileMonitoringViolationAnalyzer.AnalyzePipViolations(
                        process,
                        processExecutionResult.FileAccessViolationsNotWhitelisted,
                        processExecutionResult.WhitelistedFileAccessViolations,
                        exclusiveOpaqueDirectories,
                        processExecutionResult.SharedDynamicDirectoryWriteAccesses,
                        processExecutionResult.AllowedUndeclaredReads,
                        processExecutionResult.AbsentPathProbesUnderOutputDirectories,
                        processExecutionResult.OutputContent,
                        out allowedSameContentDoubleWriteViolations);
                }

                if (!analyzePipViolationsResult.IsViolationClean)
                {
                    Contract.Assume(operationContext.LoggingContext.ErrorWasLogged, "Error should have been logged by FileMonitoringViolationAnalyzer");
                    processExecutionResult = processExecutionResult.CloneSealedWithResult(PipResultStatus.Failed);
                }

                pipIsSafeToCache = analyzePipViolationsResult.PipIsSafeToCache;

                return processExecutionResult;
            }
        }

        /// <summary>
        /// Analyze process double write violations after the cache converged outputs
        /// </summary>
        internal static ExecutionResult AnalyzeDoubleWritesOnCacheConvergence(
            OperationContext operationContext,
            IPipExecutionEnvironment environment,
            PipExecutionState.PipScopeState state,
            ExecutionResult processExecutionResult,
            Process process,
            IReadOnlyDictionary<FileArtifact, (FileMaterializationInfo, ReportedViolation)> allowedSameContentDoubleWriteViolations)
        {
            using (operationContext.StartOperation(PipExecutorCounter.AnalyzeFileAccessViolationsDuration))
            {
                var analyzePipViolationsResult = AnalyzePipViolationsResult.NoViolations;

                if (allowedSameContentDoubleWriteViolations.Count > 0)
                {
                    analyzePipViolationsResult = environment.FileMonitoringViolationAnalyzer.AnalyzeDoubleWritesOnCacheConvergence(
                        process,
                        processExecutionResult.OutputContent,
                        allowedSameContentDoubleWriteViolations);
                }

                if (!analyzePipViolationsResult.IsViolationClean)
                {
                    Contract.Assume(operationContext.LoggingContext.ErrorWasLogged, "Error should have been logged by FileMonitoringViolationAnalyzer");
                    processExecutionResult = processExecutionResult.CloneSealedWithResult(PipResultStatus.Failed);
                }

                return processExecutionResult;
            }
        }

        /// <summary>
        /// Run process from cache and replay warnings.
        /// </summary>
        public static async Task<ExecutionResult> RunFromCacheWithWarningsAsync(
            OperationContext operationContext,
            IPipExecutionEnvironment environment,
            PipExecutionState.PipScopeState state,
            Process pip,
            RunnableFromCacheResult runnableFromCacheCheckResult,
            string processDescription)
        {
            using (operationContext.StartOperation(PipExecutorCounter.RunProcessFromCacheDuration))
            {
                RunnableFromCacheResult.CacheHitData cacheHitData = runnableFromCacheCheckResult.GetCacheHitData();
                Logger.Log.ScheduleProcessPipCacheHit(
                    operationContext,
                    processDescription,
                    runnableFromCacheCheckResult.Fingerprint.ToString(),
                    cacheHitData.Metadata.Id);

                ExecutionResult executionResult = GetCacheHitExecutionResult(operationContext, environment, pip, runnableFromCacheCheckResult);
                executionResult.Seal();

                // File access violation analysis must be run before reporting the execution result output content.
                var exclusiveOpaqueContent = executionResult.DirectoryOutputs.Where(directoryArtifactWithContent => !directoryArtifactWithContent.directoryArtifact.IsSharedOpaque).ToReadOnlyArray();

                if ((executionResult.SharedDynamicDirectoryWriteAccesses?.Count > 0 || executionResult.AllowedUndeclaredReads?.Count > 0 || executionResult.AbsentPathProbesUnderOutputDirectories?.Count > 0 || exclusiveOpaqueContent.Length > 0)
                    && !environment.FileMonitoringViolationAnalyzer.AnalyzeDynamicViolations(
                            pip,
                            exclusiveOpaqueContent,
                            executionResult.SharedDynamicDirectoryWriteAccesses,
                            executionResult.AllowedUndeclaredReads,
                            executionResult.AbsentPathProbesUnderOutputDirectories,
                            executionResult.OutputContent))
                {
                    Contract.Assume(operationContext.LoggingContext.ErrorWasLogged, "Error should have been logged by FileMonitoringViolationAnalyzer");
                    return executionResult.CloneSealedWithResult(PipResultStatus.Failed);
                }

                ReportExecutionResultOutputContent(
                    operationContext,
                    environment,
                    processDescription,
                    executionResult,
                    pip.PipType == PipType.Process ? ((Process)pip).DoubleWritePolicy.ImpliesDoubleWriteIsWarning() : false);

                if (cacheHitData.Metadata.NumberOfWarnings > 0 && environment.Configuration.Logging.ReplayWarnings)
                {
                    Logger.Log.PipWarningsFromCache(
                        operationContext,
                        processDescription,
                        cacheHitData.Metadata.NumberOfWarnings);

                    await ReplayWarningsFromCacheAsync(operationContext, environment, state, pip, cacheHitData);
                }

                return executionResult;
            }
        }

        /// <summary>
        /// Execute a service start or shutdown pip
        /// </summary>
        /// <param name="operationContext">Current logging context</param>
        /// <param name="environment">The pip environment</param>
        /// <param name="pip">The pip to execute</param>
        /// <param name="processIdListener">Callback to call when the process is actually started</param>
        /// <returns>A task that returns the execution restult when done</returns>
        internal static async Task<ExecutionResult> ExecuteServiceStartOrShutdownAsync(
            OperationContext operationContext,
            IPipExecutionEnvironment environment,
            Process pip,
            Action<int> processIdListener = null)
        {
            // TODO: Try to materialize dependencies. This is not needed in the normal case because
            // scheduler has explicit MaterializeInputs step for pips which it schedules
            using (operationContext.StartOperation(PipExecutorCounter.ServiceInputMaterializationDuration))
            {
                // ensure dependencies materialized
                var materializationResult = await MaterializeInputsAsync(operationContext, environment, pip);
                if (materializationResult.IndicatesFailure())
                {
                    return ExecutionResult.GetFailureNotRunResult(operationContext);
                }
            }

            var result = await ExecuteProcessAsync(
                operationContext,
                environment,
                environment.State.GetScope(pip),
                pip,
                fingerprint: null,
                processIdListener: processIdListener);

            result.Seal();
            return result;
        }

        /// <summary>
        /// Execute a process pip
        /// </summary>
        /// <param name="operationContext">Current logging context</param>
        /// <param name="environment">The pip environment</param>
        /// <param name="state">the pip scoped execution state</param>
        /// <param name="pip">The pip to execute</param>
        /// <param name="fingerprint">The pip fingerprint</param>
        /// <param name="processIdListener">Callback to call when the process is actually started</param>
        /// <param name="expectedRamUsageMb">the expected ram usage for the process in megabytes</param>
        /// <returns>A task that returns the execution result when done</returns>
        public static async Task<ExecutionResult> ExecuteProcessAsync(
            OperationContext operationContext,
            IPipExecutionEnvironment environment,
            PipExecutionState.PipScopeState state,
            Process pip,

            // TODO: This should be removed, or should become a WeakContentFingerprint
            ContentFingerprint? fingerprint,
            Action<int> processIdListener = null,
            int expectedRamUsageMb = 0)
        {
            var context = environment.Context;
            var counters = environment.Counters;
            var configuration = environment.Configuration;
            var pathTable = context.PathTable;
            var processExecutionResult = new ExecutionResult();
            if (fingerprint.HasValue)
            {
                processExecutionResult.WeakFingerprint = new WeakContentFingerprint(fingerprint.Value.Hash);
            }

            // Pips configured to disable cache lookup must be set to being perpetually dirty to ensure incremental scheduling
            // gets misses
            if (pip.DisableCacheLookup)
            {
                processExecutionResult.MustBeConsideredPerpetuallyDirty = true;
            }

            string processDescription = pip.GetDescription(context);

            using (operationContext.StartOperation(PipExecutorCounter.RunServiceDependenciesDuration))
            {
                bool ensureServicesRunning =
                    await environment.State.ServiceManager.TryRunServiceDependenciesAsync(environment, pip.ServicePipDependencies, operationContext);
                if (!ensureServicesRunning)
                {
                    Logger.Log.PipFailedDueToServicesFailedToRun(operationContext, processDescription);
                    return ExecutionResult.GetFailureNotRunResult(operationContext);
                }
            }

            // When preserving outputs, we need to make sure to remove any hardlinks to the cache.
            Func<string, Task<bool>> makeOutputPrivate =
                async path =>
                {
                    try
                    {
                        if (!FileUtilities.FileExistsNoFollow(path))
                        {
                            // Output file doesn't exist. No need to make it private, 
                            // but return false so BuildXL ensures the output directory is created.
                            return false;
                        }

                        if (FileUtilities.GetHardLinkCount(path) == 1 &&
                            FileUtilities.HasWritableAccessControl(path))
                        {
                            // Output file is already private. File will not be deleted.
                            return true;
                        }

                        // We want to use a temp filename that's as short as the original filename.
                        // To achieve this, we use the random filename generator from System.IO
                        var maybePrivate = await FileUtilities.TryMakeExclusiveLinkAsync(
                            path,
                            optionalTemporaryFileName: Path.GetRandomFileName(),
                            preserveOriginalTimestamp: true);

                        if (!maybePrivate.Succeeded)
                        {
                            maybePrivate.Failure.Throw();
                        }

                        return true;
                    }
                    catch (BuildXLException ex)
                    {
                        Logger.Log.PreserveOutputsFailedToMakeOutputPrivate(
                            operationContext,
                            processDescription,
                            path,
                            ex.GetLogEventMessage());
                        return false;
                    }
                };

            // To do in-place rewrites, we need to make writable, private copies of inputs to be rewritten (they may be read-only hardlinks into the cache, for example).
            Func<FileArtifact, Task<bool>> makeInputPrivate =
                async artifactNeededPrivate =>
                {
                    FileMaterializationInfo inputMaterializationInfo =
                        environment.State.FileContentManager.GetInputContent(artifactNeededPrivate);

                    if (inputMaterializationInfo.ReparsePointInfo.IsSymlink)
                    {
                        // Do nothing in case of re-writing a symlink --- a process can safely change
                        // symlink's target since it won't affect things in CAS.
                        return true;
                    }

                    ContentHash artifactHash = inputMaterializationInfo.Hash;

                    // Source files aren't guaranteed in cache, until we first have a reason to ingress them.
                    // Note that this is only relevant for source files rewritten in place, which is only
                    // used in some team-internal trace-conversion scenarios as of writing.
                    if (artifactNeededPrivate.IsSourceFile)
                    {
                        // We assume that source files cannot be made read-only so we use copy file materialization
                        // rather than ever hardlinking
                        var maybeStored = await environment.LocalDiskContentStore.TryStoreAsync(
                            environment.Cache.ArtifactContentCache,
                            fileRealizationModes: FileRealizationMode.Copy,
                            path: artifactNeededPrivate.Path,
                            tryFlushPageCacheToFileSystem: false,
                            knownContentHash: artifactHash,

                            // Source should have been tracked by hash-source file pip, no need to retrack.
                            trackPath: false,
                            isSymlink: false);

                        if (!maybeStored.Succeeded)
                        {
                            Logger.Log.StorageCacheIngressFallbackContentToMakePrivateError(
                                operationContext,
                                contentHash: artifactHash.ToHex(),
                                fallbackPath:
                                    artifactNeededPrivate.Path.ToString(pathTable),
                                errorMessage: maybeStored.Failure.DescribeIncludingInnerFailures());
                            return false;
                        }
                    }

                    // We need a private version of the output - it must be writable and have link count 1.
                    // We can achieve that property by forcing a copy of the content (by hash) out of cache.
                    // The content should be in the cache in usual cases. See special case above for source-file rewriting
                    // (should not be common; only used in some trace-conversion scenarios as of writing).
                    var maybeMadeWritable =
                        await
                            environment.LocalDiskContentStore
                                .TryMaterializeTransientWritableCopyAsync(
                                    environment.Cache.ArtifactContentCache,
                                    artifactNeededPrivate.Path,
                                    artifactHash);

                    if (!maybeMadeWritable.Succeeded)
                    {
                        Logger.Log.StorageCacheGetContentError(
                            operationContext,
                            contentHash: artifactHash.ToHex(),
                            destinationPath:
                                artifactNeededPrivate.Path.ToString(pathTable),
                            errorMessage:
                                maybeMadeWritable.Failure.DescribeIncludingInnerFailures());
                        return false;
                    }

                    return true;
                };

            SemanticPathExpander semanticPathExpander = state.PathExpander;

            var processMonitoringLogger = new ProcessExecutionMonitoringLogger(operationContext, pip, context, environment.State.ExecutionLog);

            // Service related pips cannot be cancelled
            bool allowResourceBasedCancellation = pip.ServiceInfo == null || pip.ServiceInfo.Kind == ServicePipKind.None;

            // Execute the process when resources are available
            SandboxedProcessPipExecutionResult executionResult = await environment.State.ResourceManager
                .ExecuteWithResources(
                    operationContext,
                    pip.PipId,
                    expectedRamUsageMb,
                    allowResourceBasedCancellation,
                    async (resourceLimitCancellationToken, registerQueryRamUsageMb) =>
                    {
                        // Inner cancellation token source for tracking cancellation time
                        using (var innerResourceLimitCancellationTokenSource = new CancellationTokenSource())
                        using (operationContext.StartOperation(PipExecutorCounter.ProcessPossibleRetryWallClockDuration))
                        {
                            int lastObservedPeakRamUsage = 0;
                            TimeSpan? cancellationStartTime = null;
                            resourceLimitCancellationToken.Register(
                                () =>
                                {
                                    cancellationStartTime = TimestampUtilities.Timestamp;
                                    Logger.Log.StartCancellingProcessPipExecutionDueToResourceExhaustion(
                                        operationContext,
                                        processDescription,
                                        (long)(operationContext.Duration?.TotalMilliseconds ?? -1),
                                        peakMemoryMb: lastObservedPeakRamUsage,
                                        expectedMemoryMb: expectedRamUsageMb);

                                    using (operationContext.StartAsyncOperation(PipExecutorCounter.ResourceLimitCancelProcessDuration))
                                    {
                                        innerResourceLimitCancellationTokenSource.Cancel();
                                    }
                                });

                            int remainingUserRetries = pip.RetryExitCodes.Length > 0 ? configuration.Schedule.ProcessRetries : 0;
                            int remainingInternalSandboxedProcessExecutionFailureRetries = InternalSandboxedProcessExecutionFailureRetryCountMax;

                            int retryCount = 0;
                            SandboxedProcessPipExecutionResult result;

                            // Retry pip count up to limit if we produce result without detecting file access.
                            // There are very rare cases where a child process is started not Detoured and we don't observe any file accesses from such process.
                            while (true)
                            {
                                lastObservedPeakRamUsage = 0;

                                var executor = new SandboxedProcessPipExecutor(
                                    context,
                                    operationContext.LoggingContext,
                                    pip,
                                    configuration.Sandbox,
                                    configuration.Layout,
                                    configuration.Logging,
                                    environment.RootMappings,
                                    environment.ProcessInContainerManager,
                                    state.FileAccessWhitelist,
                                    makeInputPrivate,
                                    makeOutputPrivate,
                                    semanticPathExpander,
                                    configuration.Engine.DisableConHostSharing,
                                    pipEnvironment: environment.State.PipEnvironment,
                                    validateDistribution: configuration.Distribution.ValidateDistribution,
                                    directoryArtifactContext: new DirectoryArtifactContext(environment),
                                    logger: processMonitoringLogger,
                                    processIdListener: processIdListener,
                                    pipDataRenderer: environment.PipFragmentRenderer,
                                    buildEngineDirectory: configuration.Layout.BuildEngineDirectory,
                                    directoryTranslator: environment.DirectoryTranslator,
                                    remainingUserRetryCount: remainingUserRetries,
                                    vmInitializer: environment.VmInitializer,
                                    tempDirectoryCleaner: environment.TempCleaner,
                                    incrementalTools: configuration.IncrementalTools);

                                registerQueryRamUsageMb(
                                    () =>
                                    {
                                        using (operationContext.StartAsyncOperation(PipExecutorCounter.QueryRamUsageDuration))
                                        {
                                            lastObservedPeakRamUsage =
                                                (int)ByteSizeFormatter.ToMegabytes((long)(executor.GetActivePeakMemoryUsage() ?? 0));
                                        }

                                        return lastObservedPeakRamUsage;
                                    });

                                // Increment the counters only on the first try.
                                if (retryCount == 0)
                                {
                                    counters.IncrementCounter(PipExecutorCounter.ExternalProcessCount);
                                    environment.SetMaxExternalProcessRan();
                                }

                                IReadOnlyCollection<AbsolutePath> changeAffectedInputs = pip.ChangeAffectedInputListWrittenFilePath.IsValid
                                    ? environment.State.FileContentManager.SourceChangeAffectedContents.GetChangeAffectedInputs(pip)
                                    : null;

                                result = await executor.RunAsync(innerResourceLimitCancellationTokenSource.Token, sandboxConnection: environment.SandboxConnection, changeAffectedInputs);

                                ++retryCount;

                                lock (s_telemetryDetoursHeapLock)
                                {
                                    if (counters.GetCounterValue(PipExecutorCounter.MaxDetoursHeapInBytes) <
                                        result.MaxDetoursHeapSizeInBytes)
                                    {
                                        // Zero out the counter first and then set the new value.
                                        counters.AddToCounter(
                                            PipExecutorCounter.MaxDetoursHeapInBytes,
                                            -counters.GetCounterValue(PipExecutorCounter.MaxDetoursHeapInBytes));
                                        counters.AddToCounter(
                                            PipExecutorCounter.MaxDetoursHeapInBytes,
                                            result.MaxDetoursHeapSizeInBytes);
                                    }
                                }

                                if (result.Status == SandboxedProcessPipExecutionStatus.OutputWithNoFileAccessFailed ||
                                    result.Status == SandboxedProcessPipExecutionStatus.MismatchedMessageCount ||
                                    result.Status == SandboxedProcessPipExecutionStatus.ShouldBeRetriedDueToAzureWatsonExitCode)
                                {
                                    if (remainingInternalSandboxedProcessExecutionFailureRetries > 0)
                                    {
                                        --remainingInternalSandboxedProcessExecutionFailureRetries;

                                        switch (result.Status)
                                        {
                                            case SandboxedProcessPipExecutionStatus.OutputWithNoFileAccessFailed:
                                                counters.IncrementCounter(PipExecutorCounter.OutputsWithNoFileAccessRetriesCount);
                                                break;

                                            case SandboxedProcessPipExecutionStatus.MismatchedMessageCount:
                                                counters.IncrementCounter(PipExecutorCounter.MismatchMessageRetriesCount);
                                                break;

                                            case SandboxedProcessPipExecutionStatus.ShouldBeRetriedDueToAzureWatsonExitCode:
                                                counters.IncrementCounter(PipExecutorCounter.AzureWatsonExitCodeRetriesCount);
                                                break;

                                            default:
                                                Contract.Assert(false, "Unexpected result error type.");
                                                break;
                                        }

                                        continue;
                                    }

                                    switch (result.Status)
                                    {
                                        case SandboxedProcessPipExecutionStatus.OutputWithNoFileAccessFailed:
                                            Logger.Log.FailPipOutputWithNoAccessed(
                                                operationContext,
                                                pip.SemiStableHash,
                                                processDescription);
                                            break;

                                        case SandboxedProcessPipExecutionStatus.MismatchedMessageCount:
                                            Logger.Log.LogMismatchedDetoursErrorCount(
                                                operationContext,
                                                pip.SemiStableHash,
                                                processDescription);
                                            break;

                                        case SandboxedProcessPipExecutionStatus.ShouldBeRetriedDueToAzureWatsonExitCode:
                                            Logger.Log.PipExitedWithAzureWatsonExitCode(
                                                operationContext,
                                                pip.SemiStableHash,
                                                processDescription);
                                            break;

                                        default:
                                            Contract.Assert(false, "Unexpected result error type gotten.");
                                            break;
                                    }

                                    // Just break the loop below. The result is already set properly.
                                }

                                if (result.Status == SandboxedProcessPipExecutionStatus.ShouldBeRetriedDueToUserSpecifiedExitCode)
                                {
                                    Contract.Assert(remainingUserRetries > 0);

                                    --remainingUserRetries;
                                    Logger.Log.PipWillBeRetriedDueToExitCode(
                                        operationContext,
                                        pip.SemiStableHash,
                                        processDescription,
                                        result.ExitCode,
                                        remainingUserRetries);
                                    counters.IncrementCounter(PipExecutorCounter.ProcessUserRetries);

                                    continue;
                                }

                                break;
                            }

                            counters.DecrementCounter(PipExecutorCounter.ExternalProcessCount);

                            if (result.Status == SandboxedProcessPipExecutionStatus.Canceled)
                            {
                                if (resourceLimitCancellationToken.IsCancellationRequested)
                                {
                                    TimeSpan? cancelTime = TimestampUtilities.Timestamp - cancellationStartTime;

                                    counters.IncrementCounter(PipExecutorCounter.ProcessRetriesDueToResourceLimits);
                                    Logger.Log.CancellingProcessPipExecutionDueToResourceExhaustion(
                                        operationContext,
                                        processDescription,
                                        (long)(operationContext.Duration?.TotalMilliseconds ?? -1),
                                        peakMemoryMb:
                                            (int)ByteSizeFormatter.ToMegabytes((long)(result.JobAccountingInformation?.PeakMemoryUsage ?? 0)),
                                        expectedMemoryMb: expectedRamUsageMb,
                                        cancelMilliseconds: (int)(cancelTime?.TotalMilliseconds ?? 0));
                                }
                            }

                            return result;
                        }
                    });

            processExecutionResult.ReportSandboxedExecutionResult(executionResult);

            counters.AddToCounter(PipExecutorCounter.SandboxedProcessPrepDurationMs, executionResult.SandboxPrepMs);
            counters.AddToCounter(
                PipExecutorCounter.SandboxedProcessProcessResultDurationMs,
                executionResult.ProcessSandboxedProcessResultMs);
            counters.AddToCounter(PipExecutorCounter.ProcessStartTimeMs, executionResult.ProcessStartTimeMs);

            // We may have some violations reported already (outright denied by the sandbox manifest).
            FileAccessReportingContext fileAccessReportingContext = executionResult.UnexpectedFileAccesses;

            if (executionResult.Status == SandboxedProcessPipExecutionStatus.PreparationFailed)
            {
                // Preparation failures provide minimal feedback.
                // We do not have any execution-time information (observed accesses or file monitoring violations) to analyze.
                processExecutionResult.SetResult(operationContext, PipResultStatus.Failed);

                counters.IncrementCounter(PipExecutorCounter.PreparationFailureCount);

                if (executionResult.NumberOfProcessLaunchRetries > 0)
                {
                    counters.IncrementCounter(PipExecutorCounter.PreparationFailurePartialCopyCount);
                }

                return processExecutionResult;
            }

            if (executionResult.Status == SandboxedProcessPipExecutionStatus.Canceled)
            {
                // Don't do post processing if canceled
                processExecutionResult.SetResult(operationContext, PipResultStatus.Canceled);

                ReportFileAccesses(processExecutionResult, fileAccessReportingContext);

                counters.AddToCounter(
                    PipExecutorCounter.CanceledProcessExecuteDuration,
                    executionResult.PrimaryProcessTimes.TotalWallClockTime);

                return processExecutionResult;
            }

            // These are the results we know how to handle. PreperationFailed has already been handled above.
            if (!(executionResult.Status == SandboxedProcessPipExecutionStatus.Succeeded ||
                executionResult.Status == SandboxedProcessPipExecutionStatus.ExecutionFailed ||
                executionResult.Status == SandboxedProcessPipExecutionStatus.FileAccessMonitoringFailed ||
                executionResult.Status == SandboxedProcessPipExecutionStatus.OutputWithNoFileAccessFailed ||
                executionResult.Status == SandboxedProcessPipExecutionStatus.MismatchedMessageCount))
            {
                Contract.Assert(false, "Unexpected execution result " + executionResult.Status);
            }

            bool succeeded = executionResult.Status == SandboxedProcessPipExecutionStatus.Succeeded;

            if (executionResult.Status == SandboxedProcessPipExecutionStatus.ExecutionFailed ||
                executionResult.Status == SandboxedProcessPipExecutionStatus.FileAccessMonitoringFailed ||
                executionResult.Status == SandboxedProcessPipExecutionStatus.OutputWithNoFileAccessFailed ||
                executionResult.Status == SandboxedProcessPipExecutionStatus.MismatchedMessageCount)
            {
                Contract.Assert(operationContext.LoggingContext.ErrorWasLogged, I($"Error should have been logged for '{executionResult.Status}'"));
            }

            Contract.Assert(executionResult.ObservedFileAccesses != null, "Success / ExecutionFailed provides all execution-time fields");
            Contract.Assert(executionResult.UnexpectedFileAccesses != null, "Success / ExecutionFailed provides all execution-time fields");
            Contract.Assert(executionResult.PrimaryProcessTimes != null, "Success / ExecutionFailed provides all execution-time fields");

            counters.AddToCounter(PipExecutorCounter.ExecuteProcessDuration, executionResult.PrimaryProcessTimes.TotalWallClockTime);

            using (operationContext.StartOperation(PipExecutorCounter.ProcessOutputsDuration))
            {
                ObservedInputProcessingResult observedInputValidationResult;

                using (operationContext.StartOperation(PipExecutorCounter.ProcessOutputsObservedInputValidationDuration))
                {
                    // In addition, we need to verify that additional reported inputs are actually allowed, and furthermore record them.
                    //
                    // Don't track file changes in observed input processor when process execution failed. Running observed input processor has side effects
                    // that some files get tracked by the file change tracker. Suppose that the process failed because it accesses paths that
                    // are supposed to be untracked (but the user forgot to specify it in the spec). Those paths will be tracked by 
                    // file change tracker because the observed input processor may try to probe and track those paths.
                    observedInputValidationResult =
                        await ValidateObservedFileAccesses(
                            operationContext,
                            environment,
                            state,
                            state.GetCacheableProcess(pip, environment),
                            fileAccessReportingContext,
                            executionResult.ObservedFileAccesses,
                            trackFileChanges: succeeded);
                }

                // Store the dynamically observed accesses
                processExecutionResult.DynamicallyObservedFiles = observedInputValidationResult.DynamicallyObservedFiles;
                processExecutionResult.DynamicallyObservedEnumerations = observedInputValidationResult.DynamicallyObservedEnumerations;
                processExecutionResult.AllowedUndeclaredReads = observedInputValidationResult.AllowedUndeclaredSourceReads;
                processExecutionResult.AbsentPathProbesUnderOutputDirectories = observedInputValidationResult.AbsentPathProbesUnderNonDependenceOutputDirectories;

                if (observedInputValidationResult.Status == ObservedInputProcessingStatus.Aborted)
                {
                    succeeded = false;
                    Contract.Assume(operationContext.LoggingContext.ErrorWasLogged, "No error was logged when ValidateObservedAccesses failed");
                }

                if (pip.ProcessAbsentPathProbeInUndeclaredOpaquesMode == Process.AbsentPathProbeInUndeclaredOpaquesMode.Relaxed
                    && observedInputValidationResult.AbsentPathProbesUnderNonDependenceOutputDirectories.Count > 0)
                {
                    bool isDirty = false;
                    foreach (var absentPathProbe in observedInputValidationResult.AbsentPathProbesUnderNonDependenceOutputDirectories)
                    {
                        if (!pip.DirectoryDependencies.Any(dir => absentPathProbe.IsWithin(pathTable, dir)))
                        {
                            isDirty = true;
                            break;
                        }
                    }

                    processExecutionResult.MustBeConsideredPerpetuallyDirty = isDirty;
                }

                // We have all violations now.
                UnexpectedFileAccessCounters unexpectedFilesAccesses = fileAccessReportingContext.Counters;
                processExecutionResult.ReportUnexpectedFileAccesses(unexpectedFilesAccesses);

                // Set file access violations which were not whitelisted for use by file access violation analyzer
                processExecutionResult.FileAccessViolationsNotWhitelisted = fileAccessReportingContext.FileAccessViolationsNotWhitelisted;
                processExecutionResult.WhitelistedFileAccessViolations = fileAccessReportingContext.WhitelistedFileAccessViolations;

                // We need to update this instance so used a boxed representation
                BoxRef<ProcessFingerprintComputationEventData> fingerprintComputation =
                    new ProcessFingerprintComputationEventData
                    {
                        Kind = FingerprintComputationKind.Execution,
                        PipId = pip.PipId,
                        WeakFingerprint = new WeakContentFingerprint((fingerprint ?? ContentFingerprint.Zero).Hash),

                        // This field is set later for successful strong fingerprint computation
                        StrongFingerprintComputations = CollectionUtilities.EmptyArray<ProcessStrongFingerprintComputationData>(),
                    };

                bool outputHashSuccess = false;

                if (succeeded)
                {
                    // We are now be able to store a descriptor and content for this process to cache if we wish.
                    // But if the pip completed with (warning level) file monitoring violations (suppressed or not), there's good reason
                    // to believe that there are missing inputs or outputs for the pip. This allows a nice compromise in which a build
                    // author can iterate quickly on fixing monitoring errors in a large build - mostly cached except for those parts with warnings.
                    // Of course, if the whitelist was configured to explicitly allow caching for those violations, we allow it.
                    //
                    // N.B. fileAccessReportingContext / unexpectedFilesAccesses accounts for violations from the execution itself as well as violations added by ValidateObservedAccesses
                    bool skipCaching = true;
                    ObservedInputProcessingResult? observedInputProcessingResultForCaching = null;

                    if (unexpectedFilesAccesses.HasUncacheableFileAccesses)
                    {
                        Logger.Log.ScheduleProcessNotStoredToCacheDueToFileMonitoringViolations(operationContext, processDescription);
                    }
                    else if (executionResult.NumberOfWarnings > 0 &&
                             ExtraFingerprintSalts.ArePipWarningsPromotedToErrors(configuration.Logging))
                    {
                        // Just like not caching errors, we also don't want to cache warnings that are promoted to errors
                        Logger.Log.ScheduleProcessNotStoredToWarningsUnderWarnAsError(operationContext, processDescription);
                    }
                    else if (!fingerprint.HasValue)
                    {
                        Logger.Log.ScheduleProcessNotStoredToCacheDueToInherentUncacheability(operationContext, processDescription);
                    }
                    else
                    {
                        Contract.Assume(
                            observedInputValidationResult.Status == ObservedInputProcessingStatus.Success,
                            "Should never cache a process that failed observed file input validation (cacheable-whitelisted violations leave the validation successful).");

                        // Note that we discard observed inputs if cache-ineligible (required by StoreDescriptorAndContentForProcess)
                        observedInputProcessingResultForCaching = observedInputValidationResult;
                        skipCaching = false;
                    }

                    // TODO: Maybe all counter updates should occur on distributed build master.
                    if (skipCaching)
                    {
                        counters.IncrementCounter(PipExecutorCounter.ProcessPipsExecutedButUncacheable);
                    }

                    using (operationContext.StartOperation(PipExecutorCounter.ProcessOutputsStoreContentForProcessAndCreateCacheEntryDuration))
                    {
                        outputHashSuccess = await StoreContentForProcessAndCreateCacheEntryAsync(
                            operationContext,
                            environment,
                            state,
                            pip,
                            processDescription,
                            observedInputProcessingResultForCaching,
                            executionResult.EncodedStandardOutput,
                            // Possibly null
                            executionResult.EncodedStandardError,
                            // Possibly null
                            executionResult.NumberOfWarnings,
                            processExecutionResult,
                            enableCaching: !skipCaching,
                            fingerprintComputation: fingerprintComputation,
                            executionResult.ContainerConfiguration);
                    }

                    if (outputHashSuccess)
                    {
                        processExecutionResult.SetResult(operationContext, PipResultStatus.Succeeded);
                        processExecutionResult.MustBeConsideredPerpetuallyDirty = skipCaching;
                    }
                    else
                    {
                        // The Pip itself did not fail, but we are marking it as a failure because we could not handle the post processing.
                        Contract.Assume(
                            operationContext.LoggingContext.ErrorWasLogged,
                            "Error should have been logged for StoreContentForProcessAndCreateCacheEntry() failure");
                    }
                }

                // If there were any failures, attempt to log partial information to execution log.
                // Only do this if the ObservedInputProcessor was able to process changes successfully. This will exclude
                // both the Aborted and Mismatch states, which means builds with file access violations won't get their
                // StrongFingerprint information logged. Ideally it could be logged, but there are a number of paths in
                // the ObservedInputProcessor where the final result has invalid state if the statups wasn't Success.
                if (!succeeded && observedInputValidationResult.Status == ObservedInputProcessingStatus.Success)
                {
                    var pathSet = observedInputValidationResult.GetPathSet(state.UnsafeOptions);
                    var pathSetHash = await environment.State.Cache.SerializePathSet(pathSet);

                    // This strong fingerprint is meaningless and not-cached, but compute it for the sake of
                    // execution analyzer logic that rely on having a successful strong fingerprint
                    var strongFingerprint = observedInputValidationResult.ComputeStrongFingerprint(
                        pathTable,
                        fingerprintComputation.Value.WeakFingerprint,
                        pathSetHash);

                    fingerprintComputation.Value.StrongFingerprintComputations = new[]
                    {
                        ProcessStrongFingerprintComputationData.CreateForExecution(
                            pathSetHash,
                            pathSet,
                            observedInputValidationResult.ObservedInputs,
                            strongFingerprint),
                    };
                }

                // Log the fingerprint computation
                environment.State.ExecutionLog?.ProcessFingerprintComputation(fingerprintComputation.Value);

                if (!outputHashSuccess)
                {
                    processExecutionResult.SetResult(operationContext, PipResultStatus.Failed);
                }

                return processExecutionResult;
            }
        }

        private static void ReportFileAccesses(ExecutionResult processExecutionResult, FileAccessReportingContext fileAccessReportingContext)
        {
            // We have all violations now.
            UnexpectedFileAccessCounters unexpectedFilesAccesses = fileAccessReportingContext.Counters;
            processExecutionResult.ReportUnexpectedFileAccesses(unexpectedFilesAccesses);

            // Set file access violations which were not whitelisted for use by file access violation analyzer
            processExecutionResult.FileAccessViolationsNotWhitelisted = fileAccessReportingContext.FileAccessViolationsNotWhitelisted;
            processExecutionResult.WhitelistedFileAccessViolations = fileAccessReportingContext.WhitelistedFileAccessViolations;
        }

        /// <summary>
        /// Tries to find a valid cache descriptor for the given process.
        /// - If a cache lookup proceeds successfully (whether or not it produces a usable descriptor / runnable-from-cache process),
        ///   a non-null result is returned.
        /// - If cache lookup fails (i.e., the result is inconclusive due to failed hashing, etc.), a null result is returned.
        /// </summary>
        public static Task<RunnableFromCacheResult> TryCheckProcessRunnableFromCacheAsync(
            ProcessRunnablePip processRunnable,
            PipExecutionState.PipScopeState state,
            CacheableProcess cacheableProcess)
        {
            return TryCheckProcessRunnableFromCacheAsync(
                processRunnable,
                state,
                cacheableProcess,
                computeWeakFingerprint: () => new WeakContentFingerprint(cacheableProcess.ComputeWeakFingerprint().Hash),
                canAugmentWeakFingerprint: processRunnable.Environment.Configuration.Cache.AugmentWeakFingerprintPathSetThreshold > 0);
        }

        private static async Task<RunnableFromCacheResult> TryCheckProcessRunnableFromCacheAsync(
            ProcessRunnablePip processRunnable,
            PipExecutionState.PipScopeState state,
            CacheableProcess cacheableProcess,
            Func<WeakContentFingerprint> computeWeakFingerprint,
            bool canAugmentWeakFingerprint)
        {
            Contract.Requires(processRunnable != null);
            Contract.Requires(cacheableProcess != null);

            var operationContext = processRunnable.OperationContext;
            var environment = processRunnable.Environment;

            var pathTable = environment.Context.PathTable;
            Contract.Assume(pathTable != null);
            var cache = environment.State.Cache;
            Contract.Assume(cache != null);
            var content = environment.Cache.ArtifactContentCache;
            Contract.Assume(content != null);

            var process = cacheableProcess.Process;

            BoxRef<PipCacheMissEventData> pipCacheMiss = new PipCacheMissEventData
            {
                PipId = process.PipId,
                CacheMissType = PipCacheMissType.Invalid,
            };

            var processFingerprintComputationResult = new ProcessFingerprintComputationEventData
            {
                Kind = FingerprintComputationKind.CacheCheck,
                PipId = process.PipId,
                StrongFingerprintComputations =
                    CollectionUtilities.EmptyArray<ProcessStrongFingerprintComputationData>(),
            };

            int numPathSetsDownloaded = 0, numCacheEntriesVisited = 0;
            WeakContentFingerprint weakFingerprint;
            bool performedLookupForAugmentedWeakFingerprint = false;

            using (operationContext.StartOperation(PipExecutorCounter.CheckProcessRunnableFromCacheDuration))
            using (var strongFingerprintComputationListWrapper = SchedulerPools.StrongFingerprintDataListPool.GetInstance())
            {
                List<BoxRef<ProcessStrongFingerprintComputationData>> strongFingerprintComputationList =
                    strongFingerprintComputationListWrapper.Instance;

                using (operationContext.StartOperation(PipExecutorCounter.ComputeWeakFingerprintDuration))
                {
                    weakFingerprint = computeWeakFingerprint();
                    processFingerprintComputationResult.WeakFingerprint = weakFingerprint;
                }

                var result = await innerCheckRunnableFromCacheAsync(strongFingerprintComputationList);

                // Update the strong fingerprint computations list
                processFingerprintComputationResult.StrongFingerprintComputations = strongFingerprintComputationList.SelectArray(s => s.Value);

                using (operationContext.StartOperation(PipExecutorCounter.CheckProcessRunnableFromCacheExecutionLogDuration))
                {
                    environment.State.ExecutionLog?.ProcessFingerprintComputation(processFingerprintComputationResult);
                }

<<<<<<< HEAD
                processRunnable.CacheLookupPerfInfo.LogCounters(pipCacheMiss.Value.CacheMissType, numPathSetsDownloaded, numCacheEntriesVisited);
=======
                Logger.Log.PipCacheLookupStats(
                    operationContext,
                    process.FormattedSemiStableHash,
                    performedLookupForAugmentedWeakFingerprint,
                    weakFingerprint.ToString(),
                    numCacheEntriesVisited,
                    numPathSetsDownloaded);
>>>>>>> c6edad9d

                return result;
            }

            // Extracted local function with main logic for performing the cache lookup.
            // This is done to ensure that execution log logging is always done even in cases of early return (namely augmented weak fingerprint cache lookup
            // defers to an inner cache lookup and performs an early return of the result)
            async Task<RunnableFromCacheResult> innerCheckRunnableFromCacheAsync(List<BoxRef<ProcessStrongFingerprintComputationData>> strongFingerprintComputationList)
            {
                // Totally usable descriptor (may additionally require content availability), or null.
                RunnableFromCacheResult.CacheHitData cacheHitData = null;
                PublishedEntryRefLocality? refLocality;
                ObservedInputProcessingResult? maybeUsableProcessingResult = null;

                string description = processRunnable.Description;

                // Augmented weak fingerprint used for storing cache entry in case of cache miss
                WeakContentFingerprint? augmentedWeakFingerprint = null;

                if (cacheableProcess.ShouldHaveArtificialMiss())
                {
                    pipCacheMiss.Value.CacheMissType = PipCacheMissType.MissForDescriptorsDueToArtificialMissOptions;
                    Logger.Log.ScheduleArtificialCacheMiss(operationContext, description);
                    refLocality = null;
                }
                else if (cacheableProcess.DisableCacheLookup())
                {
                    // No sense in going into the strong fingerprint lookup if cache lookup is disabled.
                    pipCacheMiss.Value.CacheMissType = PipCacheMissType.MissForProcessConfiguredUncacheable;
                    Logger.Log.ScheduleProcessConfiguredUncacheable(operationContext, description);
                    refLocality = null;
                }
                else
                {
                    // Chapter 1: Determine Strong Fingerprint
                    // First, we will evaluate a sequence of (path set, strong fingerprint) pairs.
                    // Each path set generates a particular strong fingerprint based on local build state (input hashes);
                    // if we find a pair such that the generated strong fingerprint matches, then we should be able to find
                    // a usable entry (describing the output hashes, etc.) to replay.

                    // We will set this to the first usable-looking entry we find, if any.
                    // Note that we do not bother investigating further pairs if we find an entry-ref that can't be fetched,
                    // or if the fetched entry refers to content that cannot be found. Both are fairly unusual failures for well-behaved caches.
                    // So, this is assigned at most once for entry into Chapter 2.
                    PublishedEntryRef? maybeUsableEntryRef = null;
                    ObservedPathSet? maybePathSet = null;

                    // Set if we find a usable entry.
                    refLocality = null;

                    using (operationContext.StartOperation(PipExecutorCounter.CheckProcessRunnableFromCacheChapter1DetermineStrongFingerprintDuration))
                    using (var strongFingerprintCacheWrapper = SchedulerPools.HashFingerprintDataMapPool.GetInstance())
                    {
                        // It is common to have many entry refs for the same PathSet, since often path content changes more often than the set of paths
                        // (i.e., the refs differ by strong fingerprint). We cache the strong fingerprint computation per PathSet; this saves the repeated
                        // cost of fetching and deserializing the path set, validating access to the paths and finding their content, and computing the overall strong fingerprint.
                        // For those path sets that are ill-defined for the pip (e.g. inaccessible paths), we use a null marker.
                        Dictionary<ContentHash, Tuple<BoxRef<ProcessStrongFingerprintComputationData>, ObservedInputProcessingResult, ObservedPathSet>> strongFingerprintCache =
                            strongFingerprintCacheWrapper.Instance;

                        foreach (
                            Task<Possible<PublishedEntryRef, Failure>> batchPromise in
                                cache.ListPublishedEntriesByWeakFingerprint(operationContext, weakFingerprint))
                        {
                            if (environment.Context.CancellationToken.IsCancellationRequested)
                            {
                                break;
                            }

                            Possible<PublishedEntryRef> maybeBatch;
                            using (operationContext.StartOperation(PipExecutorCounter.CacheQueryingWeakFingerprintDuration))
                            {
                                maybeBatch = await batchPromise;
                            }

                            if (!maybeBatch.Succeeded)
                            {
                                Logger.Log.TwoPhaseFailureQueryingWeakFingerprint(
                                    operationContext,
                                    description,
                                    weakFingerprint.ToString(),
                                    maybeBatch.Failure.DescribeIncludingInnerFailures());
                                continue;
                            }

                            PublishedEntryRef entryRef = maybeBatch.Result;

                            if (entryRef.IgnoreEntry)
                            {
                                continue;
                            }

                            // Only increment for valid entries
                            ++numCacheEntriesVisited;

                            // First, we use the path-set component of the entry to compute the strong fingerprint we would accept.
                            // Note that we often can re-use an already computed strong fingerprint (this wouldn't be needed if instead
                            // the cache returned (path set, [strong fingerprint 1, strong fingerprint 2, ...])
                            Tuple<BoxRef<ProcessStrongFingerprintComputationData>, ObservedInputProcessingResult, ObservedPathSet> strongFingerprintComputation;
                            StrongContentFingerprint? strongFingerprint = null;
                            if (!strongFingerprintCache.TryGetValue(entryRef.PathSetHash, out strongFingerprintComputation))
                            {
                                using (operationContext.StartOperation(PipExecutorCounter.TryLoadPathSetFromContentCacheDuration))
                                {
                                    maybePathSet = await TryLoadPathSetFromContentCache(
                                        operationContext,
                                        environment,
                                        description,
                                        weakFingerprint,
                                        entryRef.PathSetHash);
                                }

                                ++numPathSetsDownloaded;

                                if (!maybePathSet.HasValue)
                                {
                                    // Failure reason already logged.
                                    // Poison this path set hash so we don't repeatedly try to retrieve and parse it.
                                    strongFingerprintCache[entryRef.PathSetHash] = null;
                                    continue;
                                }

                                var pathSet = maybePathSet.Value;

                                // Record the most relevant strong fingerprint information, defaulting to information retrieved from cache
                                BoxRef<ProcessStrongFingerprintComputationData> strongFingerprintComputationData = new ProcessStrongFingerprintComputationData(
                                        pathSet: pathSet,
                                        pathSetHash: entryRef.PathSetHash,
                                        priorStrongFingerprints: new List<StrongContentFingerprint>(1) { entryRef.StrongFingerprint });

                                strongFingerprintComputationList.Add(strongFingerprintComputationData);

                                // check if now running with safer options than before (i.e., prior are not strictly safer than current)
                                var currentUnsafeOptions = state.UnsafeOptions;
                                var priorUnsafeOptions = pathSet.UnsafeOptions;

                                if (priorUnsafeOptions.IsLessSafeThan(currentUnsafeOptions))
                                {
                                    // This path set's options are less safe than our current options so we cannot use it. Just ignore it.
                                    // Poison this path set hash so we don't repeatedly try to retrieve and parse it.
                                    strongFingerprintCache[entryRef.PathSetHash] = null;
                                    continue;
                                }

                                (ObservedInputProcessingResult observedInputProcessingResult, StrongContentFingerprint computedStrongFingerprint) =
                                    await TryComputeStrongFingerprintBasedOnPriorObservedPathSetAsync(
                                        operationContext,
                                        environment,
                                        state,
                                        cacheableProcess,
                                        weakFingerprint,
                                        pathSet,
                                        entryRef.PathSetHash);

                                ObservedInputProcessingStatus processingStatus = observedInputProcessingResult.Status;

                                switch (processingStatus)
                                {
                                    case ObservedInputProcessingStatus.Success:
                                        strongFingerprint = computedStrongFingerprint;
                                        Contract.Assume(strongFingerprint.HasValue);

                                        strongFingerprintComputationData.Value = strongFingerprintComputationData.Value.ToSuccessfulResult(
                                            computedStrongFingerprint: computedStrongFingerprint,
                                            observedInputs: observedInputProcessingResult.ObservedInputs.BaseArray);

                                        if (ETWLogger.Log.IsEnabled(EventLevel.Verbose, Keywords.Diagnostics))
                                        {
                                            Logger.Log.TwoPhaseStrongFingerprintComputedForPathSet(
                                                operationContext,
                                                description,
                                                weakFingerprint.ToString(),
                                                entryRef.PathSetHash.ToHex(),
                                                strongFingerprint.Value.ToString());
                                        }

                                        break;
                                    case ObservedInputProcessingStatus.Mismatched:
                                        // This pip can't access some of the paths. We should remember that (the path set may be repeated many times).
                                        strongFingerprint = null;
                                        if (ETWLogger.Log.IsEnabled(EventLevel.Verbose, Keywords.Diagnostics))
                                        {
                                            Logger.Log.TwoPhaseStrongFingerprintUnavailableForPathSet(
                                                operationContext,
                                                description,
                                                weakFingerprint.ToString(),
                                                entryRef.PathSetHash.ToHex());
                                        }

                                        break;
                                    default:
                                        Contract.Assume(operationContext.LoggingContext.ErrorWasLogged);
                                        Contract.Assert(processingStatus == ObservedInputProcessingStatus.Aborted);

                                        // An error has already been logged. We have to bail out and fail the pip.
                                        return null;
                                }

                                strongFingerprintCache[entryRef.PathSetHash] = strongFingerprintComputation = Tuple.Create(strongFingerprintComputationData, observedInputProcessingResult, pathSet);
                            }
                            else if (strongFingerprintComputation != null)
                            {
                                // Add the strong fingerprint to the list of strong fingerprints to be reported
                                strongFingerprintComputation.Item1.Value.AddPriorStrongFingerprint(entryRef.StrongFingerprint);

                                // Set the strong fingerprint computed for this path set so it can be compared to the
                                // prior strong fingerprint for a cache hit/miss
                                if (strongFingerprintComputation.Item1.Value.Succeeded)
                                {
                                    strongFingerprint = strongFingerprintComputation.Item1.Value.ComputedStrongFingerprint;
                                }
                            }

                            // Now we might have a strong fingerprint.
                            if (!strongFingerprint.HasValue)
                            {
                                // Recall that 'null' is a special value meaning 'this path set will never work'
                                continue;
                            }

                            if (strongFingerprint.Value == entryRef.StrongFingerprint)
                            {
                                // Hit! We will immediately commit to this entry-ref. We will have a cache-hit iff
                                // the entry can be fetched and (if requested) the referenced content can be loaded.
                                strongFingerprintComputation.Item1.Value.IsStrongFingerprintHit = true;
                                maybeUsableEntryRef = entryRef;

                                // We remember locality (local or remote) for attribution later (e.g. we count remote hits separately from local hits).
                                refLocality = entryRef.Locality;

                                // We also remember the processingResult
                                maybeUsableProcessingResult = strongFingerprintComputation.Item2;
                                maybePathSet = strongFingerprintComputation.Item3;

                                Logger.Log.TwoPhaseStrongFingerprintMatched(
                                    operationContext,
                                    description,
                                    strongFingerprint: entryRef.StrongFingerprint.ToString(),
                                    strongFingerprintCacheId: entryRef.OriginatingCache);
                                environment.ReportCacheDescriptorHit(entryRef.OriginatingCache);
                                break;
                            }
                            else if (canAugmentWeakFingerprint && entryRef.StrongFingerprint == StrongContentFingerprint.AugmentedWeakFingerprintMarker)
                            {
                                // The strong fingeprint is the marker fingerprint indicating that computing an augmented weak fingerprint is required.
                                augmentedWeakFingerprint = new WeakContentFingerprint(strongFingerprint.Value.Hash);
                                performedLookupForAugmentedWeakFingerprint = true;

                                // Notice this is a recursive call to same method with augmented weak fingerprint but disallowing
                                // further augmentation
                                var result = await TryCheckProcessRunnableFromCacheAsync(
                                    processRunnable,
                                    state,
                                    cacheableProcess,
                                    () => augmentedWeakFingerprint.Value,
                                    canAugmentWeakFingerprint: false);

                                string keepAliveResult = "N/A";

                                try
                                {
                                    if (result.CanRunFromCache)
                                    {
                                        // Fetch the augmenting path set entry to keep it alive
                                        // NOTE: This is best-effort so we don't observe the result here. This would
                                        // be a good candidate for incorporate since we don't actually need the cache entry
                                        var fetchAugmentingPathSetEntryResult = await cache.TryGetCacheEntryAsync(
                                            cacheableProcess.Process,
                                            weakFingerprint,
                                            entryRef.PathSetHash,
                                            entryRef.StrongFingerprint);

                                        keepAliveResult = fetchAugmentingPathSetEntryResult.Succeeded
                                            ? (fetchAugmentingPathSetEntryResult.Result == null ? "Missing" : "Success")
                                            : fetchAugmentingPathSetEntryResult.Failure.Describe();

                                        return result;
                                    }
                                }
                                finally
                                {
                                    Logger.Log.AugmentedWeakFingerprint(
                                        operationContext,
                                        description,
                                        weakFingerprint: weakFingerprint.ToString(),
                                        augmentedWeakFingerprint: augmentedWeakFingerprint.ToString(),
                                        pathSetHash: entryRef.PathSetHash.ToHex(),
                                        pathCount: maybePathSet?.Paths.Length ?? -1,
                                        keepAliveResult: keepAliveResult);
                                }
                            }

                            if (ETWLogger.Log.IsEnabled(EventLevel.Verbose, Keywords.Diagnostics))
                            {
                                Logger.Log.TwoPhaseStrongFingerprintRejected(
                                    operationContext,
                                    description,
                                    pathSetHash: entryRef.PathSetHash.ToHex(),
                                    rejectedStrongFingerprint: entryRef.StrongFingerprint.ToString(),
                                    availableStrongFingerprint: strongFingerprint.Value.ToString());
                            }
                        }
                    }

                    CacheEntry? maybeUsableCacheEntry = null;
                    using (operationContext.StartOperation(PipExecutorCounter.CheckProcessRunnableFromCacheChapter2RetrieveCacheEntryDuration))
                    {
                        // Chapter 2: Retrieve Cache Entry
                        // If we found a usable-looking entry-ref, then we should be able to fetch the actual entry (containing metadata, and output hashes).
                        if (maybeUsableEntryRef.HasValue)
                        {
                            PublishedEntryRef usableEntryRef = maybeUsableEntryRef.Value;

                            // The speed of Chapter2 is basically all just this call to GetContentHashList
                            Possible<CacheEntry?> entryFetchResult =
                                await cache.TryGetCacheEntryAsync(
                                    cacheableProcess.Process,
                                    weakFingerprint,
                                    usableEntryRef.PathSetHash,
                                    usableEntryRef.StrongFingerprint);

                            if (entryFetchResult.Succeeded)
                            {
                                if (entryFetchResult.Result != null)
                                {
                                    maybeUsableCacheEntry = entryFetchResult.Result;
                                }
                                else
                                {
                                    // TryGetCacheEntryAsync indicates a graceful miss by returning a null entry. In general, this is reasonable.
                                    // However, since we tried to fetch an entry just recently mentioned by ListPublishedEntriesByWeakFingerprint,
                                    // this is unusual (unusual enough that we don't bother looking for other (path set, strong fingerprint) pairs.
                                    Logger.Log.TwoPhaseCacheEntryMissing(
                                        operationContext,
                                        description,
                                        weakFingerprint: weakFingerprint.ToString(),
                                        strongFingerprint: maybeUsableEntryRef.Value.StrongFingerprint.ToString());
                                    pipCacheMiss.Value.CacheMissType = PipCacheMissType.MissForCacheEntry;
                                }
                            }
                            else
                            {
                                Logger.Log.TwoPhaseFetchingCacheEntryFailed(
                                    operationContext,
                                    description,
                                    maybeUsableEntryRef.Value.StrongFingerprint.ToString(),
                                    entryFetchResult.Failure.DescribeIncludingInnerFailures());
                                pipCacheMiss.Value.CacheMissType = PipCacheMissType.MissForCacheEntry;
                            }
                        }
                        else
                        {
                            // We didn't find a usable ref. We can attribute this as a new fingerprint (no refs checked at all)
                            // or a mismatch of strong fingerprints (at least one ref checked).
                            if (numCacheEntriesVisited == 0)
                            {
                                pipCacheMiss.Value.CacheMissType = PipCacheMissType.MissForDescriptorsDueToWeakFingerprints;
                                Logger.Log.TwoPhaseCacheDescriptorMissDueToWeakFingerprint(
                                    operationContext,
                                    description,
                                    weakFingerprint.ToString());
                            }
                            else
                            {
                                pipCacheMiss.Value.CacheMissType = PipCacheMissType.MissForDescriptorsDueToStrongFingerprints;
                                Logger.Log.TwoPhaseCacheDescriptorMissDueToStrongFingerprints(
                                    operationContext,
                                    description,
                                    weakFingerprint.ToString());
                            }
                        }

                    }

                    if (maybeUsableCacheEntry.HasValue)
                    {
                        cacheHitData = await TryConvertToRunnableFromCacheResultAsync(
                         processRunnable,
                         operationContext,
                         environment,
                         state,
                         cacheableProcess,
                         refLocality.Value,
                         description,
                         weakFingerprint,
                         maybeUsableEntryRef.Value.PathSetHash,
                         maybeUsableEntryRef.Value.StrongFingerprint,
                         maybeUsableCacheEntry,
                         maybePathSet,
                         pipCacheMiss);
                    }
                }

                RunnableFromCacheResult runnableFromCacheResult;

                bool isCacheHit = cacheHitData != null;

                if (!isCacheHit)
                {
                    var pathSetCount = strongFingerprintComputationList.Count;
                    int threshold = environment.Configuration.Cache.AugmentWeakFingerprintPathSetThreshold;
                    if (augmentedWeakFingerprint == null
                        && threshold > 0
                        && canAugmentWeakFingerprint
                        && pathSetCount >= threshold)
                    {
                        // Compute 'weak augmenting' path set with common paths among path sets
                        ObservedPathSet weakAugmentingPathSet = ExtractPathSetForAugmentingWeakFingerprint(pathTable, environment.Configuration.Cache, strongFingerprintComputationList);

                        var minPathCount = strongFingerprintComputationList.Select(s => s.Value.PathSet.Paths.Length).Min();
                        var maxPathCount = strongFingerprintComputationList.Select(s => s.Value.PathSet.Paths.Length).Max();

                        var weakAugmentingPathSetHashResult = await cache.TryStorePathSetAsync(weakAugmentingPathSet);
                        string addAugmentingPathSetResultDescription;

                        if (weakAugmentingPathSetHashResult.Succeeded)
                        {
                            ContentHash weakAugmentingPathSetHash = weakAugmentingPathSetHashResult.Result;

                            // Optional (not currently implemented): If augmenting path set already exists (race condition), we 
                            // could compute augmented weak fingerprint and perform the cache lookup as above
                            (ObservedInputProcessingResult observedInputProcessingResult, StrongContentFingerprint computedStrongFingerprint)
                                        = await TryComputeStrongFingerprintBasedOnPriorObservedPathSetAsync(
                                                operationContext,
                                                environment,
                                                state,
                                                cacheableProcess,
                                                weakFingerprint,
                                                weakAugmentingPathSet,
                                                weakAugmentingPathSetHash);

                            BoxRef<ProcessStrongFingerprintComputationData> strongFingerprintComputation = new ProcessStrongFingerprintComputationData(
                                weakAugmentingPathSetHash,
                                new List<StrongContentFingerprint>() { StrongContentFingerprint.AugmentedWeakFingerprintMarker },
                                weakAugmentingPathSet);

                            // Add the computation of the augmenting weak fingerprint
                            strongFingerprintComputationList.Add(strongFingerprintComputation);

                            if (observedInputProcessingResult.Status == ObservedInputProcessingStatus.Success)
                            {
                                // Add marker selector with weak augmenting path set
                                var addAugmentationResult = await cache.TryPublishCacheEntryAsync(
                                    cacheableProcess.Process,
                                    weakFingerprint,
                                    weakAugmentingPathSetHash,
                                    StrongContentFingerprint.AugmentedWeakFingerprintMarker,
                                    CacheEntry.FromArray((new[] { weakAugmentingPathSetHash }).ToReadOnlyArray(), "AugmentWeakFingerprint"));

                                addAugmentingPathSetResultDescription = addAugmentationResult.Succeeded
                                    ? addAugmentationResult.Result.Status.ToString()
                                    : addAugmentationResult.Failure.Describe();

                                augmentedWeakFingerprint = new WeakContentFingerprint(computedStrongFingerprint.Hash);

                                strongFingerprintComputation.Value = strongFingerprintComputation.Value.ToSuccessfulResult(
                                    computedStrongFingerprint,
                                    observedInputProcessingResult.ObservedInputs);
                            }
                            else
                            {
                                addAugmentingPathSetResultDescription = observedInputProcessingResult.Status.ToString();
                            }
                        }
                        else
                        {
                            addAugmentingPathSetResultDescription = weakAugmentingPathSetHashResult.Failure.Describe();
                        }

                        Logger.Log.AddAugmentingPathSet(
                            operationContext,
                            cacheableProcess.Description,
                            weakFingerprint: weakFingerprint.ToString(),
                            pathSetHash: weakAugmentingPathSetHashResult.Succeeded ? weakAugmentingPathSetHashResult.Result.ToHex() : "N/A",
                            pathCount: weakAugmentingPathSet.Paths.Length,
                            pathSetCount: pathSetCount,
                            minPathCount: minPathCount,
                            maxPathCount: maxPathCount,
                            result: addAugmentingPathSetResultDescription);
                    }
                }

                WeakContentFingerprint cacheResultWeakFingerprint = isCacheHit || augmentedWeakFingerprint == null
                    ? weakFingerprint
                    : augmentedWeakFingerprint.Value;

                runnableFromCacheResult = CreateRunnableFromCacheResult(
                    cacheHitData,
                    environment,
                    refLocality,
                    maybeUsableProcessingResult,
                    cacheResultWeakFingerprint);

                if (!runnableFromCacheResult.CanRunFromCache
                    // Don't perform redundant cache miss logging if already handled for augmented weak fingerprint
                    && !performedLookupForAugmentedWeakFingerprint)
                {
                    Contract.Assert(pipCacheMiss.Value.CacheMissType != PipCacheMissType.Invalid, "Must have valid cache miss reason");
                    environment.Counters.IncrementCounter((PipExecutorCounter)pipCacheMiss.Value.CacheMissType);

                    Logger.Log.ScheduleProcessPipCacheMiss(
                        operationContext,
                        cacheableProcess.Description,
                        runnableFromCacheResult.Fingerprint.ToString());
                    environment.State.ExecutionLog?.PipCacheMiss(pipCacheMiss.Value);
                }

<<<<<<< HEAD
=======
                processRunnable.CacheLookupPerfInfo.LogCounters(pipCacheMiss.Value.CacheMissType, numPathSetsDownloaded, numCacheEntriesVisited);

>>>>>>> c6edad9d
                return runnableFromCacheResult;
            }
        }

        /// <summary>
        /// Extract a path set to represent the commonly accessed paths which can be used to compute an augmented weak fingerprint
        /// </summary>
        private static ObservedPathSet ExtractPathSetForAugmentingWeakFingerprint(
            PathTable pathTable,
            ICacheConfiguration cacheConfiguration,
            List<BoxRef<ProcessStrongFingerprintComputationData>> strongFingerprintComputationList)
        {
            var requiredUseCount = Math.Max(1, cacheConfiguration.AugmentWeakFingerprintPathSetThreshold * cacheConfiguration.AugmentWeakFingerprintRequiredPathCommonalityFactor);
            using (var pool = s_pathToObservationEntryMapPool.GetInstance())
            using (var accessedNameUseCountMapPool = s_accessedFileNameToUseCountPool.GetInstance())
            using (var stringIdPool = Pools.StringIdSetPool.GetInstance())
            {
                Dictionary<AbsolutePath, ExtractedPathEntry> map = pool.Instance;
                var accessedNameUseCountMap = accessedNameUseCountMapPool.Instance;
                var accessedFileNameSet = stringIdPool.Instance;

                foreach (var pathSet in strongFingerprintComputationList.Select(s => s.Value.PathSet))
                {
                    // Union common observed access file names to increase the strength (specificity) of the augmented weak fingerprint
                    // for search path enumerations in the path sets.
                    foreach (var accessedFileName in pathSet.ObservedAccessedFileNames)
                    {
                        if (!accessedNameUseCountMap.TryGetValue(accessedFileName, out var useCount))
                        {
                            useCount = 0;
                        }

                        useCount++;

                        if (useCount >= requiredUseCount)
                        {
                            accessedFileNameSet.Add(accessedFileName);
                        }

                        accessedNameUseCountMap[accessedFileName] = useCount;
                    }

                    // Union common observed paths to increase the strength (specificity) of the augmented weak fingerprint.
                    foreach (ObservedPathEntry pathEntry in pathSet.Paths)
                    {
                        if (map.TryGetValue(pathEntry.Path, out var existingEntry))
                        {
                            if (IsCompatible(pathEntry, existingEntry.Entry))
                            {
                                existingEntry.UseCount++;
                                map[pathEntry.Path] = existingEntry;
                            }
                        }
                        else
                        {
                            map[pathEntry.Path] = new ExtractedPathEntry()
                            {
                                Entry = pathEntry,
                                UseCount = 1
                            };
                        }
                    }
                }

                var firstPathSet = strongFingerprintComputationList[0].Value.PathSet;
                var paths = SortedReadOnlyArray<ObservedPathEntry, ObservedPathEntryExpandedPathComparer>.CloneAndSort(
                    map.Values.Where(e => e.UseCount >= requiredUseCount).Select(e => e.Entry),
                    firstPathSet.Paths.Comparer);

                var observedAccessedFileNames = SortedReadOnlyArray<StringId, CaseInsensitiveStringIdComparer>.CloneAndSort(
                    accessedFileNameSet,
                    firstPathSet.ObservedAccessedFileNames.Comparer);

                return new ObservedPathSet(
                    paths,
                    observedAccessedFileNames,
                    // Use default unsafe options which prevents path set from ever being rejected due to
                    // incompatibility with the currently specified unsafe options during cache lookup
                    unsafeOptions: null);
            }
        }

        private static bool IsCompatible(ObservedPathEntry pathEntry, ObservedPathEntry existingEntry)
        {
            return pathEntry.Flags == existingEntry.Flags
                && pathEntry.EnumeratePatternRegex == existingEntry.EnumeratePatternRegex;
        }

        private static RunnableFromCacheResult CreateRunnableFromCacheResult(
            RunnableFromCacheResult.CacheHitData cacheHitData,
            IPipExecutionEnvironment environment,
            PublishedEntryRefLocality? refLocality,
            ObservedInputProcessingResult? observedInputProcessingResult,
            WeakContentFingerprint weakFingerprint)
        {
            if (cacheHitData != null)
            {
                // We remembered the locality of the descriptor's ref earlier, since we want to count
                // 'remote' hits separately (i.e., how much does a remote cache help?)
                Contract.Assume(refLocality.HasValue);
                if (refLocality.Value == PublishedEntryRefLocality.Remote)
                {
                    environment.Counters.IncrementCounter(PipExecutorCounter.RemoteCacheHitsForProcessPipDescriptorAndContent);

                    // TODO: For now we estimate the size of remotely downloaded content as the sum of output sizes
                    //       for remote descriptors. However, this is an over-estimate of what was *actually* downloaded,
                    //       since some or all of that content may be already local (or maybe several outputs have the same content).
                    environment.Counters.AddToCounter(
                        PipExecutorCounter.RemoteContentDownloadedBytes,
                        cacheHitData.Metadata.TotalOutputSize);
                }

                return RunnableFromCacheResult.CreateForHit(
                    weakFingerprint,
                    // We use the weak fingerprint so that misses and hits are consistent (no strong fingerprint available on some misses).
                    dynamicallyObservedFiles: observedInputProcessingResult.HasValue
                        ? observedInputProcessingResult.Value.DynamicallyObservedFiles
                        : ReadOnlyArray<AbsolutePath>.Empty,
                    dynamicallyObservedEnumerations: observedInputProcessingResult.HasValue
                        ? observedInputProcessingResult.Value.DynamicallyObservedEnumerations
                        : ReadOnlyArray<AbsolutePath>.Empty,
                    allowedUndeclaredSourceReads: observedInputProcessingResult.HasValue
                        ? observedInputProcessingResult.Value.AllowedUndeclaredSourceReads
                        : CollectionUtilities.EmptySet<AbsolutePath>(),
                    absentPathProbesUnderNonDependenceOutputDirectories: observedInputProcessingResult.HasValue
                        ? observedInputProcessingResult.Value.AbsentPathProbesUnderNonDependenceOutputDirectories
                        : CollectionUtilities.EmptySet<AbsolutePath>(),
                    cacheHitData: cacheHitData);
            }

            return RunnableFromCacheResult.CreateForMiss(weakFingerprint);
        }

        /// <summary>
        /// Tries convert <see cref="ExecutionResult"/> to <see cref="RunnableFromCacheResult"/>.
        /// </summary>
        /// <remarks>
        /// This method is used for distributed cache look-up. The result of cache look-up done on the worker is transferred back
        /// to the master as <see cref="ExecutionResult"/> (for the sake of reusing existing transport structure). This method
        /// then converts it to <see cref="RunnableFromCacheResult"/> that can be consumed by the scheduler's cache look-up step.
        /// </remarks>
        [SuppressMessage("Microsoft.Usage", "CA1801:ReviewUnusedParameters")]
        public static RunnableFromCacheResult TryConvertToRunnableFromCacheResult(
            OperationContext operationContext,
            IPipExecutionEnvironment environment,
            PipExecutionState.PipScopeState state,
            CacheablePip pip,
            ExecutionResult executionResult)
        {
            Contract.Assert(!executionResult.Result.IndicatesFailure());
            Contract.Assert(executionResult.WeakFingerprint.HasValue);

            if (executionResult.PipCacheDescriptorV2Metadata == null || executionResult.TwoPhaseCachingInfo == null)
            {
                return RunnableFromCacheResult.CreateForMiss(executionResult.WeakFingerprint.Value);
            }

            var cacheHitData = TryCreatePipCacheDescriptorFromMetadata(
                operationContext,
                environment,
                state,
                pip,
                metadata: executionResult.PipCacheDescriptorV2Metadata,
                refLocality: PublishedEntryRefLocality.Remote,
                pathSetHash: executionResult.TwoPhaseCachingInfo.PathSetHash,
                strongFingerprint: executionResult.TwoPhaseCachingInfo.StrongFingerprint,
                metadataHash: executionResult.TwoPhaseCachingInfo.CacheEntry.MetadataHash,
                pathSet: executionResult.PathSet);

            return cacheHitData != null
                ? RunnableFromCacheResult.CreateForHit(
                    weakFingerprint: executionResult.TwoPhaseCachingInfo.WeakFingerprint,
                    dynamicallyObservedFiles: executionResult.DynamicallyObservedFiles,
                    dynamicallyObservedEnumerations: executionResult.DynamicallyObservedEnumerations,
                    allowedUndeclaredSourceReads: executionResult.AllowedUndeclaredReads,
                    absentPathProbesUnderNonDependenceOutputDirectories: executionResult.AbsentPathProbesUnderOutputDirectories,
                    cacheHitData: cacheHitData)
                : RunnableFromCacheResult.CreateForMiss(executionResult.TwoPhaseCachingInfo.WeakFingerprint);
        }

        private static async Task<RunnableFromCacheResult.CacheHitData> TryConvertToRunnableFromCacheResultAsync(
            ProcessRunnablePip processRunnable,
            OperationContext operationContext,
            IPipExecutionEnvironment environment,
            PipExecutionState.PipScopeState state,
            CacheablePip pip,
            PublishedEntryRefLocality refLocality,
            string processDescription,
            WeakContentFingerprint weakFingerprint,
            ContentHash pathSetHash,
            StrongContentFingerprint strongFingerprint,
            CacheEntry? maybeUsableCacheEntry,
            ObservedPathSet? pathSet,
            BoxRef<PipCacheMissEventData> pipCacheMiss)
        {
            RunnableFromCacheResult.CacheHitData maybeParsedDescriptor = null;
            using (operationContext.StartOperation(PipExecutorCounter.CheckProcessRunnableFromCacheChapter3RetrieveAndParseMetadataDuration))
            {
                // Chapter 3: Interpret Cache Entry
                // Finally, we will try to turn a usable cache entry into a complete RunnableFromCacheResult.
                // Given a naked entry just retrieved from the cache, we need to interpret that entry according
                // to the process pip in question:
                // - The cache entry must have the special reserved slots for execution metadata and stdout/stderr.
                // - We *always* fetch metadata content (used as part of the RunnableFromCacheResult), even
                //   if fetching *output* content was not requested.
                if (maybeUsableCacheEntry != null)
                {
                    // Almost all of the cost of chapter3 is in the TryLoadAndDeserializeContent call
                    CacheEntry usableCacheEntry = maybeUsableCacheEntry.Value;
                    bool isFromHistoricMetadataCache = usableCacheEntry.OriginatingCache == HistoricMetadataCache.OriginatingCacheId;
                    Possible<PipCacheDescriptorV2Metadata> maybeMetadata =
                        await environment.State.Cache.TryRetrieveMetadataAsync(
                            pip.UnderlyingPip,
                            weakFingerprint,
                            strongFingerprint,
                            usableCacheEntry.MetadataHash,
                            pathSetHash);

                    if (maybeMetadata.Succeeded && maybeMetadata.Result != null)
                    {
                        maybeParsedDescriptor = TryCreatePipCacheDescriptorFromMetadata(
                            operationContext,
                            environment,
                            state,
                            pip,
                            maybeMetadata.Result,
                            refLocality,
                            pathSetHash,
                            strongFingerprint,
                            metadataHash: usableCacheEntry.MetadataHash,
                            pathSet: pathSet);

                        // Parsing can fail if the descriptor is malformed, despite being valid from the cache's perspective
                        // (e.g. missing required content)
                        if (maybeParsedDescriptor == null)
                        {
                            Logger.Log.ScheduleInvalidCacheDescriptorForContentFingerprint(
                                        operationContext,
                                        processDescription,
                                        weakFingerprint.ToString(),
                                        GetCacheLevelForLocality(refLocality),
                                        string.Empty);
                            pipCacheMiss.Value.CacheMissType = PipCacheMissType.MissDueToInvalidDescriptors;
                        }
                    }
                    else if (!maybeMetadata.Succeeded)
                    {
                        environment.State.Cache.Counters.IncrementCounter(PipCachingCounter.MetadataRetrievalFails);
                        if (maybeMetadata.Failure is Failure<PipFingerprintEntry>)
                        {
                            Logger.Log.ScheduleInvalidCacheDescriptorForContentFingerprint(
                                operationContext,
                                processDescription,
                                weakFingerprint.ToString(),
                                GetCacheLevelForLocality(refLocality),
                                maybeMetadata.Failure.DescribeIncludingInnerFailures());
                            pipCacheMiss.Value.CacheMissType = PipCacheMissType.MissDueToInvalidDescriptors;
                        }
                        else
                        {
                            Logger.Log.TwoPhaseFetchingMetadataForCacheEntryFailed(
                                operationContext,
                                processDescription,
                                strongFingerprint.ToString(),
                                usableCacheEntry.MetadataHash.ToHex(),
                                maybeMetadata.Failure.DescribeIncludingInnerFailures());
                            pipCacheMiss.Value.CacheMissType = isFromHistoricMetadataCache
                                ? PipCacheMissType.MissForProcessMetadataFromHistoricMetadata
                                : PipCacheMissType.MissForProcessMetadata;
                        }
                    }
                    else
                    {
                        Contract.Assert(maybeMetadata.Result == null);

                        // This is a content-miss for the metadata blob. We expected it present since it was referenced
                        // by the cache entry, and for well-behaved caches that should imply a hit.
                        Logger.Log.TwoPhaseMissingMetadataForCacheEntry(
                            operationContext,
                            processDescription,
                            strongFingerprint: strongFingerprint.ToString(),
                            metadataHash: usableCacheEntry.MetadataHash.ToHex());
                        pipCacheMiss.Value.CacheMissType = isFromHistoricMetadataCache
                            ? PipCacheMissType.MissForProcessMetadataFromHistoricMetadata
                            : PipCacheMissType.MissForProcessMetadata;
                    }
                }

                if (maybeParsedDescriptor != null)
                {
                    // Descriptor hit. We may increment the 'miss due to unavailable content' counter below however.
                    Logger.Log.ScheduleCacheDescriptorHitForContentFingerprint(
                        operationContext,
                        processDescription,
                        weakFingerprint.ToString(),
                        maybeParsedDescriptor.Metadata.Id,
                        GetCacheLevelForLocality(refLocality));
                    environment.Counters.IncrementCounter(PipExecutorCounter.CacheHitsForProcessPipDescriptors);
                }
            }

            using (operationContext.StartOperation(PipExecutorCounter.CheckProcessRunnableFromCacheChapter4CheckContentAvailabilityDuration))
            {
                // Chapter 4: Check Content Availability
                // We additionally require output content availability.
                // This is the last check; we set `usableDescriptor` here.
                RunnableFromCacheResult.CacheHitData usableDescriptor;
                if (maybeParsedDescriptor != null)
                {
                    bool isContentAvailable =
                        await
                            TryLoadAvailableOutputContentAsync(
                                operationContext,
                                environment,
                                pip,
                                maybeParsedDescriptor.CachedArtifactContentHashes,
                                strongFingerprint: strongFingerprint,
                                metadataHash: maybeParsedDescriptor.MetadataHash,
                                standardOutput: maybeParsedDescriptor.StandardOutput,
                                standardError: maybeParsedDescriptor.StandardError);

                    if (!isContentAvailable)
                    {
                        usableDescriptor = null;

                        Logger.Log.ScheduleContentMissAfterContentFingerprintCacheDescriptorHit(
                            operationContext,
                            processDescription,
                            weakFingerprint.ToString(),
                            maybeParsedDescriptor.Metadata.Id);
                        pipCacheMiss.Value.CacheMissType = PipCacheMissType.MissForProcessOutputContent;
                    }
                    else
                    {
                        usableDescriptor = maybeParsedDescriptor;
                    }
                }
                else
                {
                    // Non-usable descriptor; no content to fetch, and we've failed already.
                    usableDescriptor = null;
                }

                return usableDescriptor;
            }
        }

        private static int GetCacheLevelForLocality(PublishedEntryRefLocality locality)
        {
            return locality == PublishedEntryRefLocality.Local ? 1 : 2;
        }

        private static async Task<ObservedPathSet?> TryLoadPathSetFromContentCache(
            OperationContext operationContext,
            IPipExecutionEnvironment environment,
            string processDescription,
            WeakContentFingerprint weakFingerprint,
            ContentHash pathSetHash)
        {
            var maybePathSet = await environment.State.Cache.TryRetrievePathSetAsync(operationContext, weakFingerprint, pathSetHash);

            if (!maybePathSet.Succeeded)
            {
                if (maybePathSet.Failure is ObservedPathSet.DeserializeFailure)
                {
                    Logger.Log.TwoPhasePathSetInvalid(
                        operationContext,
                        processDescription,
                        weakFingerprint: weakFingerprint.ToString(),
                        pathSetHash: pathSetHash.ToHex(),
                        failure: maybePathSet.Failure.Describe());
                }
                else
                {
                    Logger.Log.TwoPhaseLoadingPathSetFailed(
                        operationContext,
                        processDescription,
                        weakFingerprint: weakFingerprint.ToString(),
                        pathSetHash: pathSetHash.ToHex(),
                        failure: maybePathSet.Failure.DescribeIncludingInnerFailures());
                }

                return null;
            }

            return maybePathSet.Result;
        }

        private static void CheckCachedMetadataIntegrity(
            OperationContext operationContext,
            IPipExecutionEnvironment environment,
            Process process,
            RunnableFromCacheResult runnableFromCacheCheckResult)
        {
            Contract.Requires(environment != null);
            Contract.Requires(process != null);
            Contract.Requires(runnableFromCacheCheckResult != null);
            Contract.Requires(runnableFromCacheCheckResult.CanRunFromCache);

            var pathTable = environment.Context.PathTable;
            var stringTable = environment.Context.StringTable;
            var cacheHitData = runnableFromCacheCheckResult.GetCacheHitData();
            var metadata = cacheHitData.Metadata;
            var currentProcessWeakFingerprintText = runnableFromCacheCheckResult.WeakFingerprint.ToString();
            var currentProcessStrongFingerprintText = cacheHitData.StrongFingerprint.ToString();

            if ((!string.IsNullOrEmpty(metadata.WeakFingerprint) &&
                 !string.Equals(currentProcessWeakFingerprintText, metadata.WeakFingerprint, StringComparison.OrdinalIgnoreCase))
                ||
                (!string.IsNullOrEmpty(metadata.StrongFingerprint) &&
                 !string.Equals(currentProcessStrongFingerprintText, metadata.StrongFingerprint, StringComparison.OrdinalIgnoreCase)))
            {
                string message =
                    I($"Metadata retrieved for Pip{process.SemiStableHash:X16} (Weak fingerprint: {currentProcessWeakFingerprintText}, Strong fingerprint: {currentProcessStrongFingerprintText}) belongs to Pip{metadata.SemiStableHash:X16} (Weak fingerprint:{metadata.WeakFingerprint}, Strong fingerprint:{metadata.StrongFingerprint})");
                var stringBuilder = new StringBuilder();
                stringBuilder.AppendLine(message);

                if (process.FileOutputs.Count(f => f.CanBeReferencedOrCached()) != cacheHitData.CachedArtifactContentHashes.Length)
                {
                    stringBuilder.AppendLine(I($"Output files of Pip{process.SemiStableHash:X16}:"));
                    stringBuilder.AppendLine(
                        string.Join(
                            Environment.NewLine,
                            process.FileOutputs.Where(f => f.CanBeReferencedOrCached())
                                .Select(f => "\t" + f.Path.ToString(pathTable))));
                }

                stringBuilder.AppendLine(
                    I($"Output files of Pip{process.SemiStableHash:X16} and their corresponding file names in metadata of Pip{metadata.SemiStableHash:X16}:"));
                stringBuilder.AppendLine(
                   string.Join(
                       Environment.NewLine,
                       cacheHitData.CachedArtifactContentHashes.Select(f => I($"\t{f.fileArtifact.Path.ToString(pathTable)} : ({f.fileMaterializationInfo.FileName.ToString(stringTable)})"))));

                if (process.DirectoryOutputs.Length != metadata.DynamicOutputs.Count)
                {
                    stringBuilder.AppendLine(I($"{Pip.SemiStableHashPrefix}{process.SemiStableHash:X16} and {Pip.SemiStableHashPrefix}{metadata.SemiStableHash:X16} have different numbers of output directories"));
                }

                Logger.Log.PipCacheMetadataBelongToAnotherPip(
                    operationContext.LoggingContext,
                    process.SemiStableHash,
                    process.GetDescription(environment.Context),
                    stringBuilder.ToString());

                throw new BuildXLException(message, ExceptionRootCause.CorruptedCache);
            }
        }

        private static void AssertNoFileNamesMismatch(
            IPipExecutionEnvironment environment,
            Process process,
            RunnableFromCacheResult runnableFromCacheCheckResult,
            FileArtifact file,
            in FileMaterializationInfo info)
        {
            Contract.Requires(environment != null);
            Contract.Requires(process != null);
            Contract.Requires(file.IsValid);

            if (!info.FileName.IsValid)
            {
                return;
            }

            PathAtom fileArtifactFileName = file.Path.GetName(environment.Context.PathTable);
            if (!info.FileName.CaseInsensitiveEquals(environment.Context.StringTable, fileArtifactFileName))
            {
                var pathTable = environment.Context.PathTable;
                var stringTable = environment.Context.StringTable;
                var cacheHitData = runnableFromCacheCheckResult.GetCacheHitData();

                string fileArtifactPathString = file.Path.ToString(pathTable);
                string fileMaterializationFileNameString = info.FileName.ToString(stringTable);
                var stringBuilder = new StringBuilder();
                stringBuilder.AppendLine(
                    I($"File name should only differ by casing. File artifact's full path: '{fileArtifactPathString}'; file artifact's file name: '{fileArtifactFileName.ToString(stringTable)}'; materialization info file name: '{fileMaterializationFileNameString}'."));
                stringBuilder.AppendLine(I($"[{process.FormattedSemiStableHash}] Weak FP: '{runnableFromCacheCheckResult.WeakFingerprint.ToString()}', Strong FP: '{cacheHitData.StrongFingerprint.ToString()}', Metadata Hash: '{cacheHitData.MetadataHash.ToString()}'"));

                Contract.Assert(false, stringBuilder.ToString());
            }
        }

        private static ExecutionResult GetCacheHitExecutionResult(
            OperationContext operationContext,
            IPipExecutionEnvironment environment,
            Process pip,
            RunnableFromCacheResult runnableFromCacheCheckResult)
        {
            Contract.Requires(environment != null);
            Contract.Requires(pip != null);
            Contract.Requires(runnableFromCacheCheckResult != null);
            Contract.Requires(runnableFromCacheCheckResult.CanRunFromCache);

            var cacheHitData = runnableFromCacheCheckResult.GetCacheHitData();

            var executionResult = new ExecutionResult
            {
                WeakFingerprint = runnableFromCacheCheckResult.WeakFingerprint,

                // This is the cache-hit path, so there were no uncacheable file accesses.
                MustBeConsideredPerpetuallyDirty = false,
                DynamicallyObservedFiles = runnableFromCacheCheckResult.DynamicallyObservedFiles,
                DynamicallyObservedEnumerations = runnableFromCacheCheckResult.DynamicallyObservedEnumerations,
                AllowedUndeclaredReads = runnableFromCacheCheckResult.AllowedUndeclaredReads,
                AbsentPathProbesUnderOutputDirectories = runnableFromCacheCheckResult.AbsentPathProbesUnderNonDependenceOutputDirectories,
            };

            CheckCachedMetadataIntegrity(operationContext, environment, pip, runnableFromCacheCheckResult);

            for (int i = 0; i < cacheHitData.CachedArtifactContentHashes.Length; i++)
            {
                var info = cacheHitData.CachedArtifactContentHashes[i].fileMaterializationInfo;
                var file = cacheHitData.CachedArtifactContentHashes[i].fileArtifact;

                AssertNoFileNamesMismatch(environment, pip, runnableFromCacheCheckResult, file, info);
                executionResult.ReportOutputContent(file, info, PipOutputOrigin.NotMaterialized);
            }

            // For each opaque directory, iterate its dynamic outputs which are stored in cache descriptor metadata.
            // The ordering of pip.DirectoryOutputs and metadata.DynamicOutputs is consistent.

            // The index of the first artifact corresponding to an opaque directory input
            using (var poolFileList = Pools.GetFileArtifactList())
            {
                var fileList = poolFileList.Instance;
                for (int i = 0; i < pip.DirectoryOutputs.Length; i++)
                {
                    fileList.Clear();

                    foreach (var dynamicOutputFileAndInfo in cacheHitData.DynamicDirectoryContents[i])
                    {
                        fileList.Add(dynamicOutputFileAndInfo.fileArtifact);
                    }

                    executionResult.ReportDirectoryOutput(pip.DirectoryOutputs[i], fileList);
                }
            }

            // Report absent files
            var absentFileInfo = FileMaterializationInfo.CreateWithUnknownLength(WellKnownContentHashes.AbsentFile);
            if (cacheHitData.AbsentArtifacts != null)
            {
                foreach (var absentFile in cacheHitData.AbsentArtifacts)
                {
                    executionResult.ReportOutputContent(absentFile, absentFileInfo, PipOutputOrigin.NotMaterialized);
                }
            }

            // Report the standard error/output files
            // These may or may not also be declared pip outputs, it is safe to report the content twice
            if (cacheHitData.StandardError != null)
            {
                var fileArtifact = GetCachedSandboxedProcessOutputArtifact(cacheHitData, pip, SandboxedProcessFile.StandardError);
                var fileMaterializationInfo = FileMaterializationInfo.CreateWithUnknownLength(cacheHitData.StandardError.Item2);

                executionResult.ReportOutputContent(fileArtifact, fileMaterializationInfo, PipOutputOrigin.NotMaterialized);
            }

            if (cacheHitData.StandardOutput != null)
            {
                var fileArtifact = GetCachedSandboxedProcessOutputArtifact(cacheHitData, pip, SandboxedProcessFile.StandardOutput);
                var fileMaterializationInfo = FileMaterializationInfo.CreateWithUnknownLength(cacheHitData.StandardOutput.Item2);

                executionResult.ReportOutputContent(fileArtifact, fileMaterializationInfo, PipOutputOrigin.NotMaterialized);
            }

            executionResult.SetResult(operationContext, PipResultStatus.NotMaterialized);
            return executionResult;
        }

        private static async Task<bool> ReplayWarningsFromCacheAsync(
            OperationContext operationContext,
            IPipExecutionEnvironment environment,
            PipExecutionState.PipScopeState state,
            Process pip,
            RunnableFromCacheResult.CacheHitData cacheHitData)
        {
            Contract.Requires(environment != null);
            Contract.Requires(pip != null);
            Contract.Requires(cacheHitData.Metadata.NumberOfWarnings > 0);

            // TODO: Deploying here is redundant if the console stream was also a declared output.
            //       Should collapse together such that console streams are always declared outputs.
            var fileContentManager = environment.State.FileContentManager;
            IEnumerable<(FileArtifact, ContentHash)> failedFiles = CollectionUtilities.EmptyArray<(FileArtifact, ContentHash)>();

            if (cacheHitData.StandardOutput != null)
            {
                var file = GetCachedSandboxedProcessOutputArtifact(cacheHitData, pip, SandboxedProcessFile.StandardOutput);
                failedFiles = await TryMaterializeStandardOutputFileHelperAsync(operationContext, pip, fileContentManager, failedFiles, file, cacheHitData.StandardOutput.Item2);
            }

            if (cacheHitData.StandardError != null)
            {
                var file = GetCachedSandboxedProcessOutputArtifact(cacheHitData, pip, SandboxedProcessFile.StandardError);
                failedFiles = await TryMaterializeStandardOutputFileHelperAsync(operationContext, pip, fileContentManager, failedFiles, file, cacheHitData.StandardError.Item2);
            }

            if (failedFiles.Any())
            {
                // FileContentManager will log warnings for materialization failures
                // Log overall error for failed materialization
                Logger.Log.PipFailedToMaterializeItsOutputs(
                    operationContext,
                    pip.GetDescription(environment.Context),
                    new ArtifactMaterializationFailure(failedFiles.ToReadOnlyArray(), environment.Context.PathTable).DescribeIncludingInnerFailures());
                return false;
            }

            var pathTable = environment.Context.PathTable;
            var configuration = environment.Configuration;
            SemanticPathExpander semanticPathExpander = state.PathExpander;
            var pipDataRenderer = new PipFragmentRenderer(
                pathTable,
                monikerRenderer: monikerGuid => environment.IpcProvider.LoadAndRenderMoniker(monikerGuid),
                hashLookup: environment.ContentFingerprinter.ContentHashLookupFunction);

            var executor = new SandboxedProcessPipExecutor(
                environment.Context,
                operationContext.LoggingContext,
                pip,
                configuration.Sandbox,
                configuration.Layout,
                configuration.Logging,
                environment.RootMappings,
                environment.ProcessInContainerManager,
                pipEnvironment: environment.State.PipEnvironment,
                validateDistribution: configuration.Distribution.ValidateDistribution,
                directoryArtifactContext: new DirectoryArtifactContext(environment),
                whitelist: null,
                makeInputPrivate: null,
                makeOutputPrivate: null,
                semanticPathExpander: semanticPathExpander,
                disableConHostSharing: configuration.Engine.DisableConHostSharing,
                pipDataRenderer: pipDataRenderer,
                directoryTranslator: environment.DirectoryTranslator,
                vmInitializer: environment.VmInitializer,
                tempDirectoryCleaner: environment.TempCleaner,
                incrementalTools: configuration.IncrementalTools);

            if (!await executor.TryInitializeWarningRegexAsync())
            {
                Contract.Assert(operationContext.LoggingContext.ErrorWasLogged, "Error was not logged for initializing the warning regex");
                return false;
            }

            var standardOutput = GetOptionalSandboxedProcessOutputFromFile(pathTable, cacheHitData.StandardOutput, SandboxedProcessFile.StandardOutput);
            var standardError = GetOptionalSandboxedProcessOutputFromFile(pathTable, cacheHitData.StandardError, SandboxedProcessFile.StandardError);
            var success = await executor.TryLogWarningAsync(standardOutput, standardError);

            if (success)
            {
                environment.ReportWarnings(fromCache: true, count: cacheHitData.Metadata.NumberOfWarnings);
            }

            return true;
        }

        private static async Task<IEnumerable<(FileArtifact, ContentHash)>> TryMaterializeStandardOutputFileHelperAsync(
            OperationContext operationContext,
            Process pip,
            FileContentManager fileContentManager,
            IEnumerable<(FileArtifact, ContentHash)> failedFiles,
            FileArtifact file,
            ContentHash contentHash)
        {
            var filesToMaterialize = new[] { file };
            var result = await fileContentManager.TryMaterializeFilesAsync(
                    requestingPip: pip,
                    operationContext: operationContext,
                    filesToMaterialize: filesToMaterialize,
                    materializatingOutputs: true,
                    isDeclaredProducer: pip.GetOutputs().Contains(file));

            if (result != ArtifactMaterializationResult.Succeeded)
            {
                failedFiles = failedFiles.Concat(new[] { (file, contentHash) });
            }

            return failedFiles;
        }

        private static FileArtifact GetCachedSandboxedProcessOutputArtifact(
            RunnableFromCacheResult.CacheHitData cacheHitData,
            Process pip,
            SandboxedProcessFile file)
        {
            var standardFileData = file == SandboxedProcessFile.StandardError ?
                cacheHitData.StandardError :
                cacheHitData.StandardOutput;

            if (standardFileData == null)
            {
                return FileArtifact.Invalid;
            }

            FileArtifact pipStandardFileArtifact = file.PipFileArtifact(pip);
            AbsolutePath standardFilePath = standardFileData.Item1;

            if (pipStandardFileArtifact.Path == standardFilePath)
            {
                return pipStandardFileArtifact;
            }

            return FileArtifact.CreateOutputFile(standardFilePath);
        }

        private static SandboxedProcessOutput GetOptionalSandboxedProcessOutputFromFile(
            PathTable pathTable,
            Tuple<AbsolutePath, ContentHash, string> output,
            SandboxedProcessFile file)
        {
            return output == null
                ? null
                : SandboxedProcessOutput.FromFile(
                    output.Item1.ToString(pathTable),
                    output.Item3,
                    file);
        }

        private static RunnableFromCacheResult.CacheHitData TryCreatePipCacheDescriptorFromMetadata(
            OperationContext operationContext,
            IPipExecutionEnvironment environment,
            PipExecutionState.PipScopeState state,
            CacheablePip pip,
            PipCacheDescriptorV2Metadata metadata,
            PublishedEntryRefLocality refLocality,
            ContentHash pathSetHash,
            StrongContentFingerprint strongFingerprint,
            ContentHash metadataHash,
            ObservedPathSet? pathSet)
        {
            Contract.Requires(environment != null);
            Contract.Requires(state != null);
            Contract.Requires(pip != null);

            var pathTable = environment.Context.PathTable;
            var stringTable = environment.Context.StringTable;
            var pathExpander = state.PathExpander;

            if (metadata.StaticOutputHashes.Count != pip.CacheableStaticOutputsCount ||
                metadata.DynamicOutputs.Count != pip.DirectoryOutputs.Length)
            {
                return null;
            }

            // TODO: We store a (path, hash, encoding) tuple for stdout/stderr on the metadata. This is because
            //       these streams have been special cases, and the output paths are not necessarily even declared on the pip...
            Tuple<AbsolutePath, ContentHash, string> standardOutput;
            Tuple<AbsolutePath, ContentHash, string> standardError;
            if (!TryParseOptionalStandardConsoleStreamHash(pathTable, pathExpander, metadata.StandardOutput, out standardOutput) ||
                !TryParseOptionalStandardConsoleStreamHash(pathTable, pathExpander, metadata.StandardError, out standardError))
            {
                return null;
            }

            List<FileArtifact> absentArtifacts = null; // Almost never populated, since outputs are almost always required.
            List<(FileArtifact, FileMaterializationInfo)> cachedArtifactContentHashes =
                new List<(FileArtifact, FileMaterializationInfo)>(pip.Outputs.Length);

            // Only the CanBeReferencedOrCached output will be saved in metadata.StaticOutputHashes
            // We looped metadata.StaticOutputHashes and meanwhile find the corresponding output in current executing pip.
            FileArtifactWithAttributes attributedOutput;
            using (var poolAbsolutePathFileArtifactWithAttributes = Pools.GetAbsolutePathFileArtifactWithAttributesMap())
            {
                Dictionary<AbsolutePath, FileArtifactWithAttributes> outputs = poolAbsolutePathFileArtifactWithAttributes.Instance;
                outputs.AddRange(pip.Outputs.Select(o => new KeyValuePair<AbsolutePath, FileArtifactWithAttributes>(o.Path, o)));

                foreach (var staticOutputHashes in metadata.StaticOutputHashes)
                {
                    // TODO: The code path that returns null looks dubious. Could they ever be reached? Should we write a contract here instead of silently concluding weak fingerprint miss?

                    FileMaterializationInfo materializationInfo = staticOutputHashes.Info.ToFileMaterializationInfo(pathTable);
                    AbsolutePath metadataPath = AbsolutePath.Create(pathTable, staticOutputHashes.AbsolutePath);

                    if (!outputs.TryGetValue(metadataPath, out attributedOutput))
                    {
                        // Output in metadata is missing from the pip specification; entry is invalid.
                        Logger.Log.InvalidMetadataStaticOutputNotFound(operationContext, pip.Description, staticOutputHashes.AbsolutePath);
                        return null;
                    }

                    Contract.Assert(attributedOutput.IsValid);

                    FileArtifact output = attributedOutput.ToFileArtifact();

                    // Following logic should be in sync with StoreContentForProcess method.
                    bool isRequired = IsRequiredForCaching(attributedOutput);

                    if (materializationInfo.Hash != WellKnownContentHashes.AbsentFile)
                    {
                        cachedArtifactContentHashes.Add((output, materializationInfo));
                    }
                    else if (isRequired)
                    {
                        // Required but looks absent; entry is invalid.
                        Logger.Log.InvalidMetadataRequiredOutputIsAbsent(operationContext, pip.Description, staticOutputHashes.AbsolutePath);
                        return null;
                    }
                    else
                    {
                        if (absentArtifacts == null)
                        {
                            absentArtifacts = new List<FileArtifact>();
                        }

                        absentArtifacts.Add(output);
                    }
                }
            }

            int staticExistentArtifactCount = cachedArtifactContentHashes.Count;

            // For each opaque directory, iterate its dynamic outputs which are stored in cache descriptor metadata.
            // The ordering of pip.DirectoryOutputs and metadata.DynamicOutputs is consistent.
            var opaqueIndex = 0;
            foreach (var opaqueDir in pip.DirectoryOutputs)
            {
                var dirPath = opaqueDir.Path;
                foreach (var dynamicOutput in metadata.DynamicOutputs[opaqueIndex++])
                {
                    // Dynamic output is stored with content hash and relative path from its opaque directory.
                    var filePath = dirPath.Combine(pathTable, RelativePath.Create(stringTable, dynamicOutput.RelativePath));
                    FileArtifact outputFile = FileArtifact.CreateOutputFile(filePath);
                    cachedArtifactContentHashes.Add((outputFile, dynamicOutput.Info.ToFileMaterializationInfo(pathTable)));
                }
            }

            var cachedArtifactContentHashesArray = cachedArtifactContentHashes.ToArray();

            // Create segments of cached artifact contents array that correspond to dynamic directory contents
            var dynamicDirectoryContents = new ArrayView<(FileArtifact, FileMaterializationInfo)>[pip.DirectoryOutputs.Length];
            int lastDynamicArtifactIndex = staticExistentArtifactCount;
            for (int i = 0; i < metadata.DynamicOutputs.Count; i++)
            {
                var directoryContentsCount = metadata.DynamicOutputs[i].Count;

                dynamicDirectoryContents[i] = new ArrayView<(FileArtifact, FileMaterializationInfo)>(
                    cachedArtifactContentHashesArray,
                    lastDynamicArtifactIndex,
                    directoryContentsCount);

                lastDynamicArtifactIndex += directoryContentsCount;
            }

            return new RunnableFromCacheResult.CacheHitData(
                    pathSetHash: pathSetHash,
                    strongFingerprint: strongFingerprint,
                    metadata: metadata,
                    cachedArtifactContentHashes: cachedArtifactContentHashesArray,
                    absentArtifacts: (IReadOnlyList<FileArtifact>)absentArtifacts ?? CollectionUtilities.EmptyArray<FileArtifact>(),
                    standardError: standardError,
                    standardOutput: standardOutput,
                    dynamicDirectoryContents: dynamicDirectoryContents,
                    locality: refLocality,
                    metadataHash: metadataHash,
                    pathSet: pathSet);
        }

        private static bool TryParseOptionalStandardConsoleStreamHash(
            PathTable pathTable,
            PathExpander semanticPathExpander,
            EncodedStringKeyedHash standardConsoleStream,
            out Tuple<AbsolutePath, ContentHash, string> resolvedStandardConsoleStream)
        {
            if (standardConsoleStream == null)
            {
                resolvedStandardConsoleStream = null;
                return true;
            }

            AbsolutePath path;
            if (!semanticPathExpander.TryCreatePath(pathTable, standardConsoleStream.StringKeyedHash.Key, out path))
            {
                resolvedStandardConsoleStream = null;
                return false;
            }

            resolvedStandardConsoleStream = Tuple.Create(path, standardConsoleStream.StringKeyedHash.ContentHash.ToContentHash(), standardConsoleStream.EncodingName);
            return true;
        }

        private readonly struct TwoPhasePathSetValidationTarget : IObservedInputProcessingTarget<ObservedPathEntry>
        {
            private readonly string m_pipDescription;
            private readonly OperationContext m_operationContext;
            private readonly PathTable m_pathTable;
            private readonly IPipExecutionEnvironment m_environment;

            public TwoPhasePathSetValidationTarget(IPipExecutionEnvironment environment, OperationContext operationContext, string pipDescription, PathTable pathTable)
            {
                m_environment = environment;
                m_pipDescription = pipDescription;
                m_operationContext = operationContext;
                m_pathTable = pathTable;
            }

            public string Description => m_pipDescription;

            public AbsolutePath GetPathOfObservation(ObservedPathEntry assertion)
            {
                return assertion.Path;
            }

            public ObservationFlags GetObservationFlags(ObservedPathEntry assertion)
            {
                return (assertion.IsFileProbe ? ObservationFlags.FileProbe : ObservationFlags.None) |
                    (assertion.IsDirectoryPath ? ObservationFlags.DirectoryLocation : ObservationFlags.None) |
                    // If there are enumerations on the Path then it is an enumeration.
                    (assertion.DirectoryEnumeration ? ObservationFlags.Enumeration : ObservationFlags.None);
            }

            public ObservedInputAccessCheckFailureAction OnAccessCheckFailure(ObservedPathEntry assertion, bool fromTopLevelDirectory)
            {
                // The path can't be accessed. Note that we don't apply a whitelist here (that only applies to process execution).
                // We let this cause overall failure (i.e., a failed ObservedInputProcessingResult, and an undefined StrongContentFingerprint).
                if (!BuildXL.Scheduler.ETWLogger.Log.IsEnabled(EventLevel.Verbose, Keywords.Diagnostics))
                {
                    Logger.Log.PathSetValidationTargetFailedAccessCheck(m_operationContext, m_pipDescription, assertion.Path.ToString(m_pathTable));
                }

                return ObservedInputAccessCheckFailureAction.Fail;
            }

            public void CheckProposedObservedInput(ObservedPathEntry assertion, ObservedInput proposedObservedInput)
            {
                return;
            }

            public bool IsSearchPathEnumeration(ObservedPathEntry directoryEnumeration)
            {
                return directoryEnumeration.IsSearchPath;
            }

            public string GetEnumeratePatternRegex(ObservedPathEntry directoryEnumeration)
            {
                return directoryEnumeration.EnumeratePatternRegex;
            }

            public void ReportUnexpectedAccess(ObservedPathEntry assertion, ObservedInputType observedInputType)
            {
                if (m_environment.Configuration.Schedule.UnexpectedSymlinkAccessReportingMode == UnexpectedSymlinkAccessReportingMode.All)
                {
                    m_environment.State.FileContentManager.ReportUnexpectedSymlinkAccess(m_operationContext, m_pipDescription, assertion.Path, observedInputType, reportedAccesses: default(CompactSet<ReportedFileAccess>));
                }
            }

            public bool IsReportableUnexpectedAccess(AbsolutePath path)
            {
                return m_environment.Configuration.Schedule.UnexpectedSymlinkAccessReportingMode == UnexpectedSymlinkAccessReportingMode.All &&
                    m_environment.State.FileContentManager.TryGetSymlinkPathKind(path, out var kind);
            }
        }

        private readonly struct ObservedFileAccessValidationTarget : IObservedInputProcessingTarget<ObservedFileAccess>
        {
            private readonly IPipExecutionEnvironment m_environment;
            private readonly OperationContext m_operationContext;
            private readonly FileAccessReportingContext m_fileAccessReportingContext;
            private readonly string m_processDescription;
            private readonly PipExecutionState.PipScopeState m_state;

            public string Description => m_processDescription;

            public ObservedFileAccessValidationTarget(
                OperationContext operationContext,
                IPipExecutionEnvironment environment,
                FileAccessReportingContext fileAccessReportingContext,
                PipExecutionState.PipScopeState state,
                string processDescription)
            {
                m_operationContext = operationContext;
                m_environment = environment;
                m_processDescription = processDescription;
                m_fileAccessReportingContext = fileAccessReportingContext;
                m_state = state;
            }

            public ObservationFlags GetObservationFlags(ObservedFileAccess observation)
            {
                return observation.ObservationFlags;
            }

            public AbsolutePath GetPathOfObservation(ObservedFileAccess observation)
            {
                return observation.Path;
            }

            public void CheckProposedObservedInput(ObservedFileAccess observation, ObservedInput proposedObservedInput)
            {
                return;
            }

            public void ReportUnexpectedAccess(ObservedFileAccess observation, ObservedInputType observedInputType)
            {
                if (m_environment.Configuration.Schedule.UnexpectedSymlinkAccessReportingMode != UnexpectedSymlinkAccessReportingMode.None)
                {
                    m_environment.State.FileContentManager.ReportUnexpectedSymlinkAccess(
                        m_operationContext,
                        m_processDescription,
                        observation.Path,
                        observedInputType,
                        observation.Accesses);
                }
            }

            public bool IsReportableUnexpectedAccess(AbsolutePath path)
            {
                return m_environment.Configuration.Schedule.UnexpectedSymlinkAccessReportingMode != UnexpectedSymlinkAccessReportingMode.None &&
                    m_environment.State.FileContentManager.TryGetSymlinkPathKind(path, out var kind);
            }

            public ObservedInputAccessCheckFailureAction OnAccessCheckFailure(ObservedFileAccess observation, bool fromTopLevelDirectory)
            {
                // TODO: Should be able to log provenance of the sealed directory here (we don't even know which directory artifact corresponds).
                //       This is a fine argument to move this function into the execution environment.
                if (m_fileAccessReportingContext.MatchAndReportUnexpectedObservedFileAccess(observation) != FileAccessWhitelist.MatchType.NoMatch)
                {
                    return ObservedInputAccessCheckFailureAction.SuppressAndIgnorePath;
                }

                // If the access was whitelisted, some whitelist-related events will have been reported.
                // Otherwise, error or warning level events for the unexpected accesses will have been reported; in
                // that case we will additionally log a final message specific to this being a sealed directory
                // related issue (see/* TODO:above about logging provenance of a containing seal).
                if (fromTopLevelDirectory)
                {
                    Logger.Log.DisallowedFileAccessInTopOnlySourceSealedDirectory(m_operationContext, m_processDescription, observation.Path.ToString(m_environment.Context.PathTable));
                }
                else
                {
                    Logger.Log.ScheduleDisallowedFileAccessInSealedDirectory(m_operationContext, m_processDescription, observation.Path.ToString(m_environment.Context.PathTable));
                }

                return ObservedInputAccessCheckFailureAction.Fail;
            }

            public bool IsSearchPathEnumeration(ObservedFileAccess directoryEnumeration)
            {
                // A directory enumeration is a search path enumeration if at least one of the accessing tools are marked
                // as search path enumeration tools in the directory membership fingerprinter rule set
                string lastToolPath = null;
                foreach (var access in directoryEnumeration.Accesses)
                {
                    if (access.Process.Path == lastToolPath)
                    {
                        // Skip if we already checked this path
                        continue;
                    }

                    if (access.RequestedAccess != RequestedAccess.Enumerate)
                    {
                        continue;
                    }

                    lastToolPath = access.Process.Path;
                    if (m_state.DirectoryMembershipFingerprinterRuleSet?.IsSearchPathEnumerationTool(access.Process.Path) == true)
                    {
                        return true;
                    }
                }

                return false;
            }

            public string GetEnumeratePatternRegex(ObservedFileAccess directoryEnumeration)
            {
                using (var setPool = Pools.GetStringSet())
                {
                    var set = setPool.Instance;
                    foreach (var access in directoryEnumeration.Accesses)
                    {
                        if (access.RequestedAccess != RequestedAccess.Enumerate)
                        {
                            continue;
                        }

                        if (m_state.DirectoryMembershipFingerprinterRuleSet?.IsSearchPathEnumerationTool(access.Process.Path) == true)
                        {
                            continue;
                        }

                        if (access.EnumeratePattern == null)
                        {
                            Contract.Assert(false, "Enumerate pattern cannot be null: " + directoryEnumeration.Path.ToString(m_environment.Context.PathTable) + Environment.NewLine
                                + string.Join(Environment.NewLine, directoryEnumeration.Accesses.Select(a => a.Describe())));
                        }

                        set.Add(access.EnumeratePattern);
                    }

                    return RegexDirectoryMembershipFilter.ConvertWildcardsToRegex(set.OrderBy(m => m, StringComparer.OrdinalIgnoreCase).ToArray());
                }
            }
        }

        /// <summary>
        /// Processes an <see cref="ObservedPathSet"/> consisting of prior observed accesses (as if the process were to run now, and
        /// access these paths). If all accesses are allowable for the pip (this may not be the case due to pip graph changes since the prior execution),
        /// this function returns a <see cref="StrongContentFingerprint"/>. That returned fingerprint extends the provided <paramref name="weakFingerprint"/>
        /// to account for those additional inputs; a prior execution for the same strong fingerprint is safely re-usable.
        /// Note that if the returned processing status is <see cref="ObservedInputProcessingStatus.Aborted"/>, then a failure has been logged and pip
        /// execution must fail.
        /// </summary>
        private static async Task<(ObservedInputProcessingResult, StrongContentFingerprint)> TryComputeStrongFingerprintBasedOnPriorObservedPathSetAsync(
            OperationContext operationContext,
            IPipExecutionEnvironment environment,
            PipExecutionState.PipScopeState state,
            CacheablePip pip,
            WeakContentFingerprint weakFingerprint,
            ObservedPathSet pathSet,
            ContentHash pathSetHash)
        {
            Contract.Requires(environment != null);
            Contract.Requires(pip != null);
            Contract.Requires(pathSet.Paths.IsValid);

            using (operationContext.StartOperation(PipExecutorCounter.PriorPathSetEvaluationToProduceStrongFingerprintDuration))
            {
                ObservedInputProcessingResult validationResult =
                    await ObservedInputProcessor.ProcessPriorPathSetAsync(
                        operationContext,
                        environment,
                        state,
                        new TwoPhasePathSetValidationTarget(environment, operationContext, pip.Description, environment.Context.PathTable),
                        pip,
                        pathSet);

                environment.Counters.IncrementCounter(PipExecutorCounter.PriorPathSetsEvaluatedToProduceStrongFingerprint);

                // force cache miss if observed input processing result is not 'Success'
                if (validationResult.Status != ObservedInputProcessingStatus.Success)
                {
                    return (validationResult, default(StrongContentFingerprint));
                }

                // log and compute strong fingerprint using the PathSet hash from the cache
                LogInputAssertions(
                    operationContext,
                    environment.Context,
                    pip,
                    validationResult);

                StrongContentFingerprint strongFingerprint;
                using (operationContext.StartOperation(PipExecutorCounter.ComputeStrongFingerprintDuration))
                {
                    strongFingerprint = validationResult.ComputeStrongFingerprint(
                        environment.Context.PathTable,
                        weakFingerprint,
                        pathSetHash);
                }

                return (validationResult, strongFingerprint);
            }
        }

        /// <summary>
        /// Validates that all observed file accesses of a pip's execution are allowable, based on the pip's declared dependencies and configuration.
        /// Note that **<paramref name="observedFileAccesses"/> may be sorted in place**.
        /// </summary>
        private static async Task<ObservedInputProcessingResult> ValidateObservedFileAccesses(
            OperationContext operationContext,
            IPipExecutionEnvironment environment,
            PipExecutionState.PipScopeState state,
            CacheablePip pip,
            FileAccessReportingContext fileAccessReportingContext,
            SortedReadOnlyArray<ObservedFileAccess, ObservedFileAccessExpandedPathComparer> observedFileAccesses,
            bool trackFileChanges = true)
        {
            Contract.Requires(environment != null);
            Contract.Requires(pip != null);
            Contract.Requires(fileAccessReportingContext != null);

            var target = new ObservedFileAccessValidationTarget(
                operationContext,
                environment,
                fileAccessReportingContext,
                state,
                pip.Description);

            var result = await ObservedInputProcessor.ProcessNewObservationsAsync(
                operationContext,
                environment,
                state,
                target,
                pip,
                observedFileAccesses,
                trackFileChanges);

            LogInputAssertions(
                operationContext,
                environment.Context,
                pip,
                result);

            return result;
        }

        /// <summary>
        /// We have optional tracing for all discovered directory / file / absent-path dependencies.
        /// This function dumps out the result of an <see cref="ObservedInputProcessor"/> if needed.
        /// Note that this is generic to cache-hit vs. cache-miss as well as single-phase vs. two-phase lookup.
        /// </summary>
        private static void LogInputAssertions(
            OperationContext operationContext,
            PipExecutionContext context,
            CacheablePip pip,
            ObservedInputProcessingResult processedInputs)
        {
            // ObservedInputs are only available on processing success.
            if (processedInputs.Status != ObservedInputProcessingStatus.Success)
            {
                return;
            }

            // Tracing input assertions is expensive (many events and many string expansions); we avoid tracing when nobody is listening.
            if (!BuildXL.Scheduler.ETWLogger.Log.IsEnabled(EventLevel.Verbose, Keywords.Diagnostics))
            {
                return;
            }

            foreach (ObservedInput input in processedInputs.ObservedInputs)
            {
                if (input.Type == ObservedInputType.DirectoryEnumeration)
                {
                    Logger.Log.PipDirectoryMembershipAssertion(
                        operationContext,
                        pip.Description,
                        input.Path.ToString(context.PathTable),
                        input.Hash.ToHex());
                }
                else
                {
                    Logger.Log.TracePipInputAssertion(
                        operationContext,
                        pip.Description,
                        input.Path.ToString(context.PathTable),
                        input.Hash.ToHex());
                }
            }
        }

        /// <summary>
        /// Attempt to bring multiple file contents into the local cache.
        /// </summary>
        /// <remarks>
        /// May log warnings (but not errors) on failure.
        /// </remarks>
        /// <param name="operationContext">Logging context associated with the pip</param>
        /// <param name="environment">Execution environment</param>
        /// <param name="pip">Pip that requested these contents (for logging)</param>
        /// <param name="cachedArtifactContentHashes">Enumeration of content to copy locally.</param>
        /// <param name="strongFingerprint">the associated strong fingerprint</param>
        /// <param name="metadataHash">the hash of the metadata which entry which references the content</param>
        /// <param name="standardOutput">Standard output</param>
        /// <param name="standardError">Standard error</param>
        /// <returns>True if all succeeded, otherwise false.</returns>
        private static async Task<bool> TryLoadAvailableOutputContentAsync(
            OperationContext operationContext,
            IPipExecutionEnvironment environment,
            CacheablePip pip,
            IReadOnlyCollection<(FileArtifact fileArtifact, FileMaterializationInfo fileMaterializationInfo)> cachedArtifactContentHashes,
            StrongContentFingerprint strongFingerprint,
            ContentHash metadataHash,
            Tuple<AbsolutePath, ContentHash, string> standardOutput = null,
            Tuple<AbsolutePath, ContentHash, string> standardError = null)
        {
            Contract.Requires(environment != null);
            Contract.Requires(pip != null);
            Contract.Requires(cachedArtifactContentHashes != null);

            var allHashes =
                new List<(FileArtifact, ContentHash)>(
                    cachedArtifactContentHashes.Count + (standardError == null ? 0 : 1) + (standardOutput == null ? 0 : 1));

            // only check/load "real" files - reparse points are not stored in CAS, they are stored in metadata that we have already obtained
            // if we try to load reparse points' content from CAS, content availability check would fail, and as a result,
            // BuildXL would have to re-run the pip (even if all other outputs are available)
            // Also, do not load zero-hash files (there is nothing in CAS with this hash) 
            allHashes.AddRange(cachedArtifactContentHashes
                .Where(pair => pair.fileMaterializationInfo.IsCacheable)
                .Select(a => (a.fileArtifact, a.fileMaterializationInfo.Hash)));

            if (standardOutput != null)
            {
                allHashes.Add((FileArtifact.CreateOutputFile(standardOutput.Item1), standardOutput.Item2));
            }

            if (standardError != null)
            {
                allHashes.Add((FileArtifact.CreateOutputFile(standardError.Item1), standardError.Item2));
            }

            // Check whether the cache provides a strong guarantee that content will be available for a successful pin
            bool hasStrongOutputContentAvailabilityGuarantee = environment.State.Cache.HasStrongOutputContentAvailabilityGuarantee(metadataHash);

            // When VerifyCacheLookupPin is specified (and cache provides no strong guarantee), we need to materialize as well to ensure the content is actually available
            bool materializeToVerifyAvailability = environment.Configuration.Schedule.VerifyCacheLookupPin && !hasStrongOutputContentAvailabilityGuarantee;

            // If pin cached outputs is off and verify cache lookup pin is not enabled/triggered for the current pip,
            // then just return true.
            if (!environment.Configuration.Schedule.PinCachedOutputs && !materializeToVerifyAvailability)
            {
                return true;
            }

            using (operationContext.StartOperation(materializeToVerifyAvailability ?
                PipExecutorCounter.TryLoadAvailableOutputContent_VerifyCacheLookupPinDuration :
                PipExecutorCounter.TryLoadAvailableOutputContent_PinDuration))
            {
                var succeeded = await environment.State.FileContentManager.TryLoadAvailableOutputContentAsync(
                    pip,
                    operationContext,
                    allHashes,
                    materialize: materializeToVerifyAvailability);

                if (materializeToVerifyAvailability || !succeeded)
                {
                    environment.State.Cache.RegisterOutputContentMaterializationResult(strongFingerprint, metadataHash, succeeded);
                }

                return succeeded;
            }
        }

        private struct ExtractedPathEntry
        {
            public ObservedPathEntry Entry;
            public int UseCount;
        }

        [Flags]
        private enum OutputFlags
        {
            /// <summary>
            /// Declared output file. <see cref="Process.FileOutputs"/>
            /// </summary>
            DeclaredFile = 1,

            /// <summary>
            /// Dynamic output file under process output directory. <see cref="Process.DirectoryOutputs"/>
            /// </summary>
            DynamicFile = 1 << 1,

            /// <summary>
            /// Standard output file
            /// </summary>
            StandardOut = 1 << 2,

            /// <summary>
            /// Standard error file
            /// </summary>
            StandardError = 1 << 3,
        }

        /// <summary>
        /// The file artifact with attributes and output flags
        /// </summary>
        private struct FileOutputData
        {
            /// <summary>
            /// The output file artifact.
            /// </summary>
            internal int OpaqueDirectoryIndex;

            /// <summary>
            /// The flags associated with the output file
            /// </summary>
            internal OutputFlags Flags;

            /// <summary>
            /// Gets whether all the given flags are applicable to the output file
            /// </summary>
            internal bool HasAllFlags(OutputFlags flags)
            {
                return (Flags & flags) == flags;
            }

            /// <summary>
            /// Gets whether any of the given flags are applicable to the output file
            /// </summary>
            internal bool HasAnyFlag(OutputFlags flags)
            {
                return (Flags & flags) != 0;
            }

            /// <summary>
            /// Updates the file data for the path in the map
            /// </summary>
            /// <param name="map">map of path to file data</param>
            /// <param name="path">the path to the output file</param>
            /// <param name="flags">flags to add (if any)</param>
            /// <param name="index">the opaque directory index (if applicable i.e. <paramref name="flags"/> is <see cref="OutputFlags.DynamicFile"/>)</param>
            internal static void UpdateFileData(Dictionary<AbsolutePath, FileOutputData> map, AbsolutePath path, OutputFlags? flags = null, int? index = null)
            {
                Contract.Assert(flags != OutputFlags.DynamicFile || index != null, "Opaque index must be specified for dynamic output files");

                FileOutputData fileData;
                if (!map.TryGetValue(path, out fileData))
                {
                    fileData = default(FileOutputData);
                }

                if (flags != null)
                {
                    fileData.Flags |= flags.Value;
                }

                if (index != null)
                {
                    fileData.OpaqueDirectoryIndex = index.Value;
                }

                map[path] = fileData;
            }
        }

        private static bool CheckForAllowedDirectorySymlinkOrJunctionProduction(AbsolutePath outputPath, OperationContext operationContext, string description, PathTable pathTable, ExecutionResult processExecutionResult)
        {
            if (OperatingSystemHelper.IsUnixOS)
            {
                return true;
            }

            var pathstring = outputPath.ToString(pathTable);
            if (FileUtilities.IsDirectorySymlinkOrJunction(pathstring))
            {
                // We don't support storing directory symlinks/junctions to the cache in Windows right now.
                // We won't fail the pip
                // We won't cache it either
                Logger.Log.StorageSymlinkDirInOutputDirectoryWarning(
                    operationContext,
                    description,
                    pathstring);
                processExecutionResult.MustBeConsideredPerpetuallyDirty = true;
                return false;
            }

            return true;
        }

        /// <summary>
        /// Discovers the content hashes of a process pip's outputs, which must now be on disk.
        /// The pip's outputs will be stored into the <see cref="IArtifactContentCache"/> of <see cref="IPipExecutionEnvironment.Cache"/>,
        /// and (if caching is enabled) a cache entry (the types varies; either single-phase or two-phase depending on configuration) will be created.
        /// The cache entry itself is not immediately stored, and is instead placed on the <paramref name="processExecutionResult"/>. This is so that
        /// in distributed builds, workers can handle output processing and validation but defer all metadata storage to the master.
        /// </summary>
        /// <remarks>
        /// This may be called even if the execution environment lacks a cache, in which case the outputs are hashed and reported (but nothing else).
        /// </remarks>
        /// <param name="operationContext">Current logging context</param>
        /// <param name="environment">Execution environment</param>
        /// <param name="state">Pip execution state</param>
        /// <param name="process">The process which has finished executing</param>
        /// <param name="description">Description of <paramref name="process"/></param>
        /// <param name="observedInputs">Observed inputs which should be part of the cache value</param>
        /// <param name="encodedStandardOutput">The optional standard output file</param>
        /// <param name="encodedStandardError">The optional standard error file</param>
        /// <param name="numberOfWarnings">Number of warnings found in standard output and error</param>
        /// <param name="processExecutionResult">The process execution result for recording process execution information</param>
        /// <param name="enableCaching">If set, the pip's descriptor and content will be stored to the cache. Otherwise, its outputs will be hashed but not stored or referenced by a new descriptor.</param>
        /// <param name="fingerprintComputation">Stores fingerprint computation information</param>
        /// <param name="containerConfiguration">The configuration used to run the process in a container, if that option was specified</param>
        private static async Task<bool> StoreContentForProcessAndCreateCacheEntryAsync(
            OperationContext operationContext,
            IPipExecutionEnvironment environment,
            PipExecutionState.PipScopeState state,
            Process process,
            string description,
            ObservedInputProcessingResult? observedInputs,
            Tuple<AbsolutePath, Encoding> encodedStandardOutput,
            Tuple<AbsolutePath, Encoding> encodedStandardError,
            int numberOfWarnings,
            ExecutionResult processExecutionResult,
            bool enableCaching,
            BoxRef<ProcessFingerprintComputationEventData> fingerprintComputation,
            ContainerConfiguration containerConfiguration)
        {
            Contract.Requires(environment != null);
            Contract.Requires(process != null);
            Contract.Requires(
                enableCaching == observedInputs.HasValue,
                "Should provide observed inputs (relevant only when caching) iff caching is enabled.");
            Contract.Requires(encodedStandardOutput == null || (encodedStandardOutput.Item1.IsValid && encodedStandardOutput.Item2 != null));
            Contract.Requires(encodedStandardError == null || (encodedStandardError.Item1.IsValid && encodedStandardError.Item2 != null));
            Contract.Requires(!processExecutionResult.IsSealed);

            var pathTable = environment.Context.PathTable;

            long totalOutputSize = 0;
            int numDynamicOutputs = 0;
            ContentHash? standardOutputContentHash = null;
            ContentHash? standardErrorContentHash = null;

            using (var poolFileArtifactWithAttributesList = Pools.GetFileArtifactWithAttributesList())
            using (var poolAbsolutePathFileOutputDataMap = s_absolutePathFileOutputDataMapPool.GetInstance())
            using (var poolAbsolutePathFileArtifactWithAttributes = Pools.GetAbsolutePathFileArtifactWithAttributesMap())
            using (var poolFileList = Pools.GetFileArtifactList())
            using (var poolAbsolutePathFileMaterializationInfoTuppleList = s_absolutePathFileMaterializationInfoTuppleListPool.GetInstance())
            using (var poolFileArtifactPossibleFileMaterializationInfoTaskMap = s_fileArtifactPossibleFileMaterializationInfoTaskMapPool.GetInstance())
            {
                // Each dynamic output should map to which opaque directory they belong.
                // Because we will store the hashes and paths of the dynamic outputs by preserving the ordering of process.DirectoryOutputs
                var allOutputs = poolFileArtifactWithAttributesList.Instance;
                var allOutputData = poolAbsolutePathFileOutputDataMap.Instance;

                // If container isolation is enabled, this will represent a map between original outputs and its redirected output
                // This is used to achieve output isolation: we keep the original paths, but use the content of redirected outputs
                Dictionary<AbsolutePath, FileArtifactWithAttributes> allRedirectedOutputs = null;
                if (containerConfiguration.IsIsolationEnabled)
                {
                    allRedirectedOutputs = poolAbsolutePathFileArtifactWithAttributes.Instance;
                }

                // Let's compute what got actually redirected
                bool outputFilesAreRedirected = containerConfiguration.IsIsolationEnabled && process.ContainerIsolationLevel.IsolateOutputFiles();
                bool exclusiveOutputDirectoriesAreRedirected = containerConfiguration.IsIsolationEnabled && process.ContainerIsolationLevel.IsolateExclusiveOpaqueOutputDirectories();
                bool sharedOutputDirectoriesAreRedirected = containerConfiguration.IsIsolationEnabled && process.ContainerIsolationLevel.IsolateSharedOpaqueOutputDirectories();

                foreach (var output in process.FileOutputs)
                {
                    FileOutputData.UpdateFileData(allOutputData, output.Path, OutputFlags.DeclaredFile);

                    if (!CheckForAllowedDirectorySymlinkOrJunctionProduction(output.Path, operationContext, description, pathTable, processExecutionResult))
                    {
                        enableCaching = false;
                        continue;
                    }

                    // If the directory containing the output file was redirected, then we want to cache the content of the redirected output instead.
                    if (outputFilesAreRedirected && environment.ProcessInContainerManager.TryGetRedirectedDeclaredOutputFile(output.Path, containerConfiguration, out AbsolutePath redirectedOutputPath))
                    {
                        var redirectedOutput = new FileArtifactWithAttributes(redirectedOutputPath, output.RewriteCount, output.FileExistence);
                        allRedirectedOutputs.Add(output.Path, redirectedOutput);
                    }

                    allOutputs.Add(output);
                }

                // We need to discover dynamic outputs in the given opaque directories.
                var fileList = poolFileList.Instance;

                for (int i = 0; i < process.DirectoryOutputs.Length; i++)
                {
                    fileList.Clear();
                    var directoryArtifact = process.DirectoryOutputs[i];
                    var directoryArtifactPath = directoryArtifact.Path;

                    var index = i;

                    // For the case of an opaque directory, the content is determined by scanning the file system
                    if (!directoryArtifact.IsSharedOpaque)
                    {
                        var enumerationResult = environment.State.FileContentManager.EnumerateDynamicOutputDirectory(
                            directoryArtifact,
                            handleFile: fileArtifact =>
                            {
                                if (!CheckForAllowedDirectorySymlinkOrJunctionProduction(fileArtifact.Path, operationContext, description, pathTable, processExecutionResult))
                                {
                                    enableCaching = false;
                                    return;
                                }

                                fileList.Add(fileArtifact);
                                FileOutputData.UpdateFileData(allOutputData, fileArtifact.Path, OutputFlags.DynamicFile, index);
                                var fileArtifactWithAttributes = fileArtifact.WithAttributes(FileExistence.Required);
                                allOutputs.Add(fileArtifactWithAttributes);

                                if (exclusiveOutputDirectoriesAreRedirected)
                                {
                                    PopulateRedirectedOutputsForFileInOpaque(pathTable, environment, containerConfiguration, directoryArtifactPath, fileArtifactWithAttributes, allRedirectedOutputs);
                                }
                            },

                            // TODO: Currently the logic skips empty subdirectories. The logic needs to preserve the structure of opaque directories.
                            // TODO: THe above issue is tracked by task 872930.
                            handleDirectory: null);

                        if (!enumerationResult.Succeeded)
                        {
                            Logger.Log.ProcessingPipOutputDirectoryFailed(
                                operationContext,
                                description,
                                directoryArtifactPath.ToString(pathTable),
                                enumerationResult.Failure.DescribeIncludingInnerFailures());
                            return false;
                        }
                    }
                    else
                    {
                        // For the case of shared opaque directories, the content is based on detours
                        var writeAccessesByPath = processExecutionResult.SharedDynamicDirectoryWriteAccesses;
                        if (!writeAccessesByPath.TryGetValue(directoryArtifactPath, out var accesses))
                        {
                            accesses = CollectionUtilities.EmptyArray<AbsolutePath>();
                        }

                        // So we know that all accesses here were write accesses, but we don't actually know if in the end the corresponding file
                        // still exists (the tool could have created it and removed it right after). So we only add existing files.
                        foreach (var access in accesses)
                        {
                            var maybeResult = FileUtilities.TryProbePathExistence(access.ToString(pathTable), followSymlink: false);
                            if (!maybeResult.Succeeded)
                            {
                                Logger.Log.ProcessingPipOutputDirectoryFailed(
                                    operationContext,
                                    description,
                                    directoryArtifactPath.ToString(pathTable),
                                    maybeResult.Failure.DescribeIncludingInnerFailures());
                                return false;
                            }

                            // TODO: directories are not reported as explicit content, since we don't have the functionality today to persist them in the cache.
                            // But we could do this here in the future
                            if (maybeResult.Result == PathExistence.ExistsAsDirectory)
                            {
                                continue;
                            }

                            if (!CheckForAllowedDirectorySymlinkOrJunctionProduction(access, operationContext, description, pathTable, processExecutionResult))
                            {
                                enableCaching = false;
                                continue;
                            }

                            var fileArtifact = FileArtifact.CreateOutputFile(access);
                            fileList.Add(fileArtifact);
                            FileOutputData.UpdateFileData(allOutputData, fileArtifact.Path, OutputFlags.DynamicFile, index);

                            var fileArtifactWithAttributes = fileArtifact.WithAttributes(
                                maybeResult.Result == PathExistence.Nonexistent
                                ? FileExistence.Temporary
                                : FileExistence.Required);
                            allOutputs.Add(fileArtifactWithAttributes);

                            if (sharedOutputDirectoriesAreRedirected)
                            {
                                PopulateRedirectedOutputsForFileInOpaque(pathTable, environment, containerConfiguration, directoryArtifactPath, fileArtifactWithAttributes, allRedirectedOutputs);
                            }
                        }

                        // The result of a shared opaque directory is always considered dirty
                        // since it is not clear how to infer what to run based on the state
                        // of the file system.
                        processExecutionResult.MustBeConsideredPerpetuallyDirty = true;
                    }

                    processExecutionResult.ReportDirectoryOutput(directoryArtifact, fileList);
                    numDynamicOutputs += fileList.Count;
                }

                if (encodedStandardOutput != null)
                {
                    var path = encodedStandardOutput.Item1;
                    FileOutputData.UpdateFileData(allOutputData, path, OutputFlags.StandardOut);
                    allOutputs.Add(FileArtifact.CreateOutputFile(path).WithAttributes(FileExistence.Required));
                }

                if (encodedStandardError != null)
                {
                    var path = encodedStandardError.Item1;
                    FileOutputData.UpdateFileData(allOutputData, path, OutputFlags.StandardError);
                    allOutputs.Add(FileArtifact.CreateOutputFile(path).WithAttributes(FileExistence.Required));
                }

                var outputHashPairs = poolAbsolutePathFileMaterializationInfoTuppleList.Instance;
                var storeProcessOutputCompletionsByPath = poolFileArtifactPossibleFileMaterializationInfoTaskMap.Instance;

                bool successfullyProcessedOutputs = true;

                SemaphoreSlim concurrencySemaphore = new SemaphoreSlim(Environment.ProcessorCount);
                foreach (var output in allOutputs)
                {
                    var outputData = allOutputData[output.Path];

                    // For all cacheable outputs, start a task to store into the cache
                    if (output.CanBeReferencedOrCached())
                    {
                        Task<Possible<FileMaterializationInfo>> storeCompletion;

                        // Deduplicate output store operations so outputs are not stored to the cache concurrently.
                        // (namely declared file outputs can also be under a dynamic directory as a dynamic output)
                        if (!storeProcessOutputCompletionsByPath.TryGetValue(output.ToFileArtifact(), out storeCompletion))
                        {
                            var contentToStore = output;
                            // If there is a redirected output for this path, use that one, so we always cache redirected outputs instead of the original ones
                            if (containerConfiguration.IsIsolationEnabled && allRedirectedOutputs.TryGetValue(output.Path, out var redirectedOutput))
                            {
                                contentToStore = redirectedOutput;
                            }

                            storeCompletion = Task.Run(
                                async () =>
                                {
                                    using (await concurrencySemaphore.AcquireAsync())
                                    {
                                        if (environment.Context.CancellationToken.IsCancellationRequested)
                                        {
                                            return environment.Context.CancellationToken.CreateFailure();
                                        }

                                        return await StoreCacheableProcessOutputAsync(
                                                environment,
                                                operationContext,
                                                process,
                                                contentToStore,
                                                outputData);
                                    }
                                });

                            storeProcessOutputCompletionsByPath[output.ToFileArtifact()] = storeCompletion;
                        }
                    }
                    else if (outputData.HasAllFlags(OutputFlags.DynamicFile))
                    {
                        // Do not attempt to store dynamic temporary files into cache. However, we store them as a part of metadata as files with AbsentFile hash,
                        // so accesses could be properly reported to FileMonitoringViolationAnalyzer on cache replay.
                        storeProcessOutputCompletionsByPath[output.ToFileArtifact()] = Task.FromResult(Possible.Create(FileMaterializationInfo.CreateWithUnknownLength(WellKnownContentHashes.AbsentFile)));
                    }
                }

                // We cannot enumerate over storeProcessOutputCompletionsByPath here
                // because the order of such an enumeration is not deterministic.
                foreach (var output in allOutputs)
                {
                    FileArtifact outputArtifact = output.ToFileArtifact();
                    if (storeProcessOutputCompletionsByPath.TryGetValue(outputArtifact, out var storeProcessOutputTask))
                    {
                        // the task is now 'processed' => remove it, so we do not add duplicate entries to outputHashPairs
                        storeProcessOutputCompletionsByPath.Remove(outputArtifact);
                    }
                    else
                    {
                        // there is no task for this artifact => we must have already processed it
                        continue;
                    }

                    var outputData = allOutputData[outputArtifact.Path];

                    Possible<FileMaterializationInfo> possiblyStoredOutputArtifactInfo;
                    using (operationContext.StartOperation(PipExecutorCounter.SerializeAndStorePipOutputDuration))
                    {
                        possiblyStoredOutputArtifactInfo = await storeProcessOutputTask;
                    }

                    if (possiblyStoredOutputArtifactInfo.Succeeded)
                    {
                        FileMaterializationInfo outputArtifactInfo = possiblyStoredOutputArtifactInfo.Result;
                        outputHashPairs.Add((outputArtifact.Path, outputArtifactInfo));

                        // Sometimes standard error / standard out is a declared output. Other times it is an implicit output that we shouldn't report.
                        // If it is a declared output, we notice that here and avoid trying to look at the file again below.
                        // Generally we want to avoid looking at a file repeatedly to avoid seeing it in multiple states (perhaps even deleted).
                        // TODO: Would be cleaner to always model console streams as outputs, but 'maybe present' (a generally useful status for outputs).
                        if (outputData.HasAllFlags(OutputFlags.StandardOut))
                        {
                            standardOutputContentHash = outputArtifactInfo.Hash;
                        }

                        if (outputData.HasAllFlags(OutputFlags.StandardError))
                        {
                            standardErrorContentHash = outputArtifactInfo.Hash;
                        }

                        PipOutputOrigin origin;
                        if (outputArtifactInfo.FileContentInfo.HasKnownLength)
                        {
                            totalOutputSize += outputArtifactInfo.Length;
                            origin = PipOutputOrigin.Produced;
                        }
                        else
                        {
                            // Absent file
                            origin = PipOutputOrigin.UpToDate;
                        }

                        if (!outputData.HasAnyFlag(OutputFlags.DeclaredFile | OutputFlags.DynamicFile))
                        {
                            // Only report output content if file is a 'real' pip output
                            // i.e. declared or dynamic output (not just standard out/error)
                            continue;
                        }

                        processExecutionResult.ReportOutputContent(
                            outputArtifact,
                            outputArtifactInfo,
                            origin);
                    }
                    else
                    {
                        if (!(possiblyStoredOutputArtifactInfo.Failure is CancellationFailure))
                        {
                            // Storing output to cache failed. Log failure.
                            Logger.Log.ProcessingPipOutputFileFailed(
                                operationContext,
                                description,
                                outputArtifact.Path.ToString(pathTable),
                                possiblyStoredOutputArtifactInfo.Failure.DescribeIncludingInnerFailures());
                        }

                        successfullyProcessedOutputs = false;
                    }
                }

                // Short circuit before updating cache to avoid potentially creating an incorrect cache descriptor since there may
                // be some missing output file hashes
                if (!successfullyProcessedOutputs)
                {
                    Contract.Assume(operationContext.LoggingContext.ErrorWasLogged);
                    return false;
                }

                Contract.Assert(encodedStandardOutput == null || standardOutputContentHash.HasValue, "Hashed as a declared output, or independently");
                Contract.Assert(encodedStandardError == null || standardErrorContentHash.HasValue, "Hashed as a declared output, or independently");

                if (enableCaching)
                {
                    Contract.Assert(observedInputs.HasValue);

                    PipCacheDescriptorV2Metadata metadata =
                        new PipCacheDescriptorV2Metadata
                        {
                            Id = PipFingerprintEntry.CreateUniqueId(),
                            NumberOfWarnings = numberOfWarnings,
                            StandardError = GetOptionalEncodedStringKeyedHash(environment, state, encodedStandardError, standardErrorContentHash),
                            StandardOutput = GetOptionalEncodedStringKeyedHash(environment, state, encodedStandardOutput, standardOutputContentHash),
                            TraceInfo = operationContext.LoggingContext.Session.Environment,
                            TotalOutputSize = totalOutputSize,
                            SemiStableHash = process.SemiStableHash,
                            WeakFingerprint = fingerprintComputation.Value.WeakFingerprint.ToString(),
                        };

                    RecordOutputsOnMetadata(metadata, process, allOutputData, outputHashPairs, pathTable);

                    // An assertion for the static outputs
                    Contract.Assert(metadata.StaticOutputHashes.Count == process.GetCacheableOutputsCount());

                    // An assertion for the dynamic outputs
                    Contract.Assert(metadata.DynamicOutputs.Sum(a => a.Count) == numDynamicOutputs);

                    var entryStore = await TryCreateTwoPhaseCacheEntryAndStoreMetadata(
                        operationContext,
                        environment,
                        state,
                        process,
                        description,
                        metadata,
                        outputHashPairs,
                        standardOutputContentHash,
                        standardErrorContentHash,
                        observedInputs.Value,
                        fingerprintComputation);

                    if (entryStore == null)
                    {
                        Contract.Assume(operationContext.LoggingContext.ErrorWasLogged);
                        return false;
                    }

                    processExecutionResult.TwoPhaseCachingInfo = entryStore;

                    if (environment.State.Cache.IsNewlyAdded(entryStore.PathSetHash))
                    {
                        processExecutionResult.PathSet = observedInputs.Value.GetPathSet(state.UnsafeOptions);
                    }

                    if (environment.State.Cache.IsNewlyAdded(entryStore.CacheEntry.MetadataHash))
                    {
                        processExecutionResult.PipCacheDescriptorV2Metadata = metadata;
                    }
                }

                return true;
            }
        }

        private static void PopulateRedirectedOutputsForFileInOpaque(PathTable pathTable, IPipExecutionEnvironment environment, ContainerConfiguration containerConfiguration, AbsolutePath opaqueDirectory, FileArtifactWithAttributes fileArtifactInOpaque, Dictionary<AbsolutePath, FileArtifactWithAttributes> allRedirectedOutputs)
        {
            if (environment.ProcessInContainerManager.TryGetRedirectedOpaqueFile(fileArtifactInOpaque.Path, opaqueDirectory, containerConfiguration, out AbsolutePath redirectedPath))
            {
                var redirectedOutput = new FileArtifactWithAttributes(redirectedPath, fileArtifactInOpaque.RewriteCount, fileArtifactInOpaque.FileExistence);
                allRedirectedOutputs.Add(fileArtifactInOpaque.Path, redirectedOutput);
            }
        }

        private static async Task<Possible<FileMaterializationInfo>> StoreCacheableProcessOutputAsync(
            IPipExecutionEnvironment environment,
            OperationContext operationContext,
            Process process,
            FileArtifactWithAttributes output,
            FileOutputData outputData)
        {
            Contract.Assert(output.CanBeReferencedOrCached());

            var pathTable = environment.Context.PathTable;

            FileArtifact outputArtifact = output.ToFileArtifact();

            ExpandedAbsolutePath expandedPath = outputArtifact.Path.Expand(pathTable);
            string path = expandedPath.ExpandedPath;

            var isRequired =
                // Dynamic outputs and standard files are required
                outputData.HasAnyFlag(OutputFlags.DynamicFile | OutputFlags.StandardError | OutputFlags.StandardOut) ||
                IsRequiredForCaching(output);

            // Store content for the existing outputs and report them.
            // For non-existing ones just store well known descriptors
            FileMaterializationInfo outputArtifactInfo;

            bool requiredOrExistent;
            if (isRequired)
            {
                requiredOrExistent = true;
            }
            else
            {
                // TODO: Shouldn't be doing a tracking probe here; instead should just make the store operation allow absence.
                // TODO: File.Exists returns false for directories; this is unintentional and we should move away from that (but that may break some existing users)
                //       So for now we replicate File.Exists behavior by checking for ExistsAsFile.
                // N.B. we use local-disk store here rather than the VFS. We need an authentic local-file-system result
                // (the VFS would just say 'output path should exist eventually', which is what we are working on).
                Possible<bool> possibleProbeResult =
                    environment.LocalDiskContentStore.TryProbeAndTrackPathForExistence(expandedPath)
                        .Then(existence => existence == PathExistence.ExistsAsFile);
                if (!possibleProbeResult.Succeeded)
                {
                    return possibleProbeResult.Failure;
                }

                requiredOrExistent = possibleProbeResult.Result;
            }

            if (requiredOrExistent)
            {
                bool isProcessPreservingOutputs = IsProcessPreservingOutputFile(environment, process, outputArtifact, outputData);
                bool isRewrittenOutputFile = IsRewriteOutputFile(environment, outputArtifact);

                bool shouldOutputBePreserved =
                    // Process is marked for allowing preserved output.
                    isProcessPreservingOutputs &&
                    // Rewritten output is stored to the cache.
                    !isRewrittenOutputFile;

                var reparsePointType = FileUtilities.TryGetReparsePointType(outputArtifact.Path.ToString(environment.Context.PathTable));

                bool isSymlink = reparsePointType.Succeeded && reparsePointType.Result == ReparsePointType.SymLink;

                bool shouldStoreOutputToCache =
                    ((environment.Configuration.Schedule.StoreOutputsToCache && !shouldOutputBePreserved) ||
                    isRewrittenOutputFile)
                    && !isSymlink;

                Possible<TrackedFileContentInfo> possiblyStoredOutputArtifact = shouldStoreOutputToCache
                    ? await StoreProcessOutputToCacheAsync(operationContext, environment, process, outputArtifact, isSymlink)
                    : await TrackPipOutputAsync(
                        operationContext,
                        environment,
                        outputArtifact,
                        environment.ShouldCreateHandleWithSequentialScan(outputArtifact),
                        isSymlink);

                if (!possiblyStoredOutputArtifact.Succeeded)
                {
                    return possiblyStoredOutputArtifact.Failure;
                }

                outputArtifactInfo = possiblyStoredOutputArtifact.Result.FileMaterializationInfo;
                return outputArtifactInfo;
            }

            outputArtifactInfo = FileMaterializationInfo.CreateWithUnknownLength(WellKnownContentHashes.AbsentFile);
            return outputArtifactInfo;
        }

        private static bool IsProcessPreservingOutputs(IPipExecutionEnvironment environment, Process process)
        {
            Contract.Requires(environment != null);
            Contract.Requires(process != null);

            return process.AllowPreserveOutputs &&
                   environment.Configuration.Sandbox.UnsafeSandboxConfiguration.PreserveOutputs != PreserveOutputsMode.Disabled;
        }

        private static bool IsProcessPreservingOutputFile(IPipExecutionEnvironment environment, Process process, FileArtifact fileArtifact, FileOutputData fileOutputData)
        {
            Contract.Requires(environment != null);
            Contract.Requires(process != null);

            if (!IsProcessPreservingOutputs(environment, process))
            {
                return false;
            }

            AbsolutePath declaredArtifactPath = fileArtifact.Path;
            if (fileOutputData.HasAnyFlag(OutputFlags.DynamicFile))
            {
                // If it is a dynamic file, let's find the declared directory path.
                declaredArtifactPath = process.DirectoryOutputs[fileOutputData.OpaqueDirectoryIndex].Path;
            }

            return PipArtifacts.IsPreservedOutputByPip(process, declaredArtifactPath, environment.Context.PathTable);
        }

        private static bool IsRewriteOutputFile(IPipExecutionEnvironment environment, FileArtifact file)
        {
            Contract.Requires(environment != null);
            Contract.Requires(file.IsOutputFile);

            // Either the file is the next version of an output file or it will be rewritten later.
            return file.RewriteCount > 1 || environment.IsFileRewritten(file);
        }

        /// <summary>
        /// Records the static and dynamic (SealedDynamicDirectories) outputs data on the cache entry.
        /// </summary>
        private static void RecordOutputsOnMetadata(
            PipCacheDescriptorV2Metadata metadata,
            Process process,
            Dictionary<AbsolutePath, FileOutputData> allOutputData,
            List<(AbsolutePath, FileMaterializationInfo)> outputHashPairs,
            PathTable pathTable)
        {
            // Initialize the list of dynamic outputs per directory output (opaque directory)
            for (int i = 0; i < process.DirectoryOutputs.Length; i++)
            {
                metadata.DynamicOutputs.Add(new List<RelativePathFileMaterializationInfo>());
            }

            foreach (var outputHashPair in outputHashPairs)
            {
                var path = outputHashPair.Item1;
                var materializationInfo = outputHashPair.Item2;
                var outputData = allOutputData[path];

                if (outputData.HasAllFlags(OutputFlags.DeclaredFile))
                {
                    var keyedHash = new AbsolutePathFileMaterializationInfo
                    {
                        AbsolutePath = path.ToString(pathTable),
                        Info = materializationInfo.ToBondFileMaterializationInfo(pathTable),
                    };
                    metadata.StaticOutputHashes.Add(keyedHash);
                }

                if (outputData.HasAllFlags(OutputFlags.DynamicFile))
                {
                    // If it is a dynamic output, store the hash and relative path from the opaque directory by preserving the ordering.
                    int opaqueIndex = outputData.OpaqueDirectoryIndex;
                    Contract.Assert(process.DirectoryOutputs.Length > opaqueIndex);
                    RelativePath relativePath;
                    var success = process.DirectoryOutputs[opaqueIndex].Path.TryGetRelative(pathTable, path, out relativePath);
                    Contract.Assert(success);
                    var keyedHash = new RelativePathFileMaterializationInfo
                    {
                        RelativePath = relativePath.ToString(pathTable.StringTable),
                        Info = materializationInfo.ToBondFileMaterializationInfo(pathTable),
                    };
                    metadata.DynamicOutputs[opaqueIndex].Add(keyedHash);
                }
            }
        }

        /// <summary>
        /// Returns a cache entry that can later be stored to an <see cref="ITwoPhaseFingerprintStore"/>.
        /// In prep for storing the cache entry, we first store some supporting metadata content to the CAS:
        /// - The path-set (set of additional observed inputs, used to generate the strong fingerprint)
        /// - The metadata blob (misc. fields such as number of warnings, and provenance info).
        /// Some cache implementations may enforce that this content is stored in order to accept an entry.
        /// Returns 'null' if the supporting metadata cannot be stored.
        /// </summary>
        private static async Task<TwoPhaseCachingInfo> TryCreateTwoPhaseCacheEntryAndStoreMetadata(
            OperationContext operationContext,
            IPipExecutionEnvironment environment,
            PipExecutionState.PipScopeState state,
            Process process,
            string processDescription,
            PipCacheDescriptorV2Metadata metadata,
            List<(AbsolutePath, FileMaterializationInfo)> outputHashPairs,
            ContentHash? standardOutputContentHash,
            ContentHash? standardErrorContentHash,
            ObservedInputProcessingResult observedInputProcessingResult,
            BoxRef<ProcessFingerprintComputationEventData> fingerprintComputation)
        {
            Contract.Requires(environment != null);
            Contract.Requires(metadata != null);
            Contract.Requires(outputHashPairs != null);

            var twoPhaseCache = environment.State.Cache;
            var weakFingerprint = fingerprintComputation.Value.WeakFingerprint;

            var pathSet = observedInputProcessingResult.GetPathSet(state.UnsafeOptions);
            Possible<ContentHash> maybePathSetStored = await environment.State.Cache.TryStorePathSetAsync(pathSet);
            if (!maybePathSetStored.Succeeded)
            {
                Logger.Log.TwoPhaseFailedToStoreMetadataForCacheEntry(
                    operationContext,
                    processDescription,
                    maybePathSetStored.Failure.Annotate("Unable to store path set.").DescribeIncludingInnerFailures());
                return null;
            }

            ContentHash pathSetHash = maybePathSetStored.Result;
            StrongContentFingerprint strongFingerprint;
            using (operationContext.StartOperation(PipExecutorCounter.ComputeStrongFingerprintDuration))
            {
                strongFingerprint = observedInputProcessingResult.ComputeStrongFingerprint(
                    environment.Context.PathTable,
                    weakFingerprint,
                    pathSetHash);
                metadata.StrongFingerprint = strongFingerprint.ToString();
            }

            fingerprintComputation.Value.StrongFingerprintComputations = new[]
            {
                ProcessStrongFingerprintComputationData.CreateForExecution(
                    pathSetHash,
                    pathSet,
                    observedInputProcessingResult.ObservedInputs,
                    strongFingerprint),
            };

            Possible<ContentHash> maybeStoredMetadata;
            using (operationContext.StartOperation(PipExecutorCounter.SerializeAndStorePipMetadataDuration))
            {
                // Note that we wrap the metadata in a PipFingerprintEntry before storing it; this is symmetric with the read-side (TryCreatePipCacheDescriptorFromMetadataAndReferencedContent)
                maybeStoredMetadata = await twoPhaseCache.TryStoreMetadataAsync(metadata);
                if (!maybeStoredMetadata.Succeeded)
                {
                    Logger.Log.TwoPhaseFailedToStoreMetadataForCacheEntry(
                        operationContext,
                        processDescription,
                        maybeStoredMetadata.Failure.Annotate("Unable to store metadata blob.").DescribeIncludingInnerFailures());
                    return null;
                }
            }

            ContentHash metadataHash = maybeStoredMetadata.Result;
            twoPhaseCache.RegisterOutputContentMaterializationResult(strongFingerprint, metadataHash, true);

            // Even though, we don't store the outputs to the cache when outputs should be preserved,
            // the output hashes are still included in the referenced contents.
            // Suppose that we don't include the output hashes. Let's have a pip P whose output o should be preserved.
            // P executes, and stores #M of metadata hash with some strong fingerprint SF.
            // Before the next build, o is deleted from disk. Now, P maintains its SF because its input has not changed.
            // P gets a cache hit, but when BuildXL tries to load o with #o (stored in M), it fails because o wasn't stored in the cache 
            // and o doesn't exist on disk. Thus, P executes and produces o with different hash #o'. However, the post-execution of P 
            // will fail to store #M because the entry has existed.
            //
            // In the next run, P again gets a cache hit, but when BuildXL tries to load o with #o (stored in M) it fails because o wasn't stored 
            // in the cache and o, even though exists on disk, has different hash (#o vs. #o'). Thus, P executes again and produces o with different hash #o''.
            // This will happen over and over again.
            //
            // If #o is also included in the reference content, then when cache cannot pin #o (because it was never stored in the cache),
            // then it removes the entry, and thus, the post-execution of P will succeed in storing (#M, #o').
            var referencedContent = new List<ContentHash>();

            Func<ContentHash?, bool> isValidContentHash = hash => hash != null && !hash.Value.IsSpecialValue();

            if (isValidContentHash(standardOutputContentHash))
            {
                referencedContent.Add(standardOutputContentHash.Value);
            }

            if (isValidContentHash(standardErrorContentHash))
            {
                referencedContent.Add(standardErrorContentHash.Value);
            }

            referencedContent.AddRange(outputHashPairs.Select(p => p.Item2).Where(fileMaterializationInfo => fileMaterializationInfo.IsCacheable).Select(fileMaterializationInfo => fileMaterializationInfo.Hash));

            return new TwoPhaseCachingInfo(
                weakFingerprint,
                pathSetHash,
                strongFingerprint,
                new CacheEntry(metadataHash, "<Unspecified>", referencedContent.ToArray()));
        }

        /// <summary>
        /// Returns true if the output is required for caching and validation is not disabled.
        /// </summary>
        private static bool IsRequiredForCaching(FileArtifactWithAttributes output)
        {
            return output.MustExist();
        }

        /// <summary>
        /// Attempts to store an already-constructed cache entry. Metadata and content should have been stored already.
        /// On any failure, this logs warnings.
        /// </summary>
        private static async Task<StoreCacheEntryResult> StoreTwoPhaseCacheEntryAsync(
            OperationContext operationContext,
            Process process,
            CacheablePip pip,
            IPipExecutionEnvironment environment,
            PipExecutionState.PipScopeState state,
            TwoPhaseCachingInfo cachingInfo)
        {
            Contract.Requires(cachingInfo != null);

            AssertContentHashValid("PathSetHash", cachingInfo.PathSetHash);
            AssertContentHashValid("CacheEntry.MetadataHash", cachingInfo.CacheEntry.MetadataHash);

            Possible<CacheEntryPublishResult> result =
                await environment.State.Cache.TryPublishCacheEntryAsync(
                    pip.UnderlyingPip,
                    cachingInfo.WeakFingerprint,
                    cachingInfo.PathSetHash,
                    cachingInfo.StrongFingerprint,
                    cachingInfo.CacheEntry);

            if (result.Succeeded)
            {
                if (result.Result.Status == CacheEntryPublishStatus.RejectedDueToConflictingEntry)
                {
                    Logger.Log.TwoPhaseCacheEntryConflict(
                        operationContext,
                        pip.Description,
                        cachingInfo.StrongFingerprint.ToString());

                    environment.Counters.IncrementCounter(PipExecutorCounter.ProcessPipDeterminismRecoveredFromCache);
                    environment.ReportCacheDescriptorHit(result.Result.ConflictingEntry.OriginatingCache);

                    CacheEntry conflictingEntry = result.Result.ConflictingEntry;
                    return await ConvergeFromCache(operationContext, pip, environment, state, cachingInfo, process, conflictingEntry);
                }

                Contract.Assert(result.Result.Status == CacheEntryPublishStatus.Published);
                Logger.Log.TwoPhaseCacheEntryPublished(
                    operationContext,
                    pip.Description,
                    cachingInfo.WeakFingerprint.ToString(),
                    cachingInfo.PathSetHash.ToHex(),
                    cachingInfo.StrongFingerprint.ToString());
            }
            else
            {
                // NOTE: We return success even though storing the strong fingerprint did not succeed.
                Logger.Log.TwoPhasePublishingCacheEntryFailedWarning(
                    operationContext,
                    pip.Description,
                    result.Failure.DescribeIncludingInnerFailures(),
                    cachingInfo.ToString());
            }

            return StoreCacheEntryResult.Succeeded;

            void AssertContentHashValid(string description, ContentHash hash)
            {
                if (!hash.IsValid)
                {
                    Contract.Assert(false,
                        $"Invalid '{description}' content hash for pip '{pip.Description}'. " +
                        $"Hash =  {{ type: {hash.HashType}, lenght: {hash.Length}, hex: {hash.ToHex()} }}");
                }
            }
        }

        private static async Task<StoreCacheEntryResult> ConvergeFromCache(
            OperationContext operationContext,
            CacheablePip pip,
            IPipExecutionEnvironment environment,
            PipExecutionState.PipScopeState state,
            TwoPhaseCachingInfo cachingInfo,
            Process process,
            CacheEntry conflictingEntry)
        {
            BoxRef<PipCacheMissEventData> pipCacheMiss = new PipCacheMissEventData
            {
                PipId = pip.PipId,
                CacheMissType = PipCacheMissType.Invalid,
            };

            // Converge to the conflicting entry rather than ignoring and continuing.
            var usableDescriptor = await TryConvertToRunnableFromCacheResultAsync(
                null,
                operationContext,
                environment,
                state,
                pip,
                PublishedEntryRefLocality.Converged,
                pip.Description,
                cachingInfo.WeakFingerprint,
                cachingInfo.PathSetHash,
                cachingInfo.StrongFingerprint,
                conflictingEntry,
                null,
                pipCacheMiss);

            if (usableDescriptor == null)
            {
                // Unable to retrieve cache descriptor for strong fingerprint
                // Do nothing (just log a warning message).
                Logger.Log.ConvertToRunnableFromCacheFailed(
                    operationContext,
                    pip.Description,
                    pipCacheMiss.Value.CacheMissType.ToString());

                // Didn't converge with cache because unable to get a usable descriptor
                // But the storage of the two phase descriptor is still considered successful
                // since there is a result in the cache for the strong fingerprint
                return StoreCacheEntryResult.Succeeded;
            }

            var runnableFromCacheResult = CreateRunnableFromCacheResult(
                usableDescriptor,
                environment,
                PublishedEntryRefLocality.Converged,
                null, // Don't pass observedInputProcessingResult since this function doesn't rely on the part of the output dependent on that.
                cachingInfo.WeakFingerprint);

            ExecutionResult convergedExecutionResult = GetCacheHitExecutionResult(operationContext, environment, process, runnableFromCacheResult);

            // In success case, return deployed from cache status to indicate that we converged with remote cache and that
            // reporting to environment has already happened.
            return StoreCacheEntryResult.CreateConvergedResult(convergedExecutionResult);
        }

        private static StringKeyedHash GetStringKeyedHash(IPipExecutionEnvironment environment, PipExecutionState.PipScopeState state, AbsolutePath path, ContentHash hash)
        {
            return new StringKeyedHash
            {
                Key = state.PathExpander.ExpandPath(environment.Context.PathTable, path),
                ContentHash = hash.ToBondContentHash(),
            };
        }

        private static EncodedStringKeyedHash GetOptionalEncodedStringKeyedHash(
            IPipExecutionEnvironment environment,
            PipExecutionState.PipScopeState state,
            Tuple<AbsolutePath, Encoding> encodedStandardConsoleStream,
            ContentHash? maybeHash)
        {
            Contract.Requires(encodedStandardConsoleStream == null || maybeHash.HasValue);

            if (encodedStandardConsoleStream == null)
            {
                return null;
            }

            return new EncodedStringKeyedHash
            {
                StringKeyedHash = GetStringKeyedHash(environment, state, encodedStandardConsoleStream.Item1, maybeHash.Value),
                EncodingName = encodedStandardConsoleStream.Item2.WebName,
            };
        }

        /// <summary>
        /// Hashes and stores the specified output artifact from a process.
        /// </summary>
        private static async Task<Possible<TrackedFileContentInfo>> StoreProcessOutputToCacheAsync(
            OperationContext operationContext,
            IPipExecutionEnvironment environment,
            Process process,
            FileArtifact outputFileArtifact,
            bool isSymlink = false)
        {
            Contract.Requires(environment != null);
            Contract.Requires(process != null);
            Contract.Requires(outputFileArtifact.IsOutputFile);

            var possiblyStored =
                await
                    environment.LocalDiskContentStore.TryStoreAsync(
                        environment.Cache.ArtifactContentCache,
                        GetFileRealizationMode(environment, process),
                        outputFileArtifact.Path,
                        tryFlushPageCacheToFileSystem: environment.Configuration.Sandbox.FlushPageCacheToFileSystemOnStoringOutputsToCache,
                        isSymlink: isSymlink);

            if (!possiblyStored.Succeeded)
            {
                Logger.Log.StorageCachePutContentFailed(
                    operationContext,
                    outputFileArtifact.Path.ToString(environment.Context.PathTable),
                    possiblyStored.Failure.DescribeIncludingInnerFailures());
            }

            return possiblyStored;
        }

        private static async Task<Possible<TrackedFileContentInfo>> TrackPipOutputAsync(
            OperationContext operationContext,
            IPipExecutionEnvironment environment,
            FileArtifact outputFileArtifact,
            bool createHandleWithSequentialScan = false,
            bool isSymlink = false)
        {
            Contract.Requires(environment != null);
            Contract.Requires(outputFileArtifact.IsOutputFile);
            // we cannot simply track rewritten files, we have to store them into cache
            // it's fine to just track rewritten symlinks though (all data required for
            // proper symlink materialization will be a part of cache metadata)
            Contract.Requires(isSymlink || !IsRewriteOutputFile(environment, outputFileArtifact));

            var possiblyTracked = await environment.LocalDiskContentStore.TryTrackAsync(
                outputFileArtifact,
                tryFlushPageCacheToFileSystem: environment.Configuration.Sandbox.FlushPageCacheToFileSystemOnStoringOutputsToCache,
                // In tracking file, LocalDiskContentStore will call TryDiscoverAsync to compute the content hash of the file.
                // TryDiscoverAsync uses FileContentTable to avoid re-hashing the file if the hash is already in the FileContentTable.
                // Moreover, FileContentTable can enable so-called path mapping optimization that allows one to avoid opening handles and by-passing checking
                // of the USN. However, here we are tracking a produced output. Thus, the known content hash should be ignored.
                ignoreKnownContentHashOnDiscoveringContent: true,
                createHandleWithSequentialScan: createHandleWithSequentialScan);

            if (!possiblyTracked.Succeeded)
            {
                Logger.Log.StorageTrackOutputFailed(
                    operationContext,
                    outputFileArtifact.Path.ToString(environment.Context.PathTable),
                    possiblyTracked.Failure.DescribeIncludingInnerFailures());
            }

            return possiblyTracked;
        }

        private static FileRealizationMode GetFileRealizationMode(IPipExecutionEnvironment environment)
        {
            return environment.Configuration.Engine.UseHardlinks
                ? FileRealizationMode.HardLinkOrCopy // Prefers hardlinks, but will fall back to copying when creating a hard link fails. (e.g. >1023 links)
                : FileRealizationMode.Copy;
        }

        private static FileRealizationMode GetFileRealizationMode(IPipExecutionEnvironment environment, Process process)
        {
            return (environment.Configuration.Engine.UseHardlinks && !process.OutputsMustRemainWritable)
                ? FileRealizationMode.HardLinkOrCopy // Prefers hardlinks, but will fall back to copying when creating a hard link fails. (e.g. >1023 links)
                : FileRealizationMode.Copy;
        }

        /// <summary>
        /// Returns an enumerable containing all mutually exclusive counters for different cache miss reasons
        /// </summary>
        public static IEnumerable<PipExecutorCounter> GetListOfCacheMissTypes()
        {
            // All mutually exclusive counters for cache miss reasons
            return new PipExecutorCounter[]
            {
                PipExecutorCounter.CacheMissesForDescriptorsDueToWeakFingerprints,
                PipExecutorCounter.CacheMissesForDescriptorsDueToStrongFingerprints,
                PipExecutorCounter.CacheMissesForDescriptorsDueToArtificialMissOptions,
                PipExecutorCounter.CacheMissesForCacheEntry,
                PipExecutorCounter.CacheMissesDueToInvalidDescriptors,
                PipExecutorCounter.CacheMissesForProcessMetadata,
                PipExecutorCounter.CacheMissesForProcessMetadataFromHistoricMetadata,
                PipExecutorCounter.CacheMissesForProcessOutputContent,
                PipExecutorCounter.CacheMissesForProcessConfiguredUncacheable,
            };
        }
    }
}
<|MERGE_RESOLUTION|>--- conflicted
+++ resolved
@@ -1,4848 +1,4841 @@
-// Copyright (c) Microsoft. All rights reserved.
-// Licensed under the MIT license. See LICENSE file in the project root for full license information.
-
-using System;
-using System.Collections.Generic;
-using System.Diagnostics.CodeAnalysis;
-using System.Diagnostics.ContractsLight;
-using System.Diagnostics.Tracing;
-using System.Globalization;
-using System.IO;
-using System.Linq;
-using System.Text;
-using System.Threading;
-using System.Threading.Tasks;
-using BuildXL.Cache.ContentStore.Hashing;
-using BuildXL.Engine.Cache.Artifacts;
-using BuildXL.Engine.Cache.Fingerprints;
-using BuildXL.Engine.Cache.Fingerprints.TwoPhase;
-using BuildXL.Ipc.Common;
-using BuildXL.Ipc.Interfaces;
-using BuildXL.Native.IO;
-using BuildXL.Pips;
-using BuildXL.Pips.Artifacts;
-using BuildXL.Pips.Operations;
-using BuildXL.Processes;
-using BuildXL.Processes.Containers;
-using BuildXL.Scheduler.Artifacts;
-using BuildXL.Scheduler.Cache;
-using BuildXL.Scheduler.Fingerprints;
-using BuildXL.Scheduler.Tracing;
-using BuildXL.Storage;
-using BuildXL.Storage.ChangeTracking;
-using BuildXL.Utilities;
-using BuildXL.Utilities.Collections;
-using BuildXL.Utilities.Configuration;
-using BuildXL.Utilities.Instrumentation.Common;
-using BuildXL.Utilities.Tasks;
-using BuildXL.Utilities.Tracing;
-using static BuildXL.Utilities.FormattableStringEx;
-using static BuildXL.Scheduler.FileMonitoringViolationAnalyzer;
-
-namespace BuildXL.Scheduler
-{
-    /// <summary>
-    /// This class brings pips to life
-    /// </summary>
-    public static partial class PipExecutor
-    {
-        /// <summary>
-        /// The maximum number of times to retry running a pip due to internal sandboxed process execution failure.
-        /// </summary>
-        /// <remarks>
-        /// Internal failure include <see cref="SandboxedProcessPipExecutionStatus.OutputWithNoFileAccessFailed"/>
-        /// and <see cref="SandboxedProcessPipExecutionStatus.MismatchedMessageCount"/>.
-        /// </remarks>
-        public const int InternalSandboxedProcessExecutionFailureRetryCountMax = 5;
-
-        private static readonly object s_telemetryDetoursHeapLock = new object();
-
-        private static readonly ObjectPool<Dictionary<AbsolutePath, ExtractedPathEntry>> s_pathToObservationEntryMapPool =
-            new ObjectPool<Dictionary<AbsolutePath, ExtractedPathEntry>>(
-                () => new Dictionary<AbsolutePath, ExtractedPathEntry>(),
-                map => { map.Clear(); return map; });
-
-        private static readonly ObjectPool<Dictionary<StringId, int>> s_accessedFileNameToUseCountPool =
-            new ObjectPool<Dictionary<StringId, int>>(
-                () => new Dictionary<StringId, int>(),
-                map => { map.Clear(); return map; });
-
-        private static readonly ObjectPool<Dictionary<AbsolutePath, FileOutputData>> s_absolutePathFileOutputDataMapPool =
-            new ObjectPool<Dictionary<AbsolutePath, FileOutputData>>(
-                () => new Dictionary<AbsolutePath, FileOutputData>(),
-                map => { map.Clear(); return map; });
-
-        private static readonly ObjectPool<List<(AbsolutePath, FileMaterializationInfo)>> s_absolutePathFileMaterializationInfoTuppleListPool = Pools.CreateListPool<(AbsolutePath, FileMaterializationInfo)>();
-
-        private static readonly ObjectPool<Dictionary<FileArtifact, Task<Possible<FileMaterializationInfo>>>> s_fileArtifactPossibleFileMaterializationInfoTaskMapPool =
-            new ObjectPool<Dictionary<FileArtifact, Task<Possible<FileMaterializationInfo>>>>(
-                () => new Dictionary<FileArtifact, Task<Possible<FileMaterializationInfo>>>(),
-                map => { map.Clear(); return map; });
-
-        /// <summary>
-        /// Materializes pip's inputs.
-        /// </summary>
-        public static async Task<PipResultStatus> MaterializeInputsAsync(
-            OperationContext operationContext,
-            IPipExecutionEnvironment environment,
-            Pip pip)
-        {
-            Contract.Requires(environment != null);
-            Contract.Requires(pip != null);
-
-            // Any errors will be logged within FileContentManager
-            var materializedSuccess = await environment.State.FileContentManager.TryMaterializeDependenciesAsync(pip, operationContext);
-
-            // Make sure an error was logged here close to the source since the build will fail later on without dependencies anyway
-            Contract.Assert(materializedSuccess || operationContext.LoggingContext.ErrorWasLogged);
-            return materializedSuccess ? PipResultStatus.Succeeded : PipResultStatus.Failed;
-        }
-
-        /// <summary>
-        /// Materializes pip's outputs.
-        /// </summary>
-        public static async Task<PipResultStatus> MaterializeOutputsAsync(
-            OperationContext operationContext,
-            IPipExecutionEnvironment environment,
-            Pip pip)
-        {
-            Contract.Requires(environment != null);
-            Contract.Requires(pip != null);
-
-            var maybeMaterialized = await environment.State.FileContentManager.TryMaterializeOutputsAsync(pip, operationContext);
-
-            if (!maybeMaterialized.Succeeded)
-            {
-                if (!environment.Context.CancellationToken.IsCancellationRequested)
-                {
-                    Logger.Log.PipFailedToMaterializeItsOutputs(
-                        operationContext,
-                        pip.GetDescription(environment.Context),
-                        maybeMaterialized.Failure.DescribeIncludingInnerFailures());
-                }
-
-                Contract.Assert(operationContext.LoggingContext.ErrorWasLogged);
-            }
-
-            return maybeMaterialized.Succeeded ? maybeMaterialized.Result.ToPipResult() : PipResultStatus.Failed;
-        }
-
-        /// <summary>
-        /// Performs a file copy if the destination is not up-to-date with respect to the source.
-        /// </summary>
-        public static async Task<PipResult> ExecuteCopyFileAsync(
-            OperationContext operationContext,
-            IPipExecutionEnvironment environment,
-            CopyFile pip,
-            bool materializeOutputs = true)
-        {
-            Contract.Requires(environment != null);
-            Contract.Requires(pip != null);
-
-            var context = environment.Context;
-            var pathTable = context.PathTable;
-            var pipInfo = new PipInfo(pip, context);
-            var pipDescription = pipInfo.Description;
-
-
-
-            string destination = pip.Destination.Path.ToString(pathTable);
-            string source = pip.Source.Path.ToString(pathTable);
-
-            DateTime startTime = DateTime.UtcNow;
-
-            using (operationContext.StartOperation(PipExecutorCounter.CopyFileDuration))
-            {
-                try
-                {
-                    FileMaterializationInfo sourceMaterializationInfo = environment.State.FileContentManager.GetInputContent(pip.Source);
-                    FileContentInfo sourceContentInfo = sourceMaterializationInfo.FileContentInfo;
-
-                    var symlinkTarget = environment.State.FileContentManager.TryGetRegisteredSymlinkFinalTarget(pip.Source.Path);
-                    ReadOnlyArray<AbsolutePath> symlinkChain;
-                    bool isSymLink = symlinkTarget.IsValid;
-                    if (isSymLink)
-                    {
-                        symlinkChain = ReadOnlyArray<AbsolutePath>.FromWithoutCopy(new[] { symlinkTarget });
-                    }
-                    else
-                    {
-                        // pip.Source is not a registered symlink - check if this file forms a proper symlink chain
-                        var possibleSymlinkChain = CheckValidSymlinkChainAsync(pip.Source, environment);
-                        if (!possibleSymlinkChain.Succeeded)
-                        {
-                            possibleSymlinkChain.Failure.Throw();
-                        }
-
-                        symlinkChain = possibleSymlinkChain.Result;
-                        if (symlinkChain.Length > 0)
-                        {
-                            symlinkTarget = symlinkChain[symlinkChain.Length - 1];
-                            isSymLink = true;
-                        }
-                    }
-
-                    if (isSymLink && !environment.Configuration.Schedule.AllowCopySymlink)
-                    {
-                        (new Failure<string>(I($"Copy symlink '{source}' is not allowed"))).Throw();
-                    }
-
-                    if (pip.Source.IsSourceFile)
-                    {
-                        // If the source file is not symlink, we rely on the dependents of copy file to call 'RestoreContentInCache'.
-
-                        if (sourceContentInfo.Hash == WellKnownContentHashes.AbsentFile)
-                        {
-                            Logger.Log.PipCopyFileSourceFileDoesNotExist(operationContext, pipDescription, source, destination);
-                            return PipResult.Create(PipResultStatus.Failed, startTime);
-                        }
-
-                        if (sourceContentInfo.Hash == WellKnownContentHashes.UntrackedFile)
-                        {
-                            Logger.Log.PipCopyFileFromUntrackableDir(operationContext, pipDescription, source, destination);
-                            return PipResult.Create(PipResultStatus.Failed, startTime);
-                        }
-                    }
-                    else
-                    {
-                        Contract.Assume(sourceContentInfo.Hash != WellKnownContentHashes.UntrackedFile);
-                    }
-
-                    bool shouldStoreOutputToCache = environment.Configuration.Schedule.StoreOutputsToCache || IsRewriteOutputFile(environment, pip.Destination);
-
-                    // If the file is symlink and the chain is valid, the final target is a source file
-                    // (otherwise, we would not have passed symlink chain validation).
-                    // We now need to store the final target to the cache so it is available for file-level materialization downstream.
-                    if (isSymLink && shouldStoreOutputToCache)
-                    {
-                        // We assume that source files cannot be made read-only so we use copy file materialization
-                        // rather than hardlinking
-                        var maybeStored = await environment.LocalDiskContentStore.TryStoreAsync(
-                            environment.Cache.ArtifactContentCache,
-                            fileRealizationModes: FileRealizationMode.Copy,
-                            path: symlinkTarget,
-                            tryFlushPageCacheToFileSystem: false,
-
-                            // Trust the cache for content hash because we need the hash of the content of the target.
-                            knownContentHash: null,
-
-                            // Source should have been tracked by hash-source file pip or by CheckValidSymlinkChainAsync, no need to retrack.
-                            trackPath: false);
-
-                        if (!maybeStored.Succeeded)
-                        {
-                            maybeStored.Failure.Throw();
-                        }
-
-                        // save the content info of the final target
-                        sourceContentInfo = maybeStored.Result.FileContentInfo;
-
-                        var possiblyTracked = await TrackSymlinkChain(symlinkChain);
-                        if (!possiblyTracked.Succeeded)
-                        {
-                            possiblyTracked.Failure.Throw();
-                        }
-                    }
-
-                    // Just pass through the hash
-                    environment.State.FileContentManager.ReportOutputContent(
-                        operationContext,
-                        pipDescription,
-                        pip.Destination,
-                        // TODO: Should we maintain the case of the source file?
-                        FileMaterializationInfo.CreateWithUnknownName(sourceContentInfo),
-                        PipOutputOrigin.NotMaterialized);
-
-                    var result = PipResultStatus.NotMaterialized;
-                    if (materializeOutputs || !shouldStoreOutputToCache)
-                    {
-                        // Materialize the outputs if specified
-                        var maybeMaterialized = await environment.State.FileContentManager.TryMaterializeOutputsAsync(pip, operationContext);
-
-                        if (!maybeMaterialized.Succeeded)
-                        {
-                            if (!shouldStoreOutputToCache)
-                            {
-                                result = await CopyAndTrackAsync(operationContext, environment, pip);
-
-                                // Report again to notify the FileContentManager that the file has been materialized.
-                                environment.State.FileContentManager.ReportOutputContent(
-                                    operationContext,
-                                    pipDescription,
-                                    pip.Destination,
-                                    // TODO: Should we maintain the case of the source file?
-                                    FileMaterializationInfo.CreateWithUnknownName(sourceContentInfo),
-                                    PipOutputOrigin.Produced);
-
-                                var possiblyTracked = await TrackSymlinkChain(symlinkChain);
-                                if (!possiblyTracked.Succeeded)
-                                {
-                                    possiblyTracked.Failure.Throw();
-                                }
-                            }
-                            else
-                            {
-                                maybeMaterialized.Failure.Throw();
-                            }
-                        }
-                        else
-                        {
-                            // No need to report pip output origin because TryMaterializeOutputAsync did that already through
-                            // PlaceFileAsync of FileContentManager.
-
-                            result = maybeMaterialized.Result.ToPipResult();
-                        }
-                    }
-
-                    return new PipResult(
-                        result,
-                        PipExecutionPerformance.Create(result, startTime),
-                        false,
-                        // report accesses to symlink chain elements
-                        symlinkChain,
-                        ReadOnlyArray<AbsolutePath>.Empty);
-                }
-                catch (BuildXLException ex)
-                {
-                    Logger.Log.PipCopyFileFailed(operationContext, pipDescription, source, destination, ex);
-                    return PipResult.Create(PipResultStatus.Failed, startTime);
-                }
-            }
-
-            async Task<Possible<Unit>> TrackSymlinkChain(ReadOnlyArray<AbsolutePath> chain)
-            {
-                foreach (var chainElement in chain)
-                {
-                    var possiblyTracked = await environment.LocalDiskContentStore.TryTrackAsync(
-                        FileArtifact.CreateSourceFile(chainElement),
-                        environment.Configuration.Sandbox.FlushPageCacheToFileSystemOnStoringOutputsToCache,
-                        ignoreKnownContentHashOnDiscoveringContent: true);
-
-                    if (!possiblyTracked.Succeeded)
-                    {
-                        return possiblyTracked.Failure;
-                    }
-                }
-
-                return Unit.Void;
-            }
-        }
-
-        /// <summary>
-        /// Checks whether a file forms a valid symlink chain.
-        /// </summary>
-        /// <remarks>
-        /// A symlink chain is valid iff:
-        /// (1) all target paths are valid paths
-        /// (2) every element in the chain (except the head of the chain) is a source file (i.e., not produced during the build)
-        /// </remarks>
-        /// <returns>List of chain elements that 'source' points to (i.e., source is not included)</returns>
-        private static Possible<ReadOnlyArray<AbsolutePath>> CheckValidSymlinkChainAsync(FileArtifact source, IPipExecutionEnvironment environment)
-        {
-            // check whether 'source' is a symlink
-            // we are doing the check here using FileMaterializationInfo because 'source' might not be present on disk
-            // (e.g., in case of lazyOutputMaterialization)
-            var materializationInfo = environment.State.FileContentManager.GetInputContent(source);
-            if (!materializationInfo.ReparsePointInfo.IsSymlink)
-            {
-                return ReadOnlyArray<AbsolutePath>.Empty;
-            }
-
-            var symlinkPath = source.Path;
-            var maybeTarget = FileUtilities.ResolveSymlinkTarget(
-                symlinkPath.ToString(environment.Context.PathTable),
-                materializationInfo.ReparsePointInfo.GetReparsePointTarget());
-
-            if (!maybeTarget.Succeeded)
-            {
-                return maybeTarget.Failure;
-            }
-
-            var symlinkTarget = maybeTarget.Result;
-
-            // get the symlink chain starting at the source's target (i.e., the 2nd element of the chain formed by 'source')
-            // all the elements in this sub-chain must be source files
-            var openResult = FileUtilities.TryCreateOrOpenFile(
-                symlinkTarget,
-                FileDesiredAccess.GenericRead,
-                FileShare.Read | FileShare.Delete,
-                FileMode.Open,
-                FileFlagsAndAttributes.FileFlagOverlapped | FileFlagsAndAttributes.FileFlagOpenReparsePoint,
-                out var handle);
-
-            if (!openResult.Succeeded)
-            {
-                // we could not get a handle for the head of the sub-chain
-                // it could be because the file/path does not exist
-                // it might not exists because it's an output file and the file was not materialized -> invalid chain,
-                // or because a symlink points to a missing file -> invalid chain
-                return CreateInvalidChainFailure(I($"Failed to create a handle for a chain element ('{symlinkTarget}')"));
-            }
-
-            using (handle)
-            {
-                var chain = new List<AbsolutePath>();
-                var symlinkChainElements = new List<string>();
-                FileUtilities.GetChainOfReparsePoints(handle, symlinkTarget, symlinkChainElements);
-                Contract.Assume(symlinkChainElements.Count > 0);
-
-                // The existence of the last element in the chain returned by GetChainOfReparsePoints
-                // is not guaranteed, so we need to check that the file is available.
-                if (!FileUtilities.Exists(symlinkChainElements[symlinkChainElements.Count - 1]))
-                {
-                    return CreateInvalidChainFailure(I($"File does not exist ('{symlinkChainElements[symlinkChainElements.Count - 1]}')"));
-                }
-
-                foreach (string chainElement in symlinkChainElements)
-                {
-                    AbsolutePath.TryCreate(environment.Context.PathTable, chainElement, out var targetPath);
-
-                    if (!targetPath.IsValid)
-                    {
-                        return CreateInvalidChainFailure(I($"Failed to parse an element of the chain ('{chainElement}')"));
-                    }
-
-                    chain.Add(targetPath);
-
-                    var targetArtifact = environment.PipGraphView.TryGetLatestFileArtifactForPath(targetPath);
-                    if (targetArtifact.IsValid && targetArtifact.IsOutputFile)
-                    {
-                        return CreateInvalidChainFailure(I($"An element of the chain ('{chainElement}') is a declared output of another pip."));
-                    }
-
-                    // If the file is not known to the graph, check whether the file is in an opaque or shared opaque directory.
-                    // If it's inside such a directory, we treat it as an output file -> chain is not valid.
-                    if (!targetArtifact.IsValid && environment.PipGraphView.IsPathUnderOutputDirectory(targetPath, out _))
-                    {
-                        return CreateInvalidChainFailure(I($"An element of the chain ('{chainElement}') is inside of an opaque directory."));
-                    }
-                }
-
-                return ReadOnlyArray<AbsolutePath>.From(chain);
-            }
-
-            Failure<string> CreateInvalidChainFailure(string message, Failure innerFailure = null)
-            {
-                return new Failure<string>(I($"Invalid symlink chain ('{source.Path.ToString(environment.Context.PathTable)}' -> ...). {message}"), innerFailure);
-            }
-        }
-
-        private static async Task<PipResultStatus> CopyAndTrackAsync(
-            OperationContext operationContext,
-            IPipExecutionEnvironment environment,
-            CopyFile copyFile)
-        {
-            PathTable pathTable = environment.Context.PathTable;
-            ExpandedAbsolutePath destination = copyFile.Destination.Path.Expand(pathTable);
-            ExpandedAbsolutePath source = copyFile.Source.Path.Expand(pathTable);
-
-            FileUtilities.CreateDirectory(Path.GetDirectoryName(destination.ExpandedPath));
-
-            var copy = await FileUtilities.CopyFileAsync(source.ExpandedPath, destination.ExpandedPath);
-            if (!copy)
-            {
-                (new Failure<string>(I($"Unable to copy from '{source}' to '{destination}'"))).Throw();
-            }
-
-            // if /storeOutputsToCache- was used, mark the destination here;
-            // otherwise it will get marked in ReportFileArtifactPlaced.
-            if (!environment.Configuration.Schedule.StoreOutputsToCache)
-            {
-                MakeSharedOpaqueOutputIfNeeded(environment, copyFile.Destination);
-            }
-
-            var mayBeTracked = await TrackPipOutputAsync(operationContext, environment, copyFile.Destination, isSymlink: false);
-
-            if (!mayBeTracked.Succeeded)
-            {
-                mayBeTracked.Failure.Throw();
-            }
-
-            return PipResultStatus.Succeeded;
-        }
-
-        /// <summary>
-        /// Writes the given <see cref="PipData"/> contents if the destination's content does not already match.
-        /// </summary>
-        public static async Task<PipResult> ExecuteWriteFileAsync(
-            OperationContext operationContext,
-            IPipExecutionEnvironment environment,
-            WriteFile pip,
-            bool materializeOutputs = true)
-        {
-            Contract.Requires(environment != null);
-            Contract.Requires(pip != null);
-
-            DateTime startTime = DateTime.UtcNow;
-            return PipResult.Create(
-                status:
-                    FromPossibleResult(
-                        await
-                            TryExecuteWriteFileAsync(operationContext, environment, pip, materializeOutputs: materializeOutputs, reportOutputs: true)),
-                executionStart: startTime);
-        }
-
-        private static PipResultStatus FromPossibleResult(Possible<PipResultStatus> possibleResult)
-        {
-            return possibleResult.Succeeded ? possibleResult.Result : PipResultStatus.Failed;
-        }
-
-        /// <summary>
-        /// Writes the given <see cref="PipData"/> contents if the destination's content does not already match.
-        /// </summary>
-        public static async Task<Possible<PipResultStatus>> TryExecuteWriteFileAsync(
-            OperationContext operationContext,
-            IPipExecutionEnvironment environment,
-            WriteFile pip,
-            bool materializeOutputs,
-            bool reportOutputs)
-        {
-            Contract.Requires(environment != null);
-            Contract.Requires(pip != null);
-
-            using (operationContext.StartOperation(PipExecutorCounter.WriteFileDuration))
-            {
-                // TODO: It'd be nice if PipData could instead write encoded bytes to a stream, in which case we could
-                //       first compute the hash and then possibly do a second pass to actually write to a file (without allocating
-                //       several possibly large buffers and strings).
-                string contents = pip.Contents.ToString(environment.Context.PathTable);
-
-                Encoding encoding;
-                switch (pip.Encoding)
-                {
-                    case WriteFileEncoding.Utf8:
-                        encoding = Encoding.UTF8;
-                        break;
-                    case WriteFileEncoding.Ascii:
-                        encoding = Encoding.ASCII;
-                        break;
-                    default:
-                        throw Contract.AssertFailure("Unexpected encoding");
-                }
-
-                Possible<PipResultStatus> writeFileStatus = await TryWriteFileAndReportOutputsAsync(
-                    operationContext,
-                    environment,
-                    pip.Destination,
-                    contents,
-                    encoding,
-                    pip,
-                    materializeOutputs: materializeOutputs,
-                    reportOutputs: reportOutputs);
-                return writeFileStatus;
-            }
-        }
-
-        /// <summary>
-        /// Executes an Ipc pip
-        /// </summary>
-        public static async Task<ExecutionResult> ExecuteIpcAsync(
-            OperationContext operationContext,
-            IPipExecutionEnvironment environment,
-            IpcPip pip)
-        {
-            var pathTable = environment.Context.PathTable;
-
-            // ensure services are running
-            bool ensureServicesRunning =
-                await environment.State.ServiceManager.TryRunServiceDependenciesAsync(environment, pip.ServicePipDependencies, operationContext);
-            if (!ensureServicesRunning)
-            {
-                Logger.Log.PipFailedDueToServicesFailedToRun(operationContext, pip.GetDescription(environment.Context));
-                return ExecutionResult.GetFailureNotRunResult(operationContext);
-            }
-
-            // create IPC operation
-            IIpcProvider ipcProvider = environment.IpcProvider;
-            string monikerId = pip.IpcInfo.IpcMonikerId.ToString(pathTable.StringTable);
-            string connectionString = ipcProvider.LoadAndRenderMoniker(monikerId);
-            IClient client = ipcProvider.GetClient(connectionString, pip.IpcInfo.IpcClientConfig);
-
-            var ipcOperationPayload = pip.MessageBody.ToString(environment.PipFragmentRenderer);
-            var operation = new IpcOperation(ipcOperationPayload, waitForServerAck: true);
-
-            // execute async
-            IIpcResult ipcResult;
-            using (operationContext.StartOperation(PipExecutorCounter.IpcSendAndHandleDuration))
-            {
-                // execute async
-                ipcResult = await IpcSendAndHandleErrors(client, operation);
-            }
-
-            ExecutionResult executionResult = new ExecutionResult
-            {
-                MustBeConsideredPerpetuallyDirty = true,
-            };
-
-            if (ipcResult.Succeeded)
-            {
-                TimeSpan request_queueDuration = operation.Timestamp.Request_BeforeSendTime - operation.Timestamp.Request_BeforePostTime;
-                TimeSpan request_sendDuration = operation.Timestamp.Request_AfterSendTime - operation.Timestamp.Request_BeforeSendTime;
-                TimeSpan request_serverAckDuration = operation.Timestamp.Request_AfterServerAckTime - operation.Timestamp.Request_AfterSendTime;
-                TimeSpan responseDuration = ipcResult.Timestamp.Response_BeforeDeserializeTime - operation.Timestamp.Request_AfterServerAckTime;
-
-                TimeSpan response_deserializeDuration = ipcResult.Timestamp.Response_AfterDeserializeTime - ipcResult.Timestamp.Response_BeforeDeserializeTime;
-                TimeSpan response_queueSetDuration = ipcResult.Timestamp.Response_BeforeSetTime - ipcResult.Timestamp.Response_AfterDeserializeTime;
-                TimeSpan response_SetDuration = ipcResult.Timestamp.Response_AfterSetTime - ipcResult.Timestamp.Response_BeforeSetTime;
-                TimeSpan response_AfterSetTaskDuration = DateTime.UtcNow - ipcResult.Timestamp.Response_AfterSetTime;
-
-                environment.Counters.AddToCounter(
-                    PipExecutorCounter.Ipc_RequestQueueDurationMs,
-                    (long)request_queueDuration.TotalMilliseconds);
-
-                environment.Counters.AddToCounter(
-                    PipExecutorCounter.Ipc_RequestSendDurationMs,
-                    (long)request_sendDuration.TotalMilliseconds);
-
-                environment.Counters.AddToCounter(
-                    PipExecutorCounter.Ipc_RequestServerAckDurationMs,
-                    (long)request_serverAckDuration.TotalMilliseconds);
-
-                environment.Counters.AddToCounter(
-                    PipExecutorCounter.Ipc_ResponseDurationMs,
-                    (long)responseDuration.TotalMilliseconds);
-
-                environment.Counters.AddToCounter(
-                    PipExecutorCounter.Ipc_ResponseDeserializeDurationMs,
-                    (long)response_deserializeDuration.TotalMilliseconds);
-
-                environment.Counters.AddToCounter(
-                    PipExecutorCounter.Ipc_ResponseQueueSetDurationMs,
-                    (long)response_queueSetDuration.TotalMilliseconds);
-
-                environment.Counters.AddToCounter(
-                    PipExecutorCounter.Ipc_ResponseSetDurationMs,
-                    (long)response_SetDuration.TotalMilliseconds);
-
-                environment.Counters.AddToCounter(
-                    PipExecutorCounter.Ipc_ResponseAfterSetTaskDurationMs,
-                    (long)response_AfterSetTaskDuration.TotalMilliseconds);
-
-                if (environment.Configuration.Schedule.WriteIpcOutput)
-                {
-                    // write payload to pip.OutputFile
-                    Possible<PipResultStatus> writeFileStatus = await TryWriteFileAndReportOutputsAsync(
-                        operationContext,
-                        environment,
-                        FileArtifact.CreateOutputFile(pip.OutputFile.Path),
-                        ipcResult.Payload,
-                        Encoding.UTF8,
-                        pip,
-                        executionResult,
-                        materializeOutputs: true,
-                        logErrors: true);
-
-                    executionResult.SetResult(operationContext, writeFileStatus.Succeeded ? writeFileStatus.Result : PipResultStatus.Failed);
-                }
-                else
-                {
-                    // Use absent file when write IPC output is disabled.
-                    var absentFileInfo = FileMaterializationInfo.CreateWithUnknownLength(WellKnownContentHashes.AbsentFile);
-
-                    // Report output content in result
-                    executionResult.ReportOutputContent(pip.OutputFile, absentFileInfo, PipOutputOrigin.NotMaterialized);
-                    executionResult.SetResult(operationContext, PipResultStatus.NotMaterialized);
-                }
-            }
-            else
-            {
-                // log error if execution failed
-                if (ipcResult.ExitCode == IpcResultStatus.InvalidInput)
-                {
-                    // we separate the 'invalid input' errors here, so they can be classified as 'user errors'
-                    Logger.Log.PipIpcFailedDueToInvalidInput(
-                        operationContext,
-                        operation.Payload,
-                        connectionString,
-                        ipcResult.Payload);
-                }
-                else if (ipcResult.ExitCode == IpcResultStatus.TransmissionError)
-                {
-                    // we separate transmission errors here, so they can be properly classified as InfrastructureErrors
-                    Logger.Log.PipIpcFailedDueToInfrastructureError(
-                        operationContext,
-                        operation.Payload,
-                        connectionString,
-                        ipcResult.Payload);
-                }
-                else
-                {
-                    Logger.Log.PipIpcFailed(
-                        operationContext,
-                        operation.Payload,
-                        connectionString,
-                        ipcResult.ExitCode.ToString(),
-                        ipcResult.Payload);
-                }
-
-                executionResult.SetResult(operationContext, PipResultStatus.Failed);
-            }
-
-            executionResult.Seal();
-            return executionResult;
-        }
-
-        private static async Task<IIpcResult> IpcSendAndHandleErrors(IClient client, IIpcOperation operation)
-        {
-            try
-            {
-                // this should never throw, but to be extra safe we wrap this in try/catch.
-                return await client.Send(operation);
-            }
-            catch (Exception e)
-            {
-                return new IpcResult(IpcResultStatus.TransmissionError, e.ToStringDemystified());
-            }
-        }
-
-        private static void MakeSharedOpaqueOutputIfNeeded(IPipExecutionEnvironment environment, AbsolutePath path)
-        {
-            if (environment.PipGraphView.IsPathUnderOutputDirectory(path, out bool isItSharedOpaque) && isItSharedOpaque)
-            {
-                string expandedPath = path.ToString(environment.Context.PathTable);
-                SharedOpaqueOutputHelper.EnforceFileIsSharedOpaqueOutput(expandedPath);
-            }
-        }
-
-        /// <summary>
-        /// Writes <paramref name="contents"/> to disk at location <paramref name="destinationFile"/> using
-        /// <paramref name="encoding"/>.
-        ///
-        /// If writing to disk succeeds, reports the produced output to the environment (<see cref="FileContentManager.ReportOutputContent"/>).
-        ///
-        /// Catches any <see cref="BuildXLException"/> and logs an error when that happens.
-        /// </summary>
-        private static async Task<Possible<PipResultStatus>> TryWriteFileAndReportOutputsAsync(
-            OperationContext operationContext,
-            IPipExecutionEnvironment environment,
-            FileArtifact destinationFile,
-            string contents,
-            Encoding encoding,
-            Pip producerPip,
-            ExecutionResult executionResult = null,
-            bool materializeOutputs = true,
-            bool logErrors = true,
-            bool reportOutputs = true)
-        {
-            var context = environment.Context;
-            var pathTable = context.PathTable;
-            var pipInfo = new PipInfo(producerPip, context);
-            var pipDescription = pipInfo.Description;
-            var fileContentManager = environment.State.FileContentManager;
-
-            var destinationAsString = destinationFile.Path.ToString(pathTable);
-            byte[] encoded = encoding.GetBytes(contents);
-
-            try
-            {
-                ContentHash contentHash;
-                PipOutputOrigin outputOrigin;
-                FileMaterializationInfo fileContentInfo;
-
-                using (operationContext.StartOperation(PipExecutorCounter.WriteFileHashingDuration))
-                {
-                    // No need to hash the file if it is already registered with the file content manager.
-                    if (!fileContentManager.TryGetInputContent(destinationFile, out fileContentInfo))
-                    {
-                        contentHash = ContentHashingUtilities.HashBytes(encoded);
-                    }
-                    else
-                    {
-                        contentHash = fileContentInfo.Hash;
-                    }
-                }
-
-                if (materializeOutputs)
-                {
-                    string directoryName = ExceptionUtilities.HandleRecoverableIOException(
-                        () => Path.GetDirectoryName(destinationAsString),
-                        ex => { throw new BuildXLException("Cannot get directory name", ex); });
-                    FileUtilities.CreateDirectory(directoryName);
-
-                    Possible<ContentMaterializationResult>? possiblyMaterialized = null;
-                    if (environment.Configuration.Distribution.BuildRole == DistributedBuildRoles.None)
-                    {
-                        // Optimistically check to see if the file is already in the cache. If so we can just exit
-                        // TFS 929846 prevents us from utilizing this optimization on distributed builds since the pin doesn't
-                        // flow through to the remote when it is successful on the local. That means that files aren't guaranteed
-                        // to be available on other machines.
-                        possiblyMaterialized = await environment.LocalDiskContentStore.TryMaterializeAsync(
-                                environment.Cache.ArtifactContentCache,
-                                GetFileRealizationMode(environment),
-                                destinationFile,
-                                contentHash);
-                    }
-
-                    if (possiblyMaterialized.HasValue && possiblyMaterialized.Value.Succeeded)
-                    {
-                        outputOrigin = possiblyMaterialized.Value.Result.Origin.ToPipOutputOriginHidingDeploymentFromCache();
-                        fileContentInfo = possiblyMaterialized.Value.Result.TrackedFileContentInfo.FileMaterializationInfo;
-                    }
-                    else
-                    {
-                        bool fileWritten = await FileUtilities.WriteAllBytesAsync(destinationAsString, encoded);
-                        Contract.Assume(
-                            fileWritten,
-                            "WriteAllBytes only returns false when the predicate parameter (not supplied) fails. Otherwise it should throw a BuildXLException and be handled below.");
-
-                        bool shouldStoreOutputsToCache = environment.Configuration.Schedule.StoreOutputsToCache || IsRewriteOutputFile(environment, destinationFile);
-
-                        var possiblyStored = shouldStoreOutputsToCache
-                            ? await environment.LocalDiskContentStore.TryStoreAsync(
-                                environment.Cache.ArtifactContentCache,
-                                GetFileRealizationMode(environment),
-                                destinationFile,
-                                tryFlushPageCacheToFileSystem: environment.Configuration.Sandbox.FlushPageCacheToFileSystemOnStoringOutputsToCache,
-                                knownContentHash: contentHash,
-                                isSymlink: false)
-                            : await TrackPipOutputAsync(operationContext, environment, destinationFile, isSymlink: false);
-
-                        if (!possiblyStored.Succeeded)
-                        {
-                            throw possiblyStored.Failure.Throw();
-                        }
-
-                        outputOrigin = PipOutputOrigin.Produced;
-                        fileContentInfo = possiblyStored.Result.FileMaterializationInfo;
-                    }
-                }
-                else
-                {
-                    outputOrigin = PipOutputOrigin.NotMaterialized;
-                    fileContentInfo = FileMaterializationInfo.CreateWithUnknownName(new FileContentInfo(contentHash, encoded.Length));
-                }
-
-                if (reportOutputs)
-                {
-                    if (executionResult != null)
-                    {
-                        // IPC pips specify an execution result which is reported back to the scheduler
-                        // which then reports the output content to the file content manager on the worker
-                        // and master machines in distributed builds
-                        executionResult.ReportOutputContent(destinationFile, fileContentInfo, outputOrigin);
-                    }
-                    else
-                    {
-                        // Write file pips do not specify execution result since they are not distributed
-                        // (i.e. they only run on the master). Given that, they report directly to the file content manager. 
-                        fileContentManager.ReportOutputContent(
-                            operationContext,
-                            pipDescription,
-                            destinationFile,
-                            fileContentInfo,
-                            outputOrigin);
-                    }
-                }
-
-                MakeSharedOpaqueOutputIfNeeded(environment, destinationFile.Path);
-
-                return outputOrigin.ToPipResult();
-            }
-            catch (BuildXLException ex)
-            {
-                if (logErrors)
-                {
-                    Logger.Log.PipWriteFileFailed(operationContext, pipDescription, destinationAsString, ex);
-                    return PipResultStatus.Failed;
-                }
-                else
-                {
-                    return new Failure<string>(Logger.PipWriteFileFailedMessage(pipDescription, destinationAsString, ex));
-                }
-            }
-        }
-
-        /// <summary>
-        /// Analyze pip violations and store two-phase cache entry.
-        /// </summary>
-        public static async Task<ExecutionResult> PostProcessExecution(
-            OperationContext operationContext,
-            IPipExecutionEnvironment environment,
-            PipExecutionState.PipScopeState state,
-            CacheableProcess cacheableProcess,
-            ExecutionResult processExecutionResult)
-        {
-            Contract.Requires(environment != null);
-            Contract.Requires(cacheableProcess != null);
-
-            var process = cacheableProcess.Process;
-            processExecutionResult.Seal();
-
-            PipResultStatus status = processExecutionResult.Result;
-            StoreCacheEntryResult storeCacheEntryResult = StoreCacheEntryResult.Succeeded;
-
-            using (operationContext.StartOperation(PipExecutorCounter.StoreProcessToCacheDurationMs, details: processExecutionResult.TwoPhaseCachingInfo?.ToString()))
-            {
-                if (processExecutionResult.TwoPhaseCachingInfo != null)
-                {
-                    storeCacheEntryResult = await StoreTwoPhaseCacheEntryAsync(
-                        operationContext,
-                        process,
-                        cacheableProcess,
-                        environment,
-                        state,
-                        processExecutionResult.TwoPhaseCachingInfo);
-
-                    if (storeCacheEntryResult.Converged && !IsProcessPreservingOutputs(environment, process))
-                    {
-                        environment.Counters.IncrementCounter(PipExecutorCounter.ProcessPipTwoPhaseCacheEntriesConverged);
-
-                        // Copy the status into the result, if the pip was successful, it will remain so, if the pip
-                        // failed during fingerprint storage we want that status,
-                        // and finally, the pip can have its status converted from executed to run from cache
-                        // if determinism recovery happened and the cache forced convergence.
-                        processExecutionResult = processExecutionResult.CreateSealedConvergedExecutionResult(storeCacheEntryResult.ConvergedExecutionResult);
-                    }
-                    else
-                    {
-                        environment.Counters.IncrementCounter(PipExecutorCounter.ProcessPipTwoPhaseCacheEntriesAdded);
-                    }
-                }
-            }
-
-            return processExecutionResult;
-        }
-
-        /// <summary>
-        /// Report results from given execution result to the environment and file content manager
-        /// </summary>
-        internal static void ReportExecutionResultOutputContent(
-            OperationContext operationContext,
-            IPipExecutionEnvironment environment,
-            string pipDescription,
-            ExecutionResult processExecutionResult,
-            bool doubleWriteErrorsAreWarnings = false)
-        {
-            PipOutputOrigin? overrideOutputOrigin = null;
-            if (processExecutionResult.Result == PipResultStatus.NotMaterialized)
-            {
-                overrideOutputOrigin = PipOutputOrigin.NotMaterialized;
-            }
-
-            foreach (var (directoryArtifact, fileArtifactArray) in processExecutionResult.DirectoryOutputs)
-            {
-                environment.State.FileContentManager.ReportDynamicDirectoryContents(
-                    directoryArtifact,
-                    fileArtifactArray,
-                    overrideOutputOrigin ?? PipOutputOrigin.Produced);
-            }
-
-            foreach (var output in processExecutionResult.OutputContent)
-            {
-                environment.State.FileContentManager.ReportOutputContent(
-                    operationContext,
-                    pipDescription,
-                    output.fileArtifact,
-                    output.fileInfo,
-                    overrideOutputOrigin ?? output.Item3,
-                    doubleWriteErrorsAreWarnings);
-            }
-
-            if (processExecutionResult.NumberOfWarnings > 0)
-            {
-                environment.ReportWarnings(fromCache: false, count: processExecutionResult.NumberOfWarnings);
-            }
-        }
-
-        /// <summary>
-        /// Analyze process file access violations
-        /// </summary>
-        internal static ExecutionResult AnalyzeFileAccessViolations(
-            OperationContext operationContext,
-            IPipExecutionEnvironment environment,
-            PipExecutionState.PipScopeState state,
-            ExecutionResult processExecutionResult,
-            Process process,
-            out bool pipIsSafeToCache,
-            out IReadOnlyDictionary<FileArtifact, (FileMaterializationInfo, ReportedViolation)> allowedSameContentDoubleWriteViolations)
-        {
-            pipIsSafeToCache = true;
-
-            using (operationContext.StartOperation(PipExecutorCounter.AnalyzeFileAccessViolationsDuration))
-            {
-                var analyzePipViolationsResult = AnalyzePipViolationsResult.NoViolations;
-                allowedSameContentDoubleWriteViolations = CollectionUtilities.EmptyDictionary<FileArtifact, (FileMaterializationInfo, ReportedViolation)>();
-
-                var exclusiveOpaqueDirectories = processExecutionResult.DirectoryOutputs.Where(directoryArtifactWithContent => !directoryArtifactWithContent.directoryArtifact.IsSharedOpaque).ToReadOnlyArray();
-
-                // Regardless of if we will fail the pip or not, maybe analyze them for higher-level dependency violations.
-                if (processExecutionResult.FileAccessViolationsNotWhitelisted != null
-                    || processExecutionResult.WhitelistedFileAccessViolations != null
-                    || processExecutionResult.SharedDynamicDirectoryWriteAccesses != null
-                    || exclusiveOpaqueDirectories != null
-                    || processExecutionResult.AllowedUndeclaredReads != null
-                    || processExecutionResult.AbsentPathProbesUnderOutputDirectories != null)
-                {
-                    analyzePipViolationsResult = environment.FileMonitoringViolationAnalyzer.AnalyzePipViolations(
-                        process,
-                        processExecutionResult.FileAccessViolationsNotWhitelisted,
-                        processExecutionResult.WhitelistedFileAccessViolations,
-                        exclusiveOpaqueDirectories,
-                        processExecutionResult.SharedDynamicDirectoryWriteAccesses,
-                        processExecutionResult.AllowedUndeclaredReads,
-                        processExecutionResult.AbsentPathProbesUnderOutputDirectories,
-                        processExecutionResult.OutputContent,
-                        out allowedSameContentDoubleWriteViolations);
-                }
-
-                if (!analyzePipViolationsResult.IsViolationClean)
-                {
-                    Contract.Assume(operationContext.LoggingContext.ErrorWasLogged, "Error should have been logged by FileMonitoringViolationAnalyzer");
-                    processExecutionResult = processExecutionResult.CloneSealedWithResult(PipResultStatus.Failed);
-                }
-
-                pipIsSafeToCache = analyzePipViolationsResult.PipIsSafeToCache;
-
-                return processExecutionResult;
-            }
-        }
-
-        /// <summary>
-        /// Analyze process double write violations after the cache converged outputs
-        /// </summary>
-        internal static ExecutionResult AnalyzeDoubleWritesOnCacheConvergence(
-            OperationContext operationContext,
-            IPipExecutionEnvironment environment,
-            PipExecutionState.PipScopeState state,
-            ExecutionResult processExecutionResult,
-            Process process,
-            IReadOnlyDictionary<FileArtifact, (FileMaterializationInfo, ReportedViolation)> allowedSameContentDoubleWriteViolations)
-        {
-            using (operationContext.StartOperation(PipExecutorCounter.AnalyzeFileAccessViolationsDuration))
-            {
-                var analyzePipViolationsResult = AnalyzePipViolationsResult.NoViolations;
-
-                if (allowedSameContentDoubleWriteViolations.Count > 0)
-                {
-                    analyzePipViolationsResult = environment.FileMonitoringViolationAnalyzer.AnalyzeDoubleWritesOnCacheConvergence(
-                        process,
-                        processExecutionResult.OutputContent,
-                        allowedSameContentDoubleWriteViolations);
-                }
-
-                if (!analyzePipViolationsResult.IsViolationClean)
-                {
-                    Contract.Assume(operationContext.LoggingContext.ErrorWasLogged, "Error should have been logged by FileMonitoringViolationAnalyzer");
-                    processExecutionResult = processExecutionResult.CloneSealedWithResult(PipResultStatus.Failed);
-                }
-
-                return processExecutionResult;
-            }
-        }
-
-        /// <summary>
-        /// Run process from cache and replay warnings.
-        /// </summary>
-        public static async Task<ExecutionResult> RunFromCacheWithWarningsAsync(
-            OperationContext operationContext,
-            IPipExecutionEnvironment environment,
-            PipExecutionState.PipScopeState state,
-            Process pip,
-            RunnableFromCacheResult runnableFromCacheCheckResult,
-            string processDescription)
-        {
-            using (operationContext.StartOperation(PipExecutorCounter.RunProcessFromCacheDuration))
-            {
-                RunnableFromCacheResult.CacheHitData cacheHitData = runnableFromCacheCheckResult.GetCacheHitData();
-                Logger.Log.ScheduleProcessPipCacheHit(
-                    operationContext,
-                    processDescription,
-                    runnableFromCacheCheckResult.Fingerprint.ToString(),
-                    cacheHitData.Metadata.Id);
-
-                ExecutionResult executionResult = GetCacheHitExecutionResult(operationContext, environment, pip, runnableFromCacheCheckResult);
-                executionResult.Seal();
-
-                // File access violation analysis must be run before reporting the execution result output content.
-                var exclusiveOpaqueContent = executionResult.DirectoryOutputs.Where(directoryArtifactWithContent => !directoryArtifactWithContent.directoryArtifact.IsSharedOpaque).ToReadOnlyArray();
-
-                if ((executionResult.SharedDynamicDirectoryWriteAccesses?.Count > 0 || executionResult.AllowedUndeclaredReads?.Count > 0 || executionResult.AbsentPathProbesUnderOutputDirectories?.Count > 0 || exclusiveOpaqueContent.Length > 0)
-                    && !environment.FileMonitoringViolationAnalyzer.AnalyzeDynamicViolations(
-                            pip,
-                            exclusiveOpaqueContent,
-                            executionResult.SharedDynamicDirectoryWriteAccesses,
-                            executionResult.AllowedUndeclaredReads,
-                            executionResult.AbsentPathProbesUnderOutputDirectories,
-                            executionResult.OutputContent))
-                {
-                    Contract.Assume(operationContext.LoggingContext.ErrorWasLogged, "Error should have been logged by FileMonitoringViolationAnalyzer");
-                    return executionResult.CloneSealedWithResult(PipResultStatus.Failed);
-                }
-
-                ReportExecutionResultOutputContent(
-                    operationContext,
-                    environment,
-                    processDescription,
-                    executionResult,
-                    pip.PipType == PipType.Process ? ((Process)pip).DoubleWritePolicy.ImpliesDoubleWriteIsWarning() : false);
-
-                if (cacheHitData.Metadata.NumberOfWarnings > 0 && environment.Configuration.Logging.ReplayWarnings)
-                {
-                    Logger.Log.PipWarningsFromCache(
-                        operationContext,
-                        processDescription,
-                        cacheHitData.Metadata.NumberOfWarnings);
-
-                    await ReplayWarningsFromCacheAsync(operationContext, environment, state, pip, cacheHitData);
-                }
-
-                return executionResult;
-            }
-        }
-
-        /// <summary>
-        /// Execute a service start or shutdown pip
-        /// </summary>
-        /// <param name="operationContext">Current logging context</param>
-        /// <param name="environment">The pip environment</param>
-        /// <param name="pip">The pip to execute</param>
-        /// <param name="processIdListener">Callback to call when the process is actually started</param>
-        /// <returns>A task that returns the execution restult when done</returns>
-        internal static async Task<ExecutionResult> ExecuteServiceStartOrShutdownAsync(
-            OperationContext operationContext,
-            IPipExecutionEnvironment environment,
-            Process pip,
-            Action<int> processIdListener = null)
-        {
-            // TODO: Try to materialize dependencies. This is not needed in the normal case because
-            // scheduler has explicit MaterializeInputs step for pips which it schedules
-            using (operationContext.StartOperation(PipExecutorCounter.ServiceInputMaterializationDuration))
-            {
-                // ensure dependencies materialized
-                var materializationResult = await MaterializeInputsAsync(operationContext, environment, pip);
-                if (materializationResult.IndicatesFailure())
-                {
-                    return ExecutionResult.GetFailureNotRunResult(operationContext);
-                }
-            }
-
-            var result = await ExecuteProcessAsync(
-                operationContext,
-                environment,
-                environment.State.GetScope(pip),
-                pip,
-                fingerprint: null,
-                processIdListener: processIdListener);
-
-            result.Seal();
-            return result;
-        }
-
-        /// <summary>
-        /// Execute a process pip
-        /// </summary>
-        /// <param name="operationContext">Current logging context</param>
-        /// <param name="environment">The pip environment</param>
-        /// <param name="state">the pip scoped execution state</param>
-        /// <param name="pip">The pip to execute</param>
-        /// <param name="fingerprint">The pip fingerprint</param>
-        /// <param name="processIdListener">Callback to call when the process is actually started</param>
-        /// <param name="expectedRamUsageMb">the expected ram usage for the process in megabytes</param>
-        /// <returns>A task that returns the execution result when done</returns>
-        public static async Task<ExecutionResult> ExecuteProcessAsync(
-            OperationContext operationContext,
-            IPipExecutionEnvironment environment,
-            PipExecutionState.PipScopeState state,
-            Process pip,
-
-            // TODO: This should be removed, or should become a WeakContentFingerprint
-            ContentFingerprint? fingerprint,
-            Action<int> processIdListener = null,
-            int expectedRamUsageMb = 0)
-        {
-            var context = environment.Context;
-            var counters = environment.Counters;
-            var configuration = environment.Configuration;
-            var pathTable = context.PathTable;
-            var processExecutionResult = new ExecutionResult();
-            if (fingerprint.HasValue)
-            {
-                processExecutionResult.WeakFingerprint = new WeakContentFingerprint(fingerprint.Value.Hash);
-            }
-
-            // Pips configured to disable cache lookup must be set to being perpetually dirty to ensure incremental scheduling
-            // gets misses
-            if (pip.DisableCacheLookup)
-            {
-                processExecutionResult.MustBeConsideredPerpetuallyDirty = true;
-            }
-
-            string processDescription = pip.GetDescription(context);
-
-            using (operationContext.StartOperation(PipExecutorCounter.RunServiceDependenciesDuration))
-            {
-                bool ensureServicesRunning =
-                    await environment.State.ServiceManager.TryRunServiceDependenciesAsync(environment, pip.ServicePipDependencies, operationContext);
-                if (!ensureServicesRunning)
-                {
-                    Logger.Log.PipFailedDueToServicesFailedToRun(operationContext, processDescription);
-                    return ExecutionResult.GetFailureNotRunResult(operationContext);
-                }
-            }
-
-            // When preserving outputs, we need to make sure to remove any hardlinks to the cache.
-            Func<string, Task<bool>> makeOutputPrivate =
-                async path =>
-                {
-                    try
-                    {
-                        if (!FileUtilities.FileExistsNoFollow(path))
-                        {
-                            // Output file doesn't exist. No need to make it private, 
-                            // but return false so BuildXL ensures the output directory is created.
-                            return false;
-                        }
-
-                        if (FileUtilities.GetHardLinkCount(path) == 1 &&
-                            FileUtilities.HasWritableAccessControl(path))
-                        {
-                            // Output file is already private. File will not be deleted.
-                            return true;
-                        }
-
-                        // We want to use a temp filename that's as short as the original filename.
-                        // To achieve this, we use the random filename generator from System.IO
-                        var maybePrivate = await FileUtilities.TryMakeExclusiveLinkAsync(
-                            path,
-                            optionalTemporaryFileName: Path.GetRandomFileName(),
-                            preserveOriginalTimestamp: true);
-
-                        if (!maybePrivate.Succeeded)
-                        {
-                            maybePrivate.Failure.Throw();
-                        }
-
-                        return true;
-                    }
-                    catch (BuildXLException ex)
-                    {
-                        Logger.Log.PreserveOutputsFailedToMakeOutputPrivate(
-                            operationContext,
-                            processDescription,
-                            path,
-                            ex.GetLogEventMessage());
-                        return false;
-                    }
-                };
-
-            // To do in-place rewrites, we need to make writable, private copies of inputs to be rewritten (they may be read-only hardlinks into the cache, for example).
-            Func<FileArtifact, Task<bool>> makeInputPrivate =
-                async artifactNeededPrivate =>
-                {
-                    FileMaterializationInfo inputMaterializationInfo =
-                        environment.State.FileContentManager.GetInputContent(artifactNeededPrivate);
-
-                    if (inputMaterializationInfo.ReparsePointInfo.IsSymlink)
-                    {
-                        // Do nothing in case of re-writing a symlink --- a process can safely change
-                        // symlink's target since it won't affect things in CAS.
-                        return true;
-                    }
-
-                    ContentHash artifactHash = inputMaterializationInfo.Hash;
-
-                    // Source files aren't guaranteed in cache, until we first have a reason to ingress them.
-                    // Note that this is only relevant for source files rewritten in place, which is only
-                    // used in some team-internal trace-conversion scenarios as of writing.
-                    if (artifactNeededPrivate.IsSourceFile)
-                    {
-                        // We assume that source files cannot be made read-only so we use copy file materialization
-                        // rather than ever hardlinking
-                        var maybeStored = await environment.LocalDiskContentStore.TryStoreAsync(
-                            environment.Cache.ArtifactContentCache,
-                            fileRealizationModes: FileRealizationMode.Copy,
-                            path: artifactNeededPrivate.Path,
-                            tryFlushPageCacheToFileSystem: false,
-                            knownContentHash: artifactHash,
-
-                            // Source should have been tracked by hash-source file pip, no need to retrack.
-                            trackPath: false,
-                            isSymlink: false);
-
-                        if (!maybeStored.Succeeded)
-                        {
-                            Logger.Log.StorageCacheIngressFallbackContentToMakePrivateError(
-                                operationContext,
-                                contentHash: artifactHash.ToHex(),
-                                fallbackPath:
-                                    artifactNeededPrivate.Path.ToString(pathTable),
-                                errorMessage: maybeStored.Failure.DescribeIncludingInnerFailures());
-                            return false;
-                        }
-                    }
-
-                    // We need a private version of the output - it must be writable and have link count 1.
-                    // We can achieve that property by forcing a copy of the content (by hash) out of cache.
-                    // The content should be in the cache in usual cases. See special case above for source-file rewriting
-                    // (should not be common; only used in some trace-conversion scenarios as of writing).
-                    var maybeMadeWritable =
-                        await
-                            environment.LocalDiskContentStore
-                                .TryMaterializeTransientWritableCopyAsync(
-                                    environment.Cache.ArtifactContentCache,
-                                    artifactNeededPrivate.Path,
-                                    artifactHash);
-
-                    if (!maybeMadeWritable.Succeeded)
-                    {
-                        Logger.Log.StorageCacheGetContentError(
-                            operationContext,
-                            contentHash: artifactHash.ToHex(),
-                            destinationPath:
-                                artifactNeededPrivate.Path.ToString(pathTable),
-                            errorMessage:
-                                maybeMadeWritable.Failure.DescribeIncludingInnerFailures());
-                        return false;
-                    }
-
-                    return true;
-                };
-
-            SemanticPathExpander semanticPathExpander = state.PathExpander;
-
-            var processMonitoringLogger = new ProcessExecutionMonitoringLogger(operationContext, pip, context, environment.State.ExecutionLog);
-
-            // Service related pips cannot be cancelled
-            bool allowResourceBasedCancellation = pip.ServiceInfo == null || pip.ServiceInfo.Kind == ServicePipKind.None;
-
-            // Execute the process when resources are available
-            SandboxedProcessPipExecutionResult executionResult = await environment.State.ResourceManager
-                .ExecuteWithResources(
-                    operationContext,
-                    pip.PipId,
-                    expectedRamUsageMb,
-                    allowResourceBasedCancellation,
-                    async (resourceLimitCancellationToken, registerQueryRamUsageMb) =>
-                    {
-                        // Inner cancellation token source for tracking cancellation time
-                        using (var innerResourceLimitCancellationTokenSource = new CancellationTokenSource())
-                        using (operationContext.StartOperation(PipExecutorCounter.ProcessPossibleRetryWallClockDuration))
-                        {
-                            int lastObservedPeakRamUsage = 0;
-                            TimeSpan? cancellationStartTime = null;
-                            resourceLimitCancellationToken.Register(
-                                () =>
-                                {
-                                    cancellationStartTime = TimestampUtilities.Timestamp;
-                                    Logger.Log.StartCancellingProcessPipExecutionDueToResourceExhaustion(
-                                        operationContext,
-                                        processDescription,
-                                        (long)(operationContext.Duration?.TotalMilliseconds ?? -1),
-                                        peakMemoryMb: lastObservedPeakRamUsage,
-                                        expectedMemoryMb: expectedRamUsageMb);
-
-                                    using (operationContext.StartAsyncOperation(PipExecutorCounter.ResourceLimitCancelProcessDuration))
-                                    {
-                                        innerResourceLimitCancellationTokenSource.Cancel();
-                                    }
-                                });
-
-                            int remainingUserRetries = pip.RetryExitCodes.Length > 0 ? configuration.Schedule.ProcessRetries : 0;
-                            int remainingInternalSandboxedProcessExecutionFailureRetries = InternalSandboxedProcessExecutionFailureRetryCountMax;
-
-                            int retryCount = 0;
-                            SandboxedProcessPipExecutionResult result;
-
-                            // Retry pip count up to limit if we produce result without detecting file access.
-                            // There are very rare cases where a child process is started not Detoured and we don't observe any file accesses from such process.
-                            while (true)
-                            {
-                                lastObservedPeakRamUsage = 0;
-
-                                var executor = new SandboxedProcessPipExecutor(
-                                    context,
-                                    operationContext.LoggingContext,
-                                    pip,
-                                    configuration.Sandbox,
-                                    configuration.Layout,
-                                    configuration.Logging,
-                                    environment.RootMappings,
-                                    environment.ProcessInContainerManager,
-                                    state.FileAccessWhitelist,
-                                    makeInputPrivate,
-                                    makeOutputPrivate,
-                                    semanticPathExpander,
-                                    configuration.Engine.DisableConHostSharing,
-                                    pipEnvironment: environment.State.PipEnvironment,
-                                    validateDistribution: configuration.Distribution.ValidateDistribution,
-                                    directoryArtifactContext: new DirectoryArtifactContext(environment),
-                                    logger: processMonitoringLogger,
-                                    processIdListener: processIdListener,
-                                    pipDataRenderer: environment.PipFragmentRenderer,
-                                    buildEngineDirectory: configuration.Layout.BuildEngineDirectory,
-                                    directoryTranslator: environment.DirectoryTranslator,
-                                    remainingUserRetryCount: remainingUserRetries,
-                                    vmInitializer: environment.VmInitializer,
-                                    tempDirectoryCleaner: environment.TempCleaner,
-                                    incrementalTools: configuration.IncrementalTools);
-
-                                registerQueryRamUsageMb(
-                                    () =>
-                                    {
-                                        using (operationContext.StartAsyncOperation(PipExecutorCounter.QueryRamUsageDuration))
-                                        {
-                                            lastObservedPeakRamUsage =
-                                                (int)ByteSizeFormatter.ToMegabytes((long)(executor.GetActivePeakMemoryUsage() ?? 0));
-                                        }
-
-                                        return lastObservedPeakRamUsage;
-                                    });
-
-                                // Increment the counters only on the first try.
-                                if (retryCount == 0)
-                                {
-                                    counters.IncrementCounter(PipExecutorCounter.ExternalProcessCount);
-                                    environment.SetMaxExternalProcessRan();
-                                }
-
-                                IReadOnlyCollection<AbsolutePath> changeAffectedInputs = pip.ChangeAffectedInputListWrittenFilePath.IsValid
-                                    ? environment.State.FileContentManager.SourceChangeAffectedContents.GetChangeAffectedInputs(pip)
-                                    : null;
-
-                                result = await executor.RunAsync(innerResourceLimitCancellationTokenSource.Token, sandboxConnection: environment.SandboxConnection, changeAffectedInputs);
-
-                                ++retryCount;
-
-                                lock (s_telemetryDetoursHeapLock)
-                                {
-                                    if (counters.GetCounterValue(PipExecutorCounter.MaxDetoursHeapInBytes) <
-                                        result.MaxDetoursHeapSizeInBytes)
-                                    {
-                                        // Zero out the counter first and then set the new value.
-                                        counters.AddToCounter(
-                                            PipExecutorCounter.MaxDetoursHeapInBytes,
-                                            -counters.GetCounterValue(PipExecutorCounter.MaxDetoursHeapInBytes));
-                                        counters.AddToCounter(
-                                            PipExecutorCounter.MaxDetoursHeapInBytes,
-                                            result.MaxDetoursHeapSizeInBytes);
-                                    }
-                                }
-
-                                if (result.Status == SandboxedProcessPipExecutionStatus.OutputWithNoFileAccessFailed ||
-                                    result.Status == SandboxedProcessPipExecutionStatus.MismatchedMessageCount ||
-                                    result.Status == SandboxedProcessPipExecutionStatus.ShouldBeRetriedDueToAzureWatsonExitCode)
-                                {
-                                    if (remainingInternalSandboxedProcessExecutionFailureRetries > 0)
-                                    {
-                                        --remainingInternalSandboxedProcessExecutionFailureRetries;
-
-                                        switch (result.Status)
-                                        {
-                                            case SandboxedProcessPipExecutionStatus.OutputWithNoFileAccessFailed:
-                                                counters.IncrementCounter(PipExecutorCounter.OutputsWithNoFileAccessRetriesCount);
-                                                break;
-
-                                            case SandboxedProcessPipExecutionStatus.MismatchedMessageCount:
-                                                counters.IncrementCounter(PipExecutorCounter.MismatchMessageRetriesCount);
-                                                break;
-
-                                            case SandboxedProcessPipExecutionStatus.ShouldBeRetriedDueToAzureWatsonExitCode:
-                                                counters.IncrementCounter(PipExecutorCounter.AzureWatsonExitCodeRetriesCount);
-                                                break;
-
-                                            default:
-                                                Contract.Assert(false, "Unexpected result error type.");
-                                                break;
-                                        }
-
-                                        continue;
-                                    }
-
-                                    switch (result.Status)
-                                    {
-                                        case SandboxedProcessPipExecutionStatus.OutputWithNoFileAccessFailed:
-                                            Logger.Log.FailPipOutputWithNoAccessed(
-                                                operationContext,
-                                                pip.SemiStableHash,
-                                                processDescription);
-                                            break;
-
-                                        case SandboxedProcessPipExecutionStatus.MismatchedMessageCount:
-                                            Logger.Log.LogMismatchedDetoursErrorCount(
-                                                operationContext,
-                                                pip.SemiStableHash,
-                                                processDescription);
-                                            break;
-
-                                        case SandboxedProcessPipExecutionStatus.ShouldBeRetriedDueToAzureWatsonExitCode:
-                                            Logger.Log.PipExitedWithAzureWatsonExitCode(
-                                                operationContext,
-                                                pip.SemiStableHash,
-                                                processDescription);
-                                            break;
-
-                                        default:
-                                            Contract.Assert(false, "Unexpected result error type gotten.");
-                                            break;
-                                    }
-
-                                    // Just break the loop below. The result is already set properly.
-                                }
-
-                                if (result.Status == SandboxedProcessPipExecutionStatus.ShouldBeRetriedDueToUserSpecifiedExitCode)
-                                {
-                                    Contract.Assert(remainingUserRetries > 0);
-
-                                    --remainingUserRetries;
-                                    Logger.Log.PipWillBeRetriedDueToExitCode(
-                                        operationContext,
-                                        pip.SemiStableHash,
-                                        processDescription,
-                                        result.ExitCode,
-                                        remainingUserRetries);
-                                    counters.IncrementCounter(PipExecutorCounter.ProcessUserRetries);
-
-                                    continue;
-                                }
-
-                                break;
-                            }
-
-                            counters.DecrementCounter(PipExecutorCounter.ExternalProcessCount);
-
-                            if (result.Status == SandboxedProcessPipExecutionStatus.Canceled)
-                            {
-                                if (resourceLimitCancellationToken.IsCancellationRequested)
-                                {
-                                    TimeSpan? cancelTime = TimestampUtilities.Timestamp - cancellationStartTime;
-
-                                    counters.IncrementCounter(PipExecutorCounter.ProcessRetriesDueToResourceLimits);
-                                    Logger.Log.CancellingProcessPipExecutionDueToResourceExhaustion(
-                                        operationContext,
-                                        processDescription,
-                                        (long)(operationContext.Duration?.TotalMilliseconds ?? -1),
-                                        peakMemoryMb:
-                                            (int)ByteSizeFormatter.ToMegabytes((long)(result.JobAccountingInformation?.PeakMemoryUsage ?? 0)),
-                                        expectedMemoryMb: expectedRamUsageMb,
-                                        cancelMilliseconds: (int)(cancelTime?.TotalMilliseconds ?? 0));
-                                }
-                            }
-
-                            return result;
-                        }
-                    });
-
-            processExecutionResult.ReportSandboxedExecutionResult(executionResult);
-
-            counters.AddToCounter(PipExecutorCounter.SandboxedProcessPrepDurationMs, executionResult.SandboxPrepMs);
-            counters.AddToCounter(
-                PipExecutorCounter.SandboxedProcessProcessResultDurationMs,
-                executionResult.ProcessSandboxedProcessResultMs);
-            counters.AddToCounter(PipExecutorCounter.ProcessStartTimeMs, executionResult.ProcessStartTimeMs);
-
-            // We may have some violations reported already (outright denied by the sandbox manifest).
-            FileAccessReportingContext fileAccessReportingContext = executionResult.UnexpectedFileAccesses;
-
-            if (executionResult.Status == SandboxedProcessPipExecutionStatus.PreparationFailed)
-            {
-                // Preparation failures provide minimal feedback.
-                // We do not have any execution-time information (observed accesses or file monitoring violations) to analyze.
-                processExecutionResult.SetResult(operationContext, PipResultStatus.Failed);
-
-                counters.IncrementCounter(PipExecutorCounter.PreparationFailureCount);
-
-                if (executionResult.NumberOfProcessLaunchRetries > 0)
-                {
-                    counters.IncrementCounter(PipExecutorCounter.PreparationFailurePartialCopyCount);
-                }
-
-                return processExecutionResult;
-            }
-
-            if (executionResult.Status == SandboxedProcessPipExecutionStatus.Canceled)
-            {
-                // Don't do post processing if canceled
-                processExecutionResult.SetResult(operationContext, PipResultStatus.Canceled);
-
-                ReportFileAccesses(processExecutionResult, fileAccessReportingContext);
-
-                counters.AddToCounter(
-                    PipExecutorCounter.CanceledProcessExecuteDuration,
-                    executionResult.PrimaryProcessTimes.TotalWallClockTime);
-
-                return processExecutionResult;
-            }
-
-            // These are the results we know how to handle. PreperationFailed has already been handled above.
-            if (!(executionResult.Status == SandboxedProcessPipExecutionStatus.Succeeded ||
-                executionResult.Status == SandboxedProcessPipExecutionStatus.ExecutionFailed ||
-                executionResult.Status == SandboxedProcessPipExecutionStatus.FileAccessMonitoringFailed ||
-                executionResult.Status == SandboxedProcessPipExecutionStatus.OutputWithNoFileAccessFailed ||
-                executionResult.Status == SandboxedProcessPipExecutionStatus.MismatchedMessageCount))
-            {
-                Contract.Assert(false, "Unexpected execution result " + executionResult.Status);
-            }
-
-            bool succeeded = executionResult.Status == SandboxedProcessPipExecutionStatus.Succeeded;
-
-            if (executionResult.Status == SandboxedProcessPipExecutionStatus.ExecutionFailed ||
-                executionResult.Status == SandboxedProcessPipExecutionStatus.FileAccessMonitoringFailed ||
-                executionResult.Status == SandboxedProcessPipExecutionStatus.OutputWithNoFileAccessFailed ||
-                executionResult.Status == SandboxedProcessPipExecutionStatus.MismatchedMessageCount)
-            {
-                Contract.Assert(operationContext.LoggingContext.ErrorWasLogged, I($"Error should have been logged for '{executionResult.Status}'"));
-            }
-
-            Contract.Assert(executionResult.ObservedFileAccesses != null, "Success / ExecutionFailed provides all execution-time fields");
-            Contract.Assert(executionResult.UnexpectedFileAccesses != null, "Success / ExecutionFailed provides all execution-time fields");
-            Contract.Assert(executionResult.PrimaryProcessTimes != null, "Success / ExecutionFailed provides all execution-time fields");
-
-            counters.AddToCounter(PipExecutorCounter.ExecuteProcessDuration, executionResult.PrimaryProcessTimes.TotalWallClockTime);
-
-            using (operationContext.StartOperation(PipExecutorCounter.ProcessOutputsDuration))
-            {
-                ObservedInputProcessingResult observedInputValidationResult;
-
-                using (operationContext.StartOperation(PipExecutorCounter.ProcessOutputsObservedInputValidationDuration))
-                {
-                    // In addition, we need to verify that additional reported inputs are actually allowed, and furthermore record them.
-                    //
-                    // Don't track file changes in observed input processor when process execution failed. Running observed input processor has side effects
-                    // that some files get tracked by the file change tracker. Suppose that the process failed because it accesses paths that
-                    // are supposed to be untracked (but the user forgot to specify it in the spec). Those paths will be tracked by 
-                    // file change tracker because the observed input processor may try to probe and track those paths.
-                    observedInputValidationResult =
-                        await ValidateObservedFileAccesses(
-                            operationContext,
-                            environment,
-                            state,
-                            state.GetCacheableProcess(pip, environment),
-                            fileAccessReportingContext,
-                            executionResult.ObservedFileAccesses,
-                            trackFileChanges: succeeded);
-                }
-
-                // Store the dynamically observed accesses
-                processExecutionResult.DynamicallyObservedFiles = observedInputValidationResult.DynamicallyObservedFiles;
-                processExecutionResult.DynamicallyObservedEnumerations = observedInputValidationResult.DynamicallyObservedEnumerations;
-                processExecutionResult.AllowedUndeclaredReads = observedInputValidationResult.AllowedUndeclaredSourceReads;
-                processExecutionResult.AbsentPathProbesUnderOutputDirectories = observedInputValidationResult.AbsentPathProbesUnderNonDependenceOutputDirectories;
-
-                if (observedInputValidationResult.Status == ObservedInputProcessingStatus.Aborted)
-                {
-                    succeeded = false;
-                    Contract.Assume(operationContext.LoggingContext.ErrorWasLogged, "No error was logged when ValidateObservedAccesses failed");
-                }
-
-                if (pip.ProcessAbsentPathProbeInUndeclaredOpaquesMode == Process.AbsentPathProbeInUndeclaredOpaquesMode.Relaxed
-                    && observedInputValidationResult.AbsentPathProbesUnderNonDependenceOutputDirectories.Count > 0)
-                {
-                    bool isDirty = false;
-                    foreach (var absentPathProbe in observedInputValidationResult.AbsentPathProbesUnderNonDependenceOutputDirectories)
-                    {
-                        if (!pip.DirectoryDependencies.Any(dir => absentPathProbe.IsWithin(pathTable, dir)))
-                        {
-                            isDirty = true;
-                            break;
-                        }
-                    }
-
-                    processExecutionResult.MustBeConsideredPerpetuallyDirty = isDirty;
-                }
-
-                // We have all violations now.
-                UnexpectedFileAccessCounters unexpectedFilesAccesses = fileAccessReportingContext.Counters;
-                processExecutionResult.ReportUnexpectedFileAccesses(unexpectedFilesAccesses);
-
-                // Set file access violations which were not whitelisted for use by file access violation analyzer
-                processExecutionResult.FileAccessViolationsNotWhitelisted = fileAccessReportingContext.FileAccessViolationsNotWhitelisted;
-                processExecutionResult.WhitelistedFileAccessViolations = fileAccessReportingContext.WhitelistedFileAccessViolations;
-
-                // We need to update this instance so used a boxed representation
-                BoxRef<ProcessFingerprintComputationEventData> fingerprintComputation =
-                    new ProcessFingerprintComputationEventData
-                    {
-                        Kind = FingerprintComputationKind.Execution,
-                        PipId = pip.PipId,
-                        WeakFingerprint = new WeakContentFingerprint((fingerprint ?? ContentFingerprint.Zero).Hash),
-
-                        // This field is set later for successful strong fingerprint computation
-                        StrongFingerprintComputations = CollectionUtilities.EmptyArray<ProcessStrongFingerprintComputationData>(),
-                    };
-
-                bool outputHashSuccess = false;
-
-                if (succeeded)
-                {
-                    // We are now be able to store a descriptor and content for this process to cache if we wish.
-                    // But if the pip completed with (warning level) file monitoring violations (suppressed or not), there's good reason
-                    // to believe that there are missing inputs or outputs for the pip. This allows a nice compromise in which a build
-                    // author can iterate quickly on fixing monitoring errors in a large build - mostly cached except for those parts with warnings.
-                    // Of course, if the whitelist was configured to explicitly allow caching for those violations, we allow it.
-                    //
-                    // N.B. fileAccessReportingContext / unexpectedFilesAccesses accounts for violations from the execution itself as well as violations added by ValidateObservedAccesses
-                    bool skipCaching = true;
-                    ObservedInputProcessingResult? observedInputProcessingResultForCaching = null;
-
-                    if (unexpectedFilesAccesses.HasUncacheableFileAccesses)
-                    {
-                        Logger.Log.ScheduleProcessNotStoredToCacheDueToFileMonitoringViolations(operationContext, processDescription);
-                    }
-                    else if (executionResult.NumberOfWarnings > 0 &&
-                             ExtraFingerprintSalts.ArePipWarningsPromotedToErrors(configuration.Logging))
-                    {
-                        // Just like not caching errors, we also don't want to cache warnings that are promoted to errors
-                        Logger.Log.ScheduleProcessNotStoredToWarningsUnderWarnAsError(operationContext, processDescription);
-                    }
-                    else if (!fingerprint.HasValue)
-                    {
-                        Logger.Log.ScheduleProcessNotStoredToCacheDueToInherentUncacheability(operationContext, processDescription);
-                    }
-                    else
-                    {
-                        Contract.Assume(
-                            observedInputValidationResult.Status == ObservedInputProcessingStatus.Success,
-                            "Should never cache a process that failed observed file input validation (cacheable-whitelisted violations leave the validation successful).");
-
-                        // Note that we discard observed inputs if cache-ineligible (required by StoreDescriptorAndContentForProcess)
-                        observedInputProcessingResultForCaching = observedInputValidationResult;
-                        skipCaching = false;
-                    }
-
-                    // TODO: Maybe all counter updates should occur on distributed build master.
-                    if (skipCaching)
-                    {
-                        counters.IncrementCounter(PipExecutorCounter.ProcessPipsExecutedButUncacheable);
-                    }
-
-                    using (operationContext.StartOperation(PipExecutorCounter.ProcessOutputsStoreContentForProcessAndCreateCacheEntryDuration))
-                    {
-                        outputHashSuccess = await StoreContentForProcessAndCreateCacheEntryAsync(
-                            operationContext,
-                            environment,
-                            state,
-                            pip,
-                            processDescription,
-                            observedInputProcessingResultForCaching,
-                            executionResult.EncodedStandardOutput,
-                            // Possibly null
-                            executionResult.EncodedStandardError,
-                            // Possibly null
-                            executionResult.NumberOfWarnings,
-                            processExecutionResult,
-                            enableCaching: !skipCaching,
-                            fingerprintComputation: fingerprintComputation,
-                            executionResult.ContainerConfiguration);
-                    }
-
-                    if (outputHashSuccess)
-                    {
-                        processExecutionResult.SetResult(operationContext, PipResultStatus.Succeeded);
-                        processExecutionResult.MustBeConsideredPerpetuallyDirty = skipCaching;
-                    }
-                    else
-                    {
-                        // The Pip itself did not fail, but we are marking it as a failure because we could not handle the post processing.
-                        Contract.Assume(
-                            operationContext.LoggingContext.ErrorWasLogged,
-                            "Error should have been logged for StoreContentForProcessAndCreateCacheEntry() failure");
-                    }
-                }
-
-                // If there were any failures, attempt to log partial information to execution log.
-                // Only do this if the ObservedInputProcessor was able to process changes successfully. This will exclude
-                // both the Aborted and Mismatch states, which means builds with file access violations won't get their
-                // StrongFingerprint information logged. Ideally it could be logged, but there are a number of paths in
-                // the ObservedInputProcessor where the final result has invalid state if the statups wasn't Success.
-                if (!succeeded && observedInputValidationResult.Status == ObservedInputProcessingStatus.Success)
-                {
-                    var pathSet = observedInputValidationResult.GetPathSet(state.UnsafeOptions);
-                    var pathSetHash = await environment.State.Cache.SerializePathSet(pathSet);
-
-                    // This strong fingerprint is meaningless and not-cached, but compute it for the sake of
-                    // execution analyzer logic that rely on having a successful strong fingerprint
-                    var strongFingerprint = observedInputValidationResult.ComputeStrongFingerprint(
-                        pathTable,
-                        fingerprintComputation.Value.WeakFingerprint,
-                        pathSetHash);
-
-                    fingerprintComputation.Value.StrongFingerprintComputations = new[]
-                    {
-                        ProcessStrongFingerprintComputationData.CreateForExecution(
-                            pathSetHash,
-                            pathSet,
-                            observedInputValidationResult.ObservedInputs,
-                            strongFingerprint),
-                    };
-                }
-
-                // Log the fingerprint computation
-                environment.State.ExecutionLog?.ProcessFingerprintComputation(fingerprintComputation.Value);
-
-                if (!outputHashSuccess)
-                {
-                    processExecutionResult.SetResult(operationContext, PipResultStatus.Failed);
-                }
-
-                return processExecutionResult;
-            }
-        }
-
-        private static void ReportFileAccesses(ExecutionResult processExecutionResult, FileAccessReportingContext fileAccessReportingContext)
-        {
-            // We have all violations now.
-            UnexpectedFileAccessCounters unexpectedFilesAccesses = fileAccessReportingContext.Counters;
-            processExecutionResult.ReportUnexpectedFileAccesses(unexpectedFilesAccesses);
-
-            // Set file access violations which were not whitelisted for use by file access violation analyzer
-            processExecutionResult.FileAccessViolationsNotWhitelisted = fileAccessReportingContext.FileAccessViolationsNotWhitelisted;
-            processExecutionResult.WhitelistedFileAccessViolations = fileAccessReportingContext.WhitelistedFileAccessViolations;
-        }
-
-        /// <summary>
-        /// Tries to find a valid cache descriptor for the given process.
-        /// - If a cache lookup proceeds successfully (whether or not it produces a usable descriptor / runnable-from-cache process),
-        ///   a non-null result is returned.
-        /// - If cache lookup fails (i.e., the result is inconclusive due to failed hashing, etc.), a null result is returned.
-        /// </summary>
-        public static Task<RunnableFromCacheResult> TryCheckProcessRunnableFromCacheAsync(
-            ProcessRunnablePip processRunnable,
-            PipExecutionState.PipScopeState state,
-            CacheableProcess cacheableProcess)
-        {
-            return TryCheckProcessRunnableFromCacheAsync(
-                processRunnable,
-                state,
-                cacheableProcess,
-                computeWeakFingerprint: () => new WeakContentFingerprint(cacheableProcess.ComputeWeakFingerprint().Hash),
-                canAugmentWeakFingerprint: processRunnable.Environment.Configuration.Cache.AugmentWeakFingerprintPathSetThreshold > 0);
-        }
-
-        private static async Task<RunnableFromCacheResult> TryCheckProcessRunnableFromCacheAsync(
-            ProcessRunnablePip processRunnable,
-            PipExecutionState.PipScopeState state,
-            CacheableProcess cacheableProcess,
-            Func<WeakContentFingerprint> computeWeakFingerprint,
-            bool canAugmentWeakFingerprint)
-        {
-            Contract.Requires(processRunnable != null);
-            Contract.Requires(cacheableProcess != null);
-
-            var operationContext = processRunnable.OperationContext;
-            var environment = processRunnable.Environment;
-
-            var pathTable = environment.Context.PathTable;
-            Contract.Assume(pathTable != null);
-            var cache = environment.State.Cache;
-            Contract.Assume(cache != null);
-            var content = environment.Cache.ArtifactContentCache;
-            Contract.Assume(content != null);
-
-            var process = cacheableProcess.Process;
-
-            BoxRef<PipCacheMissEventData> pipCacheMiss = new PipCacheMissEventData
-            {
-                PipId = process.PipId,
-                CacheMissType = PipCacheMissType.Invalid,
-            };
-
-            var processFingerprintComputationResult = new ProcessFingerprintComputationEventData
-            {
-                Kind = FingerprintComputationKind.CacheCheck,
-                PipId = process.PipId,
-                StrongFingerprintComputations =
-                    CollectionUtilities.EmptyArray<ProcessStrongFingerprintComputationData>(),
-            };
-
-            int numPathSetsDownloaded = 0, numCacheEntriesVisited = 0;
-            WeakContentFingerprint weakFingerprint;
-            bool performedLookupForAugmentedWeakFingerprint = false;
-
-            using (operationContext.StartOperation(PipExecutorCounter.CheckProcessRunnableFromCacheDuration))
-            using (var strongFingerprintComputationListWrapper = SchedulerPools.StrongFingerprintDataListPool.GetInstance())
-            {
-                List<BoxRef<ProcessStrongFingerprintComputationData>> strongFingerprintComputationList =
-                    strongFingerprintComputationListWrapper.Instance;
-
-                using (operationContext.StartOperation(PipExecutorCounter.ComputeWeakFingerprintDuration))
-                {
-                    weakFingerprint = computeWeakFingerprint();
-                    processFingerprintComputationResult.WeakFingerprint = weakFingerprint;
-                }
-
-                var result = await innerCheckRunnableFromCacheAsync(strongFingerprintComputationList);
-
-                // Update the strong fingerprint computations list
-                processFingerprintComputationResult.StrongFingerprintComputations = strongFingerprintComputationList.SelectArray(s => s.Value);
-
-                using (operationContext.StartOperation(PipExecutorCounter.CheckProcessRunnableFromCacheExecutionLogDuration))
-                {
-                    environment.State.ExecutionLog?.ProcessFingerprintComputation(processFingerprintComputationResult);
-                }
-
-<<<<<<< HEAD
-                processRunnable.CacheLookupPerfInfo.LogCounters(pipCacheMiss.Value.CacheMissType, numPathSetsDownloaded, numCacheEntriesVisited);
-=======
-                Logger.Log.PipCacheLookupStats(
-                    operationContext,
-                    process.FormattedSemiStableHash,
-                    performedLookupForAugmentedWeakFingerprint,
-                    weakFingerprint.ToString(),
-                    numCacheEntriesVisited,
-                    numPathSetsDownloaded);
->>>>>>> c6edad9d
-
-                return result;
-            }
-
-            // Extracted local function with main logic for performing the cache lookup.
-            // This is done to ensure that execution log logging is always done even in cases of early return (namely augmented weak fingerprint cache lookup
-            // defers to an inner cache lookup and performs an early return of the result)
-            async Task<RunnableFromCacheResult> innerCheckRunnableFromCacheAsync(List<BoxRef<ProcessStrongFingerprintComputationData>> strongFingerprintComputationList)
-            {
-                // Totally usable descriptor (may additionally require content availability), or null.
-                RunnableFromCacheResult.CacheHitData cacheHitData = null;
-                PublishedEntryRefLocality? refLocality;
-                ObservedInputProcessingResult? maybeUsableProcessingResult = null;
-
-                string description = processRunnable.Description;
-
-                // Augmented weak fingerprint used for storing cache entry in case of cache miss
-                WeakContentFingerprint? augmentedWeakFingerprint = null;
-
-                if (cacheableProcess.ShouldHaveArtificialMiss())
-                {
-                    pipCacheMiss.Value.CacheMissType = PipCacheMissType.MissForDescriptorsDueToArtificialMissOptions;
-                    Logger.Log.ScheduleArtificialCacheMiss(operationContext, description);
-                    refLocality = null;
-                }
-                else if (cacheableProcess.DisableCacheLookup())
-                {
-                    // No sense in going into the strong fingerprint lookup if cache lookup is disabled.
-                    pipCacheMiss.Value.CacheMissType = PipCacheMissType.MissForProcessConfiguredUncacheable;
-                    Logger.Log.ScheduleProcessConfiguredUncacheable(operationContext, description);
-                    refLocality = null;
-                }
-                else
-                {
-                    // Chapter 1: Determine Strong Fingerprint
-                    // First, we will evaluate a sequence of (path set, strong fingerprint) pairs.
-                    // Each path set generates a particular strong fingerprint based on local build state (input hashes);
-                    // if we find a pair such that the generated strong fingerprint matches, then we should be able to find
-                    // a usable entry (describing the output hashes, etc.) to replay.
-
-                    // We will set this to the first usable-looking entry we find, if any.
-                    // Note that we do not bother investigating further pairs if we find an entry-ref that can't be fetched,
-                    // or if the fetched entry refers to content that cannot be found. Both are fairly unusual failures for well-behaved caches.
-                    // So, this is assigned at most once for entry into Chapter 2.
-                    PublishedEntryRef? maybeUsableEntryRef = null;
-                    ObservedPathSet? maybePathSet = null;
-
-                    // Set if we find a usable entry.
-                    refLocality = null;
-
-                    using (operationContext.StartOperation(PipExecutorCounter.CheckProcessRunnableFromCacheChapter1DetermineStrongFingerprintDuration))
-                    using (var strongFingerprintCacheWrapper = SchedulerPools.HashFingerprintDataMapPool.GetInstance())
-                    {
-                        // It is common to have many entry refs for the same PathSet, since often path content changes more often than the set of paths
-                        // (i.e., the refs differ by strong fingerprint). We cache the strong fingerprint computation per PathSet; this saves the repeated
-                        // cost of fetching and deserializing the path set, validating access to the paths and finding their content, and computing the overall strong fingerprint.
-                        // For those path sets that are ill-defined for the pip (e.g. inaccessible paths), we use a null marker.
-                        Dictionary<ContentHash, Tuple<BoxRef<ProcessStrongFingerprintComputationData>, ObservedInputProcessingResult, ObservedPathSet>> strongFingerprintCache =
-                            strongFingerprintCacheWrapper.Instance;
-
-                        foreach (
-                            Task<Possible<PublishedEntryRef, Failure>> batchPromise in
-                                cache.ListPublishedEntriesByWeakFingerprint(operationContext, weakFingerprint))
-                        {
-                            if (environment.Context.CancellationToken.IsCancellationRequested)
-                            {
-                                break;
-                            }
-
-                            Possible<PublishedEntryRef> maybeBatch;
-                            using (operationContext.StartOperation(PipExecutorCounter.CacheQueryingWeakFingerprintDuration))
-                            {
-                                maybeBatch = await batchPromise;
-                            }
-
-                            if (!maybeBatch.Succeeded)
-                            {
-                                Logger.Log.TwoPhaseFailureQueryingWeakFingerprint(
-                                    operationContext,
-                                    description,
-                                    weakFingerprint.ToString(),
-                                    maybeBatch.Failure.DescribeIncludingInnerFailures());
-                                continue;
-                            }
-
-                            PublishedEntryRef entryRef = maybeBatch.Result;
-
-                            if (entryRef.IgnoreEntry)
-                            {
-                                continue;
-                            }
-
-                            // Only increment for valid entries
-                            ++numCacheEntriesVisited;
-
-                            // First, we use the path-set component of the entry to compute the strong fingerprint we would accept.
-                            // Note that we often can re-use an already computed strong fingerprint (this wouldn't be needed if instead
-                            // the cache returned (path set, [strong fingerprint 1, strong fingerprint 2, ...])
-                            Tuple<BoxRef<ProcessStrongFingerprintComputationData>, ObservedInputProcessingResult, ObservedPathSet> strongFingerprintComputation;
-                            StrongContentFingerprint? strongFingerprint = null;
-                            if (!strongFingerprintCache.TryGetValue(entryRef.PathSetHash, out strongFingerprintComputation))
-                            {
-                                using (operationContext.StartOperation(PipExecutorCounter.TryLoadPathSetFromContentCacheDuration))
-                                {
-                                    maybePathSet = await TryLoadPathSetFromContentCache(
-                                        operationContext,
-                                        environment,
-                                        description,
-                                        weakFingerprint,
-                                        entryRef.PathSetHash);
-                                }
-
-                                ++numPathSetsDownloaded;
-
-                                if (!maybePathSet.HasValue)
-                                {
-                                    // Failure reason already logged.
-                                    // Poison this path set hash so we don't repeatedly try to retrieve and parse it.
-                                    strongFingerprintCache[entryRef.PathSetHash] = null;
-                                    continue;
-                                }
-
-                                var pathSet = maybePathSet.Value;
-
-                                // Record the most relevant strong fingerprint information, defaulting to information retrieved from cache
-                                BoxRef<ProcessStrongFingerprintComputationData> strongFingerprintComputationData = new ProcessStrongFingerprintComputationData(
-                                        pathSet: pathSet,
-                                        pathSetHash: entryRef.PathSetHash,
-                                        priorStrongFingerprints: new List<StrongContentFingerprint>(1) { entryRef.StrongFingerprint });
-
-                                strongFingerprintComputationList.Add(strongFingerprintComputationData);
-
-                                // check if now running with safer options than before (i.e., prior are not strictly safer than current)
-                                var currentUnsafeOptions = state.UnsafeOptions;
-                                var priorUnsafeOptions = pathSet.UnsafeOptions;
-
-                                if (priorUnsafeOptions.IsLessSafeThan(currentUnsafeOptions))
-                                {
-                                    // This path set's options are less safe than our current options so we cannot use it. Just ignore it.
-                                    // Poison this path set hash so we don't repeatedly try to retrieve and parse it.
-                                    strongFingerprintCache[entryRef.PathSetHash] = null;
-                                    continue;
-                                }
-
-                                (ObservedInputProcessingResult observedInputProcessingResult, StrongContentFingerprint computedStrongFingerprint) =
-                                    await TryComputeStrongFingerprintBasedOnPriorObservedPathSetAsync(
-                                        operationContext,
-                                        environment,
-                                        state,
-                                        cacheableProcess,
-                                        weakFingerprint,
-                                        pathSet,
-                                        entryRef.PathSetHash);
-
-                                ObservedInputProcessingStatus processingStatus = observedInputProcessingResult.Status;
-
-                                switch (processingStatus)
-                                {
-                                    case ObservedInputProcessingStatus.Success:
-                                        strongFingerprint = computedStrongFingerprint;
-                                        Contract.Assume(strongFingerprint.HasValue);
-
-                                        strongFingerprintComputationData.Value = strongFingerprintComputationData.Value.ToSuccessfulResult(
-                                            computedStrongFingerprint: computedStrongFingerprint,
-                                            observedInputs: observedInputProcessingResult.ObservedInputs.BaseArray);
-
-                                        if (ETWLogger.Log.IsEnabled(EventLevel.Verbose, Keywords.Diagnostics))
-                                        {
-                                            Logger.Log.TwoPhaseStrongFingerprintComputedForPathSet(
-                                                operationContext,
-                                                description,
-                                                weakFingerprint.ToString(),
-                                                entryRef.PathSetHash.ToHex(),
-                                                strongFingerprint.Value.ToString());
-                                        }
-
-                                        break;
-                                    case ObservedInputProcessingStatus.Mismatched:
-                                        // This pip can't access some of the paths. We should remember that (the path set may be repeated many times).
-                                        strongFingerprint = null;
-                                        if (ETWLogger.Log.IsEnabled(EventLevel.Verbose, Keywords.Diagnostics))
-                                        {
-                                            Logger.Log.TwoPhaseStrongFingerprintUnavailableForPathSet(
-                                                operationContext,
-                                                description,
-                                                weakFingerprint.ToString(),
-                                                entryRef.PathSetHash.ToHex());
-                                        }
-
-                                        break;
-                                    default:
-                                        Contract.Assume(operationContext.LoggingContext.ErrorWasLogged);
-                                        Contract.Assert(processingStatus == ObservedInputProcessingStatus.Aborted);
-
-                                        // An error has already been logged. We have to bail out and fail the pip.
-                                        return null;
-                                }
-
-                                strongFingerprintCache[entryRef.PathSetHash] = strongFingerprintComputation = Tuple.Create(strongFingerprintComputationData, observedInputProcessingResult, pathSet);
-                            }
-                            else if (strongFingerprintComputation != null)
-                            {
-                                // Add the strong fingerprint to the list of strong fingerprints to be reported
-                                strongFingerprintComputation.Item1.Value.AddPriorStrongFingerprint(entryRef.StrongFingerprint);
-
-                                // Set the strong fingerprint computed for this path set so it can be compared to the
-                                // prior strong fingerprint for a cache hit/miss
-                                if (strongFingerprintComputation.Item1.Value.Succeeded)
-                                {
-                                    strongFingerprint = strongFingerprintComputation.Item1.Value.ComputedStrongFingerprint;
-                                }
-                            }
-
-                            // Now we might have a strong fingerprint.
-                            if (!strongFingerprint.HasValue)
-                            {
-                                // Recall that 'null' is a special value meaning 'this path set will never work'
-                                continue;
-                            }
-
-                            if (strongFingerprint.Value == entryRef.StrongFingerprint)
-                            {
-                                // Hit! We will immediately commit to this entry-ref. We will have a cache-hit iff
-                                // the entry can be fetched and (if requested) the referenced content can be loaded.
-                                strongFingerprintComputation.Item1.Value.IsStrongFingerprintHit = true;
-                                maybeUsableEntryRef = entryRef;
-
-                                // We remember locality (local or remote) for attribution later (e.g. we count remote hits separately from local hits).
-                                refLocality = entryRef.Locality;
-
-                                // We also remember the processingResult
-                                maybeUsableProcessingResult = strongFingerprintComputation.Item2;
-                                maybePathSet = strongFingerprintComputation.Item3;
-
-                                Logger.Log.TwoPhaseStrongFingerprintMatched(
-                                    operationContext,
-                                    description,
-                                    strongFingerprint: entryRef.StrongFingerprint.ToString(),
-                                    strongFingerprintCacheId: entryRef.OriginatingCache);
-                                environment.ReportCacheDescriptorHit(entryRef.OriginatingCache);
-                                break;
-                            }
-                            else if (canAugmentWeakFingerprint && entryRef.StrongFingerprint == StrongContentFingerprint.AugmentedWeakFingerprintMarker)
-                            {
-                                // The strong fingeprint is the marker fingerprint indicating that computing an augmented weak fingerprint is required.
-                                augmentedWeakFingerprint = new WeakContentFingerprint(strongFingerprint.Value.Hash);
-                                performedLookupForAugmentedWeakFingerprint = true;
-
-                                // Notice this is a recursive call to same method with augmented weak fingerprint but disallowing
-                                // further augmentation
-                                var result = await TryCheckProcessRunnableFromCacheAsync(
-                                    processRunnable,
-                                    state,
-                                    cacheableProcess,
-                                    () => augmentedWeakFingerprint.Value,
-                                    canAugmentWeakFingerprint: false);
-
-                                string keepAliveResult = "N/A";
-
-                                try
-                                {
-                                    if (result.CanRunFromCache)
-                                    {
-                                        // Fetch the augmenting path set entry to keep it alive
-                                        // NOTE: This is best-effort so we don't observe the result here. This would
-                                        // be a good candidate for incorporate since we don't actually need the cache entry
-                                        var fetchAugmentingPathSetEntryResult = await cache.TryGetCacheEntryAsync(
-                                            cacheableProcess.Process,
-                                            weakFingerprint,
-                                            entryRef.PathSetHash,
-                                            entryRef.StrongFingerprint);
-
-                                        keepAliveResult = fetchAugmentingPathSetEntryResult.Succeeded
-                                            ? (fetchAugmentingPathSetEntryResult.Result == null ? "Missing" : "Success")
-                                            : fetchAugmentingPathSetEntryResult.Failure.Describe();
-
-                                        return result;
-                                    }
-                                }
-                                finally
-                                {
-                                    Logger.Log.AugmentedWeakFingerprint(
-                                        operationContext,
-                                        description,
-                                        weakFingerprint: weakFingerprint.ToString(),
-                                        augmentedWeakFingerprint: augmentedWeakFingerprint.ToString(),
-                                        pathSetHash: entryRef.PathSetHash.ToHex(),
-                                        pathCount: maybePathSet?.Paths.Length ?? -1,
-                                        keepAliveResult: keepAliveResult);
-                                }
-                            }
-
-                            if (ETWLogger.Log.IsEnabled(EventLevel.Verbose, Keywords.Diagnostics))
-                            {
-                                Logger.Log.TwoPhaseStrongFingerprintRejected(
-                                    operationContext,
-                                    description,
-                                    pathSetHash: entryRef.PathSetHash.ToHex(),
-                                    rejectedStrongFingerprint: entryRef.StrongFingerprint.ToString(),
-                                    availableStrongFingerprint: strongFingerprint.Value.ToString());
-                            }
-                        }
-                    }
-
-                    CacheEntry? maybeUsableCacheEntry = null;
-                    using (operationContext.StartOperation(PipExecutorCounter.CheckProcessRunnableFromCacheChapter2RetrieveCacheEntryDuration))
-                    {
-                        // Chapter 2: Retrieve Cache Entry
-                        // If we found a usable-looking entry-ref, then we should be able to fetch the actual entry (containing metadata, and output hashes).
-                        if (maybeUsableEntryRef.HasValue)
-                        {
-                            PublishedEntryRef usableEntryRef = maybeUsableEntryRef.Value;
-
-                            // The speed of Chapter2 is basically all just this call to GetContentHashList
-                            Possible<CacheEntry?> entryFetchResult =
-                                await cache.TryGetCacheEntryAsync(
-                                    cacheableProcess.Process,
-                                    weakFingerprint,
-                                    usableEntryRef.PathSetHash,
-                                    usableEntryRef.StrongFingerprint);
-
-                            if (entryFetchResult.Succeeded)
-                            {
-                                if (entryFetchResult.Result != null)
-                                {
-                                    maybeUsableCacheEntry = entryFetchResult.Result;
-                                }
-                                else
-                                {
-                                    // TryGetCacheEntryAsync indicates a graceful miss by returning a null entry. In general, this is reasonable.
-                                    // However, since we tried to fetch an entry just recently mentioned by ListPublishedEntriesByWeakFingerprint,
-                                    // this is unusual (unusual enough that we don't bother looking for other (path set, strong fingerprint) pairs.
-                                    Logger.Log.TwoPhaseCacheEntryMissing(
-                                        operationContext,
-                                        description,
-                                        weakFingerprint: weakFingerprint.ToString(),
-                                        strongFingerprint: maybeUsableEntryRef.Value.StrongFingerprint.ToString());
-                                    pipCacheMiss.Value.CacheMissType = PipCacheMissType.MissForCacheEntry;
-                                }
-                            }
-                            else
-                            {
-                                Logger.Log.TwoPhaseFetchingCacheEntryFailed(
-                                    operationContext,
-                                    description,
-                                    maybeUsableEntryRef.Value.StrongFingerprint.ToString(),
-                                    entryFetchResult.Failure.DescribeIncludingInnerFailures());
-                                pipCacheMiss.Value.CacheMissType = PipCacheMissType.MissForCacheEntry;
-                            }
-                        }
-                        else
-                        {
-                            // We didn't find a usable ref. We can attribute this as a new fingerprint (no refs checked at all)
-                            // or a mismatch of strong fingerprints (at least one ref checked).
-                            if (numCacheEntriesVisited == 0)
-                            {
-                                pipCacheMiss.Value.CacheMissType = PipCacheMissType.MissForDescriptorsDueToWeakFingerprints;
-                                Logger.Log.TwoPhaseCacheDescriptorMissDueToWeakFingerprint(
-                                    operationContext,
-                                    description,
-                                    weakFingerprint.ToString());
-                            }
-                            else
-                            {
-                                pipCacheMiss.Value.CacheMissType = PipCacheMissType.MissForDescriptorsDueToStrongFingerprints;
-                                Logger.Log.TwoPhaseCacheDescriptorMissDueToStrongFingerprints(
-                                    operationContext,
-                                    description,
-                                    weakFingerprint.ToString());
-                            }
-                        }
-
-                    }
-
-                    if (maybeUsableCacheEntry.HasValue)
-                    {
-                        cacheHitData = await TryConvertToRunnableFromCacheResultAsync(
-                         processRunnable,
-                         operationContext,
-                         environment,
-                         state,
-                         cacheableProcess,
-                         refLocality.Value,
-                         description,
-                         weakFingerprint,
-                         maybeUsableEntryRef.Value.PathSetHash,
-                         maybeUsableEntryRef.Value.StrongFingerprint,
-                         maybeUsableCacheEntry,
-                         maybePathSet,
-                         pipCacheMiss);
-                    }
-                }
-
-                RunnableFromCacheResult runnableFromCacheResult;
-
-                bool isCacheHit = cacheHitData != null;
-
-                if (!isCacheHit)
-                {
-                    var pathSetCount = strongFingerprintComputationList.Count;
-                    int threshold = environment.Configuration.Cache.AugmentWeakFingerprintPathSetThreshold;
-                    if (augmentedWeakFingerprint == null
-                        && threshold > 0
-                        && canAugmentWeakFingerprint
-                        && pathSetCount >= threshold)
-                    {
-                        // Compute 'weak augmenting' path set with common paths among path sets
-                        ObservedPathSet weakAugmentingPathSet = ExtractPathSetForAugmentingWeakFingerprint(pathTable, environment.Configuration.Cache, strongFingerprintComputationList);
-
-                        var minPathCount = strongFingerprintComputationList.Select(s => s.Value.PathSet.Paths.Length).Min();
-                        var maxPathCount = strongFingerprintComputationList.Select(s => s.Value.PathSet.Paths.Length).Max();
-
-                        var weakAugmentingPathSetHashResult = await cache.TryStorePathSetAsync(weakAugmentingPathSet);
-                        string addAugmentingPathSetResultDescription;
-
-                        if (weakAugmentingPathSetHashResult.Succeeded)
-                        {
-                            ContentHash weakAugmentingPathSetHash = weakAugmentingPathSetHashResult.Result;
-
-                            // Optional (not currently implemented): If augmenting path set already exists (race condition), we 
-                            // could compute augmented weak fingerprint and perform the cache lookup as above
-                            (ObservedInputProcessingResult observedInputProcessingResult, StrongContentFingerprint computedStrongFingerprint)
-                                        = await TryComputeStrongFingerprintBasedOnPriorObservedPathSetAsync(
-                                                operationContext,
-                                                environment,
-                                                state,
-                                                cacheableProcess,
-                                                weakFingerprint,
-                                                weakAugmentingPathSet,
-                                                weakAugmentingPathSetHash);
-
-                            BoxRef<ProcessStrongFingerprintComputationData> strongFingerprintComputation = new ProcessStrongFingerprintComputationData(
-                                weakAugmentingPathSetHash,
-                                new List<StrongContentFingerprint>() { StrongContentFingerprint.AugmentedWeakFingerprintMarker },
-                                weakAugmentingPathSet);
-
-                            // Add the computation of the augmenting weak fingerprint
-                            strongFingerprintComputationList.Add(strongFingerprintComputation);
-
-                            if (observedInputProcessingResult.Status == ObservedInputProcessingStatus.Success)
-                            {
-                                // Add marker selector with weak augmenting path set
-                                var addAugmentationResult = await cache.TryPublishCacheEntryAsync(
-                                    cacheableProcess.Process,
-                                    weakFingerprint,
-                                    weakAugmentingPathSetHash,
-                                    StrongContentFingerprint.AugmentedWeakFingerprintMarker,
-                                    CacheEntry.FromArray((new[] { weakAugmentingPathSetHash }).ToReadOnlyArray(), "AugmentWeakFingerprint"));
-
-                                addAugmentingPathSetResultDescription = addAugmentationResult.Succeeded
-                                    ? addAugmentationResult.Result.Status.ToString()
-                                    : addAugmentationResult.Failure.Describe();
-
-                                augmentedWeakFingerprint = new WeakContentFingerprint(computedStrongFingerprint.Hash);
-
-                                strongFingerprintComputation.Value = strongFingerprintComputation.Value.ToSuccessfulResult(
-                                    computedStrongFingerprint,
-                                    observedInputProcessingResult.ObservedInputs);
-                            }
-                            else
-                            {
-                                addAugmentingPathSetResultDescription = observedInputProcessingResult.Status.ToString();
-                            }
-                        }
-                        else
-                        {
-                            addAugmentingPathSetResultDescription = weakAugmentingPathSetHashResult.Failure.Describe();
-                        }
-
-                        Logger.Log.AddAugmentingPathSet(
-                            operationContext,
-                            cacheableProcess.Description,
-                            weakFingerprint: weakFingerprint.ToString(),
-                            pathSetHash: weakAugmentingPathSetHashResult.Succeeded ? weakAugmentingPathSetHashResult.Result.ToHex() : "N/A",
-                            pathCount: weakAugmentingPathSet.Paths.Length,
-                            pathSetCount: pathSetCount,
-                            minPathCount: minPathCount,
-                            maxPathCount: maxPathCount,
-                            result: addAugmentingPathSetResultDescription);
-                    }
-                }
-
-                WeakContentFingerprint cacheResultWeakFingerprint = isCacheHit || augmentedWeakFingerprint == null
-                    ? weakFingerprint
-                    : augmentedWeakFingerprint.Value;
-
-                runnableFromCacheResult = CreateRunnableFromCacheResult(
-                    cacheHitData,
-                    environment,
-                    refLocality,
-                    maybeUsableProcessingResult,
-                    cacheResultWeakFingerprint);
-
-                if (!runnableFromCacheResult.CanRunFromCache
-                    // Don't perform redundant cache miss logging if already handled for augmented weak fingerprint
-                    && !performedLookupForAugmentedWeakFingerprint)
-                {
-                    Contract.Assert(pipCacheMiss.Value.CacheMissType != PipCacheMissType.Invalid, "Must have valid cache miss reason");
-                    environment.Counters.IncrementCounter((PipExecutorCounter)pipCacheMiss.Value.CacheMissType);
-
-                    Logger.Log.ScheduleProcessPipCacheMiss(
-                        operationContext,
-                        cacheableProcess.Description,
-                        runnableFromCacheResult.Fingerprint.ToString());
-                    environment.State.ExecutionLog?.PipCacheMiss(pipCacheMiss.Value);
-                }
-
-<<<<<<< HEAD
-=======
-                processRunnable.CacheLookupPerfInfo.LogCounters(pipCacheMiss.Value.CacheMissType, numPathSetsDownloaded, numCacheEntriesVisited);
-
->>>>>>> c6edad9d
-                return runnableFromCacheResult;
-            }
-        }
-
-        /// <summary>
-        /// Extract a path set to represent the commonly accessed paths which can be used to compute an augmented weak fingerprint
-        /// </summary>
-        private static ObservedPathSet ExtractPathSetForAugmentingWeakFingerprint(
-            PathTable pathTable,
-            ICacheConfiguration cacheConfiguration,
-            List<BoxRef<ProcessStrongFingerprintComputationData>> strongFingerprintComputationList)
-        {
-            var requiredUseCount = Math.Max(1, cacheConfiguration.AugmentWeakFingerprintPathSetThreshold * cacheConfiguration.AugmentWeakFingerprintRequiredPathCommonalityFactor);
-            using (var pool = s_pathToObservationEntryMapPool.GetInstance())
-            using (var accessedNameUseCountMapPool = s_accessedFileNameToUseCountPool.GetInstance())
-            using (var stringIdPool = Pools.StringIdSetPool.GetInstance())
-            {
-                Dictionary<AbsolutePath, ExtractedPathEntry> map = pool.Instance;
-                var accessedNameUseCountMap = accessedNameUseCountMapPool.Instance;
-                var accessedFileNameSet = stringIdPool.Instance;
-
-                foreach (var pathSet in strongFingerprintComputationList.Select(s => s.Value.PathSet))
-                {
-                    // Union common observed access file names to increase the strength (specificity) of the augmented weak fingerprint
-                    // for search path enumerations in the path sets.
-                    foreach (var accessedFileName in pathSet.ObservedAccessedFileNames)
-                    {
-                        if (!accessedNameUseCountMap.TryGetValue(accessedFileName, out var useCount))
-                        {
-                            useCount = 0;
-                        }
-
-                        useCount++;
-
-                        if (useCount >= requiredUseCount)
-                        {
-                            accessedFileNameSet.Add(accessedFileName);
-                        }
-
-                        accessedNameUseCountMap[accessedFileName] = useCount;
-                    }
-
-                    // Union common observed paths to increase the strength (specificity) of the augmented weak fingerprint.
-                    foreach (ObservedPathEntry pathEntry in pathSet.Paths)
-                    {
-                        if (map.TryGetValue(pathEntry.Path, out var existingEntry))
-                        {
-                            if (IsCompatible(pathEntry, existingEntry.Entry))
-                            {
-                                existingEntry.UseCount++;
-                                map[pathEntry.Path] = existingEntry;
-                            }
-                        }
-                        else
-                        {
-                            map[pathEntry.Path] = new ExtractedPathEntry()
-                            {
-                                Entry = pathEntry,
-                                UseCount = 1
-                            };
-                        }
-                    }
-                }
-
-                var firstPathSet = strongFingerprintComputationList[0].Value.PathSet;
-                var paths = SortedReadOnlyArray<ObservedPathEntry, ObservedPathEntryExpandedPathComparer>.CloneAndSort(
-                    map.Values.Where(e => e.UseCount >= requiredUseCount).Select(e => e.Entry),
-                    firstPathSet.Paths.Comparer);
-
-                var observedAccessedFileNames = SortedReadOnlyArray<StringId, CaseInsensitiveStringIdComparer>.CloneAndSort(
-                    accessedFileNameSet,
-                    firstPathSet.ObservedAccessedFileNames.Comparer);
-
-                return new ObservedPathSet(
-                    paths,
-                    observedAccessedFileNames,
-                    // Use default unsafe options which prevents path set from ever being rejected due to
-                    // incompatibility with the currently specified unsafe options during cache lookup
-                    unsafeOptions: null);
-            }
-        }
-
-        private static bool IsCompatible(ObservedPathEntry pathEntry, ObservedPathEntry existingEntry)
-        {
-            return pathEntry.Flags == existingEntry.Flags
-                && pathEntry.EnumeratePatternRegex == existingEntry.EnumeratePatternRegex;
-        }
-
-        private static RunnableFromCacheResult CreateRunnableFromCacheResult(
-            RunnableFromCacheResult.CacheHitData cacheHitData,
-            IPipExecutionEnvironment environment,
-            PublishedEntryRefLocality? refLocality,
-            ObservedInputProcessingResult? observedInputProcessingResult,
-            WeakContentFingerprint weakFingerprint)
-        {
-            if (cacheHitData != null)
-            {
-                // We remembered the locality of the descriptor's ref earlier, since we want to count
-                // 'remote' hits separately (i.e., how much does a remote cache help?)
-                Contract.Assume(refLocality.HasValue);
-                if (refLocality.Value == PublishedEntryRefLocality.Remote)
-                {
-                    environment.Counters.IncrementCounter(PipExecutorCounter.RemoteCacheHitsForProcessPipDescriptorAndContent);
-
-                    // TODO: For now we estimate the size of remotely downloaded content as the sum of output sizes
-                    //       for remote descriptors. However, this is an over-estimate of what was *actually* downloaded,
-                    //       since some or all of that content may be already local (or maybe several outputs have the same content).
-                    environment.Counters.AddToCounter(
-                        PipExecutorCounter.RemoteContentDownloadedBytes,
-                        cacheHitData.Metadata.TotalOutputSize);
-                }
-
-                return RunnableFromCacheResult.CreateForHit(
-                    weakFingerprint,
-                    // We use the weak fingerprint so that misses and hits are consistent (no strong fingerprint available on some misses).
-                    dynamicallyObservedFiles: observedInputProcessingResult.HasValue
-                        ? observedInputProcessingResult.Value.DynamicallyObservedFiles
-                        : ReadOnlyArray<AbsolutePath>.Empty,
-                    dynamicallyObservedEnumerations: observedInputProcessingResult.HasValue
-                        ? observedInputProcessingResult.Value.DynamicallyObservedEnumerations
-                        : ReadOnlyArray<AbsolutePath>.Empty,
-                    allowedUndeclaredSourceReads: observedInputProcessingResult.HasValue
-                        ? observedInputProcessingResult.Value.AllowedUndeclaredSourceReads
-                        : CollectionUtilities.EmptySet<AbsolutePath>(),
-                    absentPathProbesUnderNonDependenceOutputDirectories: observedInputProcessingResult.HasValue
-                        ? observedInputProcessingResult.Value.AbsentPathProbesUnderNonDependenceOutputDirectories
-                        : CollectionUtilities.EmptySet<AbsolutePath>(),
-                    cacheHitData: cacheHitData);
-            }
-
-            return RunnableFromCacheResult.CreateForMiss(weakFingerprint);
-        }
-
-        /// <summary>
-        /// Tries convert <see cref="ExecutionResult"/> to <see cref="RunnableFromCacheResult"/>.
-        /// </summary>
-        /// <remarks>
-        /// This method is used for distributed cache look-up. The result of cache look-up done on the worker is transferred back
-        /// to the master as <see cref="ExecutionResult"/> (for the sake of reusing existing transport structure). This method
-        /// then converts it to <see cref="RunnableFromCacheResult"/> that can be consumed by the scheduler's cache look-up step.
-        /// </remarks>
-        [SuppressMessage("Microsoft.Usage", "CA1801:ReviewUnusedParameters")]
-        public static RunnableFromCacheResult TryConvertToRunnableFromCacheResult(
-            OperationContext operationContext,
-            IPipExecutionEnvironment environment,
-            PipExecutionState.PipScopeState state,
-            CacheablePip pip,
-            ExecutionResult executionResult)
-        {
-            Contract.Assert(!executionResult.Result.IndicatesFailure());
-            Contract.Assert(executionResult.WeakFingerprint.HasValue);
-
-            if (executionResult.PipCacheDescriptorV2Metadata == null || executionResult.TwoPhaseCachingInfo == null)
-            {
-                return RunnableFromCacheResult.CreateForMiss(executionResult.WeakFingerprint.Value);
-            }
-
-            var cacheHitData = TryCreatePipCacheDescriptorFromMetadata(
-                operationContext,
-                environment,
-                state,
-                pip,
-                metadata: executionResult.PipCacheDescriptorV2Metadata,
-                refLocality: PublishedEntryRefLocality.Remote,
-                pathSetHash: executionResult.TwoPhaseCachingInfo.PathSetHash,
-                strongFingerprint: executionResult.TwoPhaseCachingInfo.StrongFingerprint,
-                metadataHash: executionResult.TwoPhaseCachingInfo.CacheEntry.MetadataHash,
-                pathSet: executionResult.PathSet);
-
-            return cacheHitData != null
-                ? RunnableFromCacheResult.CreateForHit(
-                    weakFingerprint: executionResult.TwoPhaseCachingInfo.WeakFingerprint,
-                    dynamicallyObservedFiles: executionResult.DynamicallyObservedFiles,
-                    dynamicallyObservedEnumerations: executionResult.DynamicallyObservedEnumerations,
-                    allowedUndeclaredSourceReads: executionResult.AllowedUndeclaredReads,
-                    absentPathProbesUnderNonDependenceOutputDirectories: executionResult.AbsentPathProbesUnderOutputDirectories,
-                    cacheHitData: cacheHitData)
-                : RunnableFromCacheResult.CreateForMiss(executionResult.TwoPhaseCachingInfo.WeakFingerprint);
-        }
-
-        private static async Task<RunnableFromCacheResult.CacheHitData> TryConvertToRunnableFromCacheResultAsync(
-            ProcessRunnablePip processRunnable,
-            OperationContext operationContext,
-            IPipExecutionEnvironment environment,
-            PipExecutionState.PipScopeState state,
-            CacheablePip pip,
-            PublishedEntryRefLocality refLocality,
-            string processDescription,
-            WeakContentFingerprint weakFingerprint,
-            ContentHash pathSetHash,
-            StrongContentFingerprint strongFingerprint,
-            CacheEntry? maybeUsableCacheEntry,
-            ObservedPathSet? pathSet,
-            BoxRef<PipCacheMissEventData> pipCacheMiss)
-        {
-            RunnableFromCacheResult.CacheHitData maybeParsedDescriptor = null;
-            using (operationContext.StartOperation(PipExecutorCounter.CheckProcessRunnableFromCacheChapter3RetrieveAndParseMetadataDuration))
-            {
-                // Chapter 3: Interpret Cache Entry
-                // Finally, we will try to turn a usable cache entry into a complete RunnableFromCacheResult.
-                // Given a naked entry just retrieved from the cache, we need to interpret that entry according
-                // to the process pip in question:
-                // - The cache entry must have the special reserved slots for execution metadata and stdout/stderr.
-                // - We *always* fetch metadata content (used as part of the RunnableFromCacheResult), even
-                //   if fetching *output* content was not requested.
-                if (maybeUsableCacheEntry != null)
-                {
-                    // Almost all of the cost of chapter3 is in the TryLoadAndDeserializeContent call
-                    CacheEntry usableCacheEntry = maybeUsableCacheEntry.Value;
-                    bool isFromHistoricMetadataCache = usableCacheEntry.OriginatingCache == HistoricMetadataCache.OriginatingCacheId;
-                    Possible<PipCacheDescriptorV2Metadata> maybeMetadata =
-                        await environment.State.Cache.TryRetrieveMetadataAsync(
-                            pip.UnderlyingPip,
-                            weakFingerprint,
-                            strongFingerprint,
-                            usableCacheEntry.MetadataHash,
-                            pathSetHash);
-
-                    if (maybeMetadata.Succeeded && maybeMetadata.Result != null)
-                    {
-                        maybeParsedDescriptor = TryCreatePipCacheDescriptorFromMetadata(
-                            operationContext,
-                            environment,
-                            state,
-                            pip,
-                            maybeMetadata.Result,
-                            refLocality,
-                            pathSetHash,
-                            strongFingerprint,
-                            metadataHash: usableCacheEntry.MetadataHash,
-                            pathSet: pathSet);
-
-                        // Parsing can fail if the descriptor is malformed, despite being valid from the cache's perspective
-                        // (e.g. missing required content)
-                        if (maybeParsedDescriptor == null)
-                        {
-                            Logger.Log.ScheduleInvalidCacheDescriptorForContentFingerprint(
-                                        operationContext,
-                                        processDescription,
-                                        weakFingerprint.ToString(),
-                                        GetCacheLevelForLocality(refLocality),
-                                        string.Empty);
-                            pipCacheMiss.Value.CacheMissType = PipCacheMissType.MissDueToInvalidDescriptors;
-                        }
-                    }
-                    else if (!maybeMetadata.Succeeded)
-                    {
-                        environment.State.Cache.Counters.IncrementCounter(PipCachingCounter.MetadataRetrievalFails);
-                        if (maybeMetadata.Failure is Failure<PipFingerprintEntry>)
-                        {
-                            Logger.Log.ScheduleInvalidCacheDescriptorForContentFingerprint(
-                                operationContext,
-                                processDescription,
-                                weakFingerprint.ToString(),
-                                GetCacheLevelForLocality(refLocality),
-                                maybeMetadata.Failure.DescribeIncludingInnerFailures());
-                            pipCacheMiss.Value.CacheMissType = PipCacheMissType.MissDueToInvalidDescriptors;
-                        }
-                        else
-                        {
-                            Logger.Log.TwoPhaseFetchingMetadataForCacheEntryFailed(
-                                operationContext,
-                                processDescription,
-                                strongFingerprint.ToString(),
-                                usableCacheEntry.MetadataHash.ToHex(),
-                                maybeMetadata.Failure.DescribeIncludingInnerFailures());
-                            pipCacheMiss.Value.CacheMissType = isFromHistoricMetadataCache
-                                ? PipCacheMissType.MissForProcessMetadataFromHistoricMetadata
-                                : PipCacheMissType.MissForProcessMetadata;
-                        }
-                    }
-                    else
-                    {
-                        Contract.Assert(maybeMetadata.Result == null);
-
-                        // This is a content-miss for the metadata blob. We expected it present since it was referenced
-                        // by the cache entry, and for well-behaved caches that should imply a hit.
-                        Logger.Log.TwoPhaseMissingMetadataForCacheEntry(
-                            operationContext,
-                            processDescription,
-                            strongFingerprint: strongFingerprint.ToString(),
-                            metadataHash: usableCacheEntry.MetadataHash.ToHex());
-                        pipCacheMiss.Value.CacheMissType = isFromHistoricMetadataCache
-                            ? PipCacheMissType.MissForProcessMetadataFromHistoricMetadata
-                            : PipCacheMissType.MissForProcessMetadata;
-                    }
-                }
-
-                if (maybeParsedDescriptor != null)
-                {
-                    // Descriptor hit. We may increment the 'miss due to unavailable content' counter below however.
-                    Logger.Log.ScheduleCacheDescriptorHitForContentFingerprint(
-                        operationContext,
-                        processDescription,
-                        weakFingerprint.ToString(),
-                        maybeParsedDescriptor.Metadata.Id,
-                        GetCacheLevelForLocality(refLocality));
-                    environment.Counters.IncrementCounter(PipExecutorCounter.CacheHitsForProcessPipDescriptors);
-                }
-            }
-
-            using (operationContext.StartOperation(PipExecutorCounter.CheckProcessRunnableFromCacheChapter4CheckContentAvailabilityDuration))
-            {
-                // Chapter 4: Check Content Availability
-                // We additionally require output content availability.
-                // This is the last check; we set `usableDescriptor` here.
-                RunnableFromCacheResult.CacheHitData usableDescriptor;
-                if (maybeParsedDescriptor != null)
-                {
-                    bool isContentAvailable =
-                        await
-                            TryLoadAvailableOutputContentAsync(
-                                operationContext,
-                                environment,
-                                pip,
-                                maybeParsedDescriptor.CachedArtifactContentHashes,
-                                strongFingerprint: strongFingerprint,
-                                metadataHash: maybeParsedDescriptor.MetadataHash,
-                                standardOutput: maybeParsedDescriptor.StandardOutput,
-                                standardError: maybeParsedDescriptor.StandardError);
-
-                    if (!isContentAvailable)
-                    {
-                        usableDescriptor = null;
-
-                        Logger.Log.ScheduleContentMissAfterContentFingerprintCacheDescriptorHit(
-                            operationContext,
-                            processDescription,
-                            weakFingerprint.ToString(),
-                            maybeParsedDescriptor.Metadata.Id);
-                        pipCacheMiss.Value.CacheMissType = PipCacheMissType.MissForProcessOutputContent;
-                    }
-                    else
-                    {
-                        usableDescriptor = maybeParsedDescriptor;
-                    }
-                }
-                else
-                {
-                    // Non-usable descriptor; no content to fetch, and we've failed already.
-                    usableDescriptor = null;
-                }
-
-                return usableDescriptor;
-            }
-        }
-
-        private static int GetCacheLevelForLocality(PublishedEntryRefLocality locality)
-        {
-            return locality == PublishedEntryRefLocality.Local ? 1 : 2;
-        }
-
-        private static async Task<ObservedPathSet?> TryLoadPathSetFromContentCache(
-            OperationContext operationContext,
-            IPipExecutionEnvironment environment,
-            string processDescription,
-            WeakContentFingerprint weakFingerprint,
-            ContentHash pathSetHash)
-        {
-            var maybePathSet = await environment.State.Cache.TryRetrievePathSetAsync(operationContext, weakFingerprint, pathSetHash);
-
-            if (!maybePathSet.Succeeded)
-            {
-                if (maybePathSet.Failure is ObservedPathSet.DeserializeFailure)
-                {
-                    Logger.Log.TwoPhasePathSetInvalid(
-                        operationContext,
-                        processDescription,
-                        weakFingerprint: weakFingerprint.ToString(),
-                        pathSetHash: pathSetHash.ToHex(),
-                        failure: maybePathSet.Failure.Describe());
-                }
-                else
-                {
-                    Logger.Log.TwoPhaseLoadingPathSetFailed(
-                        operationContext,
-                        processDescription,
-                        weakFingerprint: weakFingerprint.ToString(),
-                        pathSetHash: pathSetHash.ToHex(),
-                        failure: maybePathSet.Failure.DescribeIncludingInnerFailures());
-                }
-
-                return null;
-            }
-
-            return maybePathSet.Result;
-        }
-
-        private static void CheckCachedMetadataIntegrity(
-            OperationContext operationContext,
-            IPipExecutionEnvironment environment,
-            Process process,
-            RunnableFromCacheResult runnableFromCacheCheckResult)
-        {
-            Contract.Requires(environment != null);
-            Contract.Requires(process != null);
-            Contract.Requires(runnableFromCacheCheckResult != null);
-            Contract.Requires(runnableFromCacheCheckResult.CanRunFromCache);
-
-            var pathTable = environment.Context.PathTable;
-            var stringTable = environment.Context.StringTable;
-            var cacheHitData = runnableFromCacheCheckResult.GetCacheHitData();
-            var metadata = cacheHitData.Metadata;
-            var currentProcessWeakFingerprintText = runnableFromCacheCheckResult.WeakFingerprint.ToString();
-            var currentProcessStrongFingerprintText = cacheHitData.StrongFingerprint.ToString();
-
-            if ((!string.IsNullOrEmpty(metadata.WeakFingerprint) &&
-                 !string.Equals(currentProcessWeakFingerprintText, metadata.WeakFingerprint, StringComparison.OrdinalIgnoreCase))
-                ||
-                (!string.IsNullOrEmpty(metadata.StrongFingerprint) &&
-                 !string.Equals(currentProcessStrongFingerprintText, metadata.StrongFingerprint, StringComparison.OrdinalIgnoreCase)))
-            {
-                string message =
-                    I($"Metadata retrieved for Pip{process.SemiStableHash:X16} (Weak fingerprint: {currentProcessWeakFingerprintText}, Strong fingerprint: {currentProcessStrongFingerprintText}) belongs to Pip{metadata.SemiStableHash:X16} (Weak fingerprint:{metadata.WeakFingerprint}, Strong fingerprint:{metadata.StrongFingerprint})");
-                var stringBuilder = new StringBuilder();
-                stringBuilder.AppendLine(message);
-
-                if (process.FileOutputs.Count(f => f.CanBeReferencedOrCached()) != cacheHitData.CachedArtifactContentHashes.Length)
-                {
-                    stringBuilder.AppendLine(I($"Output files of Pip{process.SemiStableHash:X16}:"));
-                    stringBuilder.AppendLine(
-                        string.Join(
-                            Environment.NewLine,
-                            process.FileOutputs.Where(f => f.CanBeReferencedOrCached())
-                                .Select(f => "\t" + f.Path.ToString(pathTable))));
-                }
-
-                stringBuilder.AppendLine(
-                    I($"Output files of Pip{process.SemiStableHash:X16} and their corresponding file names in metadata of Pip{metadata.SemiStableHash:X16}:"));
-                stringBuilder.AppendLine(
-                   string.Join(
-                       Environment.NewLine,
-                       cacheHitData.CachedArtifactContentHashes.Select(f => I($"\t{f.fileArtifact.Path.ToString(pathTable)} : ({f.fileMaterializationInfo.FileName.ToString(stringTable)})"))));
-
-                if (process.DirectoryOutputs.Length != metadata.DynamicOutputs.Count)
-                {
-                    stringBuilder.AppendLine(I($"{Pip.SemiStableHashPrefix}{process.SemiStableHash:X16} and {Pip.SemiStableHashPrefix}{metadata.SemiStableHash:X16} have different numbers of output directories"));
-                }
-
-                Logger.Log.PipCacheMetadataBelongToAnotherPip(
-                    operationContext.LoggingContext,
-                    process.SemiStableHash,
-                    process.GetDescription(environment.Context),
-                    stringBuilder.ToString());
-
-                throw new BuildXLException(message, ExceptionRootCause.CorruptedCache);
-            }
-        }
-
-        private static void AssertNoFileNamesMismatch(
-            IPipExecutionEnvironment environment,
-            Process process,
-            RunnableFromCacheResult runnableFromCacheCheckResult,
-            FileArtifact file,
-            in FileMaterializationInfo info)
-        {
-            Contract.Requires(environment != null);
-            Contract.Requires(process != null);
-            Contract.Requires(file.IsValid);
-
-            if (!info.FileName.IsValid)
-            {
-                return;
-            }
-
-            PathAtom fileArtifactFileName = file.Path.GetName(environment.Context.PathTable);
-            if (!info.FileName.CaseInsensitiveEquals(environment.Context.StringTable, fileArtifactFileName))
-            {
-                var pathTable = environment.Context.PathTable;
-                var stringTable = environment.Context.StringTable;
-                var cacheHitData = runnableFromCacheCheckResult.GetCacheHitData();
-
-                string fileArtifactPathString = file.Path.ToString(pathTable);
-                string fileMaterializationFileNameString = info.FileName.ToString(stringTable);
-                var stringBuilder = new StringBuilder();
-                stringBuilder.AppendLine(
-                    I($"File name should only differ by casing. File artifact's full path: '{fileArtifactPathString}'; file artifact's file name: '{fileArtifactFileName.ToString(stringTable)}'; materialization info file name: '{fileMaterializationFileNameString}'."));
-                stringBuilder.AppendLine(I($"[{process.FormattedSemiStableHash}] Weak FP: '{runnableFromCacheCheckResult.WeakFingerprint.ToString()}', Strong FP: '{cacheHitData.StrongFingerprint.ToString()}', Metadata Hash: '{cacheHitData.MetadataHash.ToString()}'"));
-
-                Contract.Assert(false, stringBuilder.ToString());
-            }
-        }
-
-        private static ExecutionResult GetCacheHitExecutionResult(
-            OperationContext operationContext,
-            IPipExecutionEnvironment environment,
-            Process pip,
-            RunnableFromCacheResult runnableFromCacheCheckResult)
-        {
-            Contract.Requires(environment != null);
-            Contract.Requires(pip != null);
-            Contract.Requires(runnableFromCacheCheckResult != null);
-            Contract.Requires(runnableFromCacheCheckResult.CanRunFromCache);
-
-            var cacheHitData = runnableFromCacheCheckResult.GetCacheHitData();
-
-            var executionResult = new ExecutionResult
-            {
-                WeakFingerprint = runnableFromCacheCheckResult.WeakFingerprint,
-
-                // This is the cache-hit path, so there were no uncacheable file accesses.
-                MustBeConsideredPerpetuallyDirty = false,
-                DynamicallyObservedFiles = runnableFromCacheCheckResult.DynamicallyObservedFiles,
-                DynamicallyObservedEnumerations = runnableFromCacheCheckResult.DynamicallyObservedEnumerations,
-                AllowedUndeclaredReads = runnableFromCacheCheckResult.AllowedUndeclaredReads,
-                AbsentPathProbesUnderOutputDirectories = runnableFromCacheCheckResult.AbsentPathProbesUnderNonDependenceOutputDirectories,
-            };
-
-            CheckCachedMetadataIntegrity(operationContext, environment, pip, runnableFromCacheCheckResult);
-
-            for (int i = 0; i < cacheHitData.CachedArtifactContentHashes.Length; i++)
-            {
-                var info = cacheHitData.CachedArtifactContentHashes[i].fileMaterializationInfo;
-                var file = cacheHitData.CachedArtifactContentHashes[i].fileArtifact;
-
-                AssertNoFileNamesMismatch(environment, pip, runnableFromCacheCheckResult, file, info);
-                executionResult.ReportOutputContent(file, info, PipOutputOrigin.NotMaterialized);
-            }
-
-            // For each opaque directory, iterate its dynamic outputs which are stored in cache descriptor metadata.
-            // The ordering of pip.DirectoryOutputs and metadata.DynamicOutputs is consistent.
-
-            // The index of the first artifact corresponding to an opaque directory input
-            using (var poolFileList = Pools.GetFileArtifactList())
-            {
-                var fileList = poolFileList.Instance;
-                for (int i = 0; i < pip.DirectoryOutputs.Length; i++)
-                {
-                    fileList.Clear();
-
-                    foreach (var dynamicOutputFileAndInfo in cacheHitData.DynamicDirectoryContents[i])
-                    {
-                        fileList.Add(dynamicOutputFileAndInfo.fileArtifact);
-                    }
-
-                    executionResult.ReportDirectoryOutput(pip.DirectoryOutputs[i], fileList);
-                }
-            }
-
-            // Report absent files
-            var absentFileInfo = FileMaterializationInfo.CreateWithUnknownLength(WellKnownContentHashes.AbsentFile);
-            if (cacheHitData.AbsentArtifacts != null)
-            {
-                foreach (var absentFile in cacheHitData.AbsentArtifacts)
-                {
-                    executionResult.ReportOutputContent(absentFile, absentFileInfo, PipOutputOrigin.NotMaterialized);
-                }
-            }
-
-            // Report the standard error/output files
-            // These may or may not also be declared pip outputs, it is safe to report the content twice
-            if (cacheHitData.StandardError != null)
-            {
-                var fileArtifact = GetCachedSandboxedProcessOutputArtifact(cacheHitData, pip, SandboxedProcessFile.StandardError);
-                var fileMaterializationInfo = FileMaterializationInfo.CreateWithUnknownLength(cacheHitData.StandardError.Item2);
-
-                executionResult.ReportOutputContent(fileArtifact, fileMaterializationInfo, PipOutputOrigin.NotMaterialized);
-            }
-
-            if (cacheHitData.StandardOutput != null)
-            {
-                var fileArtifact = GetCachedSandboxedProcessOutputArtifact(cacheHitData, pip, SandboxedProcessFile.StandardOutput);
-                var fileMaterializationInfo = FileMaterializationInfo.CreateWithUnknownLength(cacheHitData.StandardOutput.Item2);
-
-                executionResult.ReportOutputContent(fileArtifact, fileMaterializationInfo, PipOutputOrigin.NotMaterialized);
-            }
-
-            executionResult.SetResult(operationContext, PipResultStatus.NotMaterialized);
-            return executionResult;
-        }
-
-        private static async Task<bool> ReplayWarningsFromCacheAsync(
-            OperationContext operationContext,
-            IPipExecutionEnvironment environment,
-            PipExecutionState.PipScopeState state,
-            Process pip,
-            RunnableFromCacheResult.CacheHitData cacheHitData)
-        {
-            Contract.Requires(environment != null);
-            Contract.Requires(pip != null);
-            Contract.Requires(cacheHitData.Metadata.NumberOfWarnings > 0);
-
-            // TODO: Deploying here is redundant if the console stream was also a declared output.
-            //       Should collapse together such that console streams are always declared outputs.
-            var fileContentManager = environment.State.FileContentManager;
-            IEnumerable<(FileArtifact, ContentHash)> failedFiles = CollectionUtilities.EmptyArray<(FileArtifact, ContentHash)>();
-
-            if (cacheHitData.StandardOutput != null)
-            {
-                var file = GetCachedSandboxedProcessOutputArtifact(cacheHitData, pip, SandboxedProcessFile.StandardOutput);
-                failedFiles = await TryMaterializeStandardOutputFileHelperAsync(operationContext, pip, fileContentManager, failedFiles, file, cacheHitData.StandardOutput.Item2);
-            }
-
-            if (cacheHitData.StandardError != null)
-            {
-                var file = GetCachedSandboxedProcessOutputArtifact(cacheHitData, pip, SandboxedProcessFile.StandardError);
-                failedFiles = await TryMaterializeStandardOutputFileHelperAsync(operationContext, pip, fileContentManager, failedFiles, file, cacheHitData.StandardError.Item2);
-            }
-
-            if (failedFiles.Any())
-            {
-                // FileContentManager will log warnings for materialization failures
-                // Log overall error for failed materialization
-                Logger.Log.PipFailedToMaterializeItsOutputs(
-                    operationContext,
-                    pip.GetDescription(environment.Context),
-                    new ArtifactMaterializationFailure(failedFiles.ToReadOnlyArray(), environment.Context.PathTable).DescribeIncludingInnerFailures());
-                return false;
-            }
-
-            var pathTable = environment.Context.PathTable;
-            var configuration = environment.Configuration;
-            SemanticPathExpander semanticPathExpander = state.PathExpander;
-            var pipDataRenderer = new PipFragmentRenderer(
-                pathTable,
-                monikerRenderer: monikerGuid => environment.IpcProvider.LoadAndRenderMoniker(monikerGuid),
-                hashLookup: environment.ContentFingerprinter.ContentHashLookupFunction);
-
-            var executor = new SandboxedProcessPipExecutor(
-                environment.Context,
-                operationContext.LoggingContext,
-                pip,
-                configuration.Sandbox,
-                configuration.Layout,
-                configuration.Logging,
-                environment.RootMappings,
-                environment.ProcessInContainerManager,
-                pipEnvironment: environment.State.PipEnvironment,
-                validateDistribution: configuration.Distribution.ValidateDistribution,
-                directoryArtifactContext: new DirectoryArtifactContext(environment),
-                whitelist: null,
-                makeInputPrivate: null,
-                makeOutputPrivate: null,
-                semanticPathExpander: semanticPathExpander,
-                disableConHostSharing: configuration.Engine.DisableConHostSharing,
-                pipDataRenderer: pipDataRenderer,
-                directoryTranslator: environment.DirectoryTranslator,
-                vmInitializer: environment.VmInitializer,
-                tempDirectoryCleaner: environment.TempCleaner,
-                incrementalTools: configuration.IncrementalTools);
-
-            if (!await executor.TryInitializeWarningRegexAsync())
-            {
-                Contract.Assert(operationContext.LoggingContext.ErrorWasLogged, "Error was not logged for initializing the warning regex");
-                return false;
-            }
-
-            var standardOutput = GetOptionalSandboxedProcessOutputFromFile(pathTable, cacheHitData.StandardOutput, SandboxedProcessFile.StandardOutput);
-            var standardError = GetOptionalSandboxedProcessOutputFromFile(pathTable, cacheHitData.StandardError, SandboxedProcessFile.StandardError);
-            var success = await executor.TryLogWarningAsync(standardOutput, standardError);
-
-            if (success)
-            {
-                environment.ReportWarnings(fromCache: true, count: cacheHitData.Metadata.NumberOfWarnings);
-            }
-
-            return true;
-        }
-
-        private static async Task<IEnumerable<(FileArtifact, ContentHash)>> TryMaterializeStandardOutputFileHelperAsync(
-            OperationContext operationContext,
-            Process pip,
-            FileContentManager fileContentManager,
-            IEnumerable<(FileArtifact, ContentHash)> failedFiles,
-            FileArtifact file,
-            ContentHash contentHash)
-        {
-            var filesToMaterialize = new[] { file };
-            var result = await fileContentManager.TryMaterializeFilesAsync(
-                    requestingPip: pip,
-                    operationContext: operationContext,
-                    filesToMaterialize: filesToMaterialize,
-                    materializatingOutputs: true,
-                    isDeclaredProducer: pip.GetOutputs().Contains(file));
-
-            if (result != ArtifactMaterializationResult.Succeeded)
-            {
-                failedFiles = failedFiles.Concat(new[] { (file, contentHash) });
-            }
-
-            return failedFiles;
-        }
-
-        private static FileArtifact GetCachedSandboxedProcessOutputArtifact(
-            RunnableFromCacheResult.CacheHitData cacheHitData,
-            Process pip,
-            SandboxedProcessFile file)
-        {
-            var standardFileData = file == SandboxedProcessFile.StandardError ?
-                cacheHitData.StandardError :
-                cacheHitData.StandardOutput;
-
-            if (standardFileData == null)
-            {
-                return FileArtifact.Invalid;
-            }
-
-            FileArtifact pipStandardFileArtifact = file.PipFileArtifact(pip);
-            AbsolutePath standardFilePath = standardFileData.Item1;
-
-            if (pipStandardFileArtifact.Path == standardFilePath)
-            {
-                return pipStandardFileArtifact;
-            }
-
-            return FileArtifact.CreateOutputFile(standardFilePath);
-        }
-
-        private static SandboxedProcessOutput GetOptionalSandboxedProcessOutputFromFile(
-            PathTable pathTable,
-            Tuple<AbsolutePath, ContentHash, string> output,
-            SandboxedProcessFile file)
-        {
-            return output == null
-                ? null
-                : SandboxedProcessOutput.FromFile(
-                    output.Item1.ToString(pathTable),
-                    output.Item3,
-                    file);
-        }
-
-        private static RunnableFromCacheResult.CacheHitData TryCreatePipCacheDescriptorFromMetadata(
-            OperationContext operationContext,
-            IPipExecutionEnvironment environment,
-            PipExecutionState.PipScopeState state,
-            CacheablePip pip,
-            PipCacheDescriptorV2Metadata metadata,
-            PublishedEntryRefLocality refLocality,
-            ContentHash pathSetHash,
-            StrongContentFingerprint strongFingerprint,
-            ContentHash metadataHash,
-            ObservedPathSet? pathSet)
-        {
-            Contract.Requires(environment != null);
-            Contract.Requires(state != null);
-            Contract.Requires(pip != null);
-
-            var pathTable = environment.Context.PathTable;
-            var stringTable = environment.Context.StringTable;
-            var pathExpander = state.PathExpander;
-
-            if (metadata.StaticOutputHashes.Count != pip.CacheableStaticOutputsCount ||
-                metadata.DynamicOutputs.Count != pip.DirectoryOutputs.Length)
-            {
-                return null;
-            }
-
-            // TODO: We store a (path, hash, encoding) tuple for stdout/stderr on the metadata. This is because
-            //       these streams have been special cases, and the output paths are not necessarily even declared on the pip...
-            Tuple<AbsolutePath, ContentHash, string> standardOutput;
-            Tuple<AbsolutePath, ContentHash, string> standardError;
-            if (!TryParseOptionalStandardConsoleStreamHash(pathTable, pathExpander, metadata.StandardOutput, out standardOutput) ||
-                !TryParseOptionalStandardConsoleStreamHash(pathTable, pathExpander, metadata.StandardError, out standardError))
-            {
-                return null;
-            }
-
-            List<FileArtifact> absentArtifacts = null; // Almost never populated, since outputs are almost always required.
-            List<(FileArtifact, FileMaterializationInfo)> cachedArtifactContentHashes =
-                new List<(FileArtifact, FileMaterializationInfo)>(pip.Outputs.Length);
-
-            // Only the CanBeReferencedOrCached output will be saved in metadata.StaticOutputHashes
-            // We looped metadata.StaticOutputHashes and meanwhile find the corresponding output in current executing pip.
-            FileArtifactWithAttributes attributedOutput;
-            using (var poolAbsolutePathFileArtifactWithAttributes = Pools.GetAbsolutePathFileArtifactWithAttributesMap())
-            {
-                Dictionary<AbsolutePath, FileArtifactWithAttributes> outputs = poolAbsolutePathFileArtifactWithAttributes.Instance;
-                outputs.AddRange(pip.Outputs.Select(o => new KeyValuePair<AbsolutePath, FileArtifactWithAttributes>(o.Path, o)));
-
-                foreach (var staticOutputHashes in metadata.StaticOutputHashes)
-                {
-                    // TODO: The code path that returns null looks dubious. Could they ever be reached? Should we write a contract here instead of silently concluding weak fingerprint miss?
-
-                    FileMaterializationInfo materializationInfo = staticOutputHashes.Info.ToFileMaterializationInfo(pathTable);
-                    AbsolutePath metadataPath = AbsolutePath.Create(pathTable, staticOutputHashes.AbsolutePath);
-
-                    if (!outputs.TryGetValue(metadataPath, out attributedOutput))
-                    {
-                        // Output in metadata is missing from the pip specification; entry is invalid.
-                        Logger.Log.InvalidMetadataStaticOutputNotFound(operationContext, pip.Description, staticOutputHashes.AbsolutePath);
-                        return null;
-                    }
-
-                    Contract.Assert(attributedOutput.IsValid);
-
-                    FileArtifact output = attributedOutput.ToFileArtifact();
-
-                    // Following logic should be in sync with StoreContentForProcess method.
-                    bool isRequired = IsRequiredForCaching(attributedOutput);
-
-                    if (materializationInfo.Hash != WellKnownContentHashes.AbsentFile)
-                    {
-                        cachedArtifactContentHashes.Add((output, materializationInfo));
-                    }
-                    else if (isRequired)
-                    {
-                        // Required but looks absent; entry is invalid.
-                        Logger.Log.InvalidMetadataRequiredOutputIsAbsent(operationContext, pip.Description, staticOutputHashes.AbsolutePath);
-                        return null;
-                    }
-                    else
-                    {
-                        if (absentArtifacts == null)
-                        {
-                            absentArtifacts = new List<FileArtifact>();
-                        }
-
-                        absentArtifacts.Add(output);
-                    }
-                }
-            }
-
-            int staticExistentArtifactCount = cachedArtifactContentHashes.Count;
-
-            // For each opaque directory, iterate its dynamic outputs which are stored in cache descriptor metadata.
-            // The ordering of pip.DirectoryOutputs and metadata.DynamicOutputs is consistent.
-            var opaqueIndex = 0;
-            foreach (var opaqueDir in pip.DirectoryOutputs)
-            {
-                var dirPath = opaqueDir.Path;
-                foreach (var dynamicOutput in metadata.DynamicOutputs[opaqueIndex++])
-                {
-                    // Dynamic output is stored with content hash and relative path from its opaque directory.
-                    var filePath = dirPath.Combine(pathTable, RelativePath.Create(stringTable, dynamicOutput.RelativePath));
-                    FileArtifact outputFile = FileArtifact.CreateOutputFile(filePath);
-                    cachedArtifactContentHashes.Add((outputFile, dynamicOutput.Info.ToFileMaterializationInfo(pathTable)));
-                }
-            }
-
-            var cachedArtifactContentHashesArray = cachedArtifactContentHashes.ToArray();
-
-            // Create segments of cached artifact contents array that correspond to dynamic directory contents
-            var dynamicDirectoryContents = new ArrayView<(FileArtifact, FileMaterializationInfo)>[pip.DirectoryOutputs.Length];
-            int lastDynamicArtifactIndex = staticExistentArtifactCount;
-            for (int i = 0; i < metadata.DynamicOutputs.Count; i++)
-            {
-                var directoryContentsCount = metadata.DynamicOutputs[i].Count;
-
-                dynamicDirectoryContents[i] = new ArrayView<(FileArtifact, FileMaterializationInfo)>(
-                    cachedArtifactContentHashesArray,
-                    lastDynamicArtifactIndex,
-                    directoryContentsCount);
-
-                lastDynamicArtifactIndex += directoryContentsCount;
-            }
-
-            return new RunnableFromCacheResult.CacheHitData(
-                    pathSetHash: pathSetHash,
-                    strongFingerprint: strongFingerprint,
-                    metadata: metadata,
-                    cachedArtifactContentHashes: cachedArtifactContentHashesArray,
-                    absentArtifacts: (IReadOnlyList<FileArtifact>)absentArtifacts ?? CollectionUtilities.EmptyArray<FileArtifact>(),
-                    standardError: standardError,
-                    standardOutput: standardOutput,
-                    dynamicDirectoryContents: dynamicDirectoryContents,
-                    locality: refLocality,
-                    metadataHash: metadataHash,
-                    pathSet: pathSet);
-        }
-
-        private static bool TryParseOptionalStandardConsoleStreamHash(
-            PathTable pathTable,
-            PathExpander semanticPathExpander,
-            EncodedStringKeyedHash standardConsoleStream,
-            out Tuple<AbsolutePath, ContentHash, string> resolvedStandardConsoleStream)
-        {
-            if (standardConsoleStream == null)
-            {
-                resolvedStandardConsoleStream = null;
-                return true;
-            }
-
-            AbsolutePath path;
-            if (!semanticPathExpander.TryCreatePath(pathTable, standardConsoleStream.StringKeyedHash.Key, out path))
-            {
-                resolvedStandardConsoleStream = null;
-                return false;
-            }
-
-            resolvedStandardConsoleStream = Tuple.Create(path, standardConsoleStream.StringKeyedHash.ContentHash.ToContentHash(), standardConsoleStream.EncodingName);
-            return true;
-        }
-
-        private readonly struct TwoPhasePathSetValidationTarget : IObservedInputProcessingTarget<ObservedPathEntry>
-        {
-            private readonly string m_pipDescription;
-            private readonly OperationContext m_operationContext;
-            private readonly PathTable m_pathTable;
-            private readonly IPipExecutionEnvironment m_environment;
-
-            public TwoPhasePathSetValidationTarget(IPipExecutionEnvironment environment, OperationContext operationContext, string pipDescription, PathTable pathTable)
-            {
-                m_environment = environment;
-                m_pipDescription = pipDescription;
-                m_operationContext = operationContext;
-                m_pathTable = pathTable;
-            }
-
-            public string Description => m_pipDescription;
-
-            public AbsolutePath GetPathOfObservation(ObservedPathEntry assertion)
-            {
-                return assertion.Path;
-            }
-
-            public ObservationFlags GetObservationFlags(ObservedPathEntry assertion)
-            {
-                return (assertion.IsFileProbe ? ObservationFlags.FileProbe : ObservationFlags.None) |
-                    (assertion.IsDirectoryPath ? ObservationFlags.DirectoryLocation : ObservationFlags.None) |
-                    // If there are enumerations on the Path then it is an enumeration.
-                    (assertion.DirectoryEnumeration ? ObservationFlags.Enumeration : ObservationFlags.None);
-            }
-
-            public ObservedInputAccessCheckFailureAction OnAccessCheckFailure(ObservedPathEntry assertion, bool fromTopLevelDirectory)
-            {
-                // The path can't be accessed. Note that we don't apply a whitelist here (that only applies to process execution).
-                // We let this cause overall failure (i.e., a failed ObservedInputProcessingResult, and an undefined StrongContentFingerprint).
-                if (!BuildXL.Scheduler.ETWLogger.Log.IsEnabled(EventLevel.Verbose, Keywords.Diagnostics))
-                {
-                    Logger.Log.PathSetValidationTargetFailedAccessCheck(m_operationContext, m_pipDescription, assertion.Path.ToString(m_pathTable));
-                }
-
-                return ObservedInputAccessCheckFailureAction.Fail;
-            }
-
-            public void CheckProposedObservedInput(ObservedPathEntry assertion, ObservedInput proposedObservedInput)
-            {
-                return;
-            }
-
-            public bool IsSearchPathEnumeration(ObservedPathEntry directoryEnumeration)
-            {
-                return directoryEnumeration.IsSearchPath;
-            }
-
-            public string GetEnumeratePatternRegex(ObservedPathEntry directoryEnumeration)
-            {
-                return directoryEnumeration.EnumeratePatternRegex;
-            }
-
-            public void ReportUnexpectedAccess(ObservedPathEntry assertion, ObservedInputType observedInputType)
-            {
-                if (m_environment.Configuration.Schedule.UnexpectedSymlinkAccessReportingMode == UnexpectedSymlinkAccessReportingMode.All)
-                {
-                    m_environment.State.FileContentManager.ReportUnexpectedSymlinkAccess(m_operationContext, m_pipDescription, assertion.Path, observedInputType, reportedAccesses: default(CompactSet<ReportedFileAccess>));
-                }
-            }
-
-            public bool IsReportableUnexpectedAccess(AbsolutePath path)
-            {
-                return m_environment.Configuration.Schedule.UnexpectedSymlinkAccessReportingMode == UnexpectedSymlinkAccessReportingMode.All &&
-                    m_environment.State.FileContentManager.TryGetSymlinkPathKind(path, out var kind);
-            }
-        }
-
-        private readonly struct ObservedFileAccessValidationTarget : IObservedInputProcessingTarget<ObservedFileAccess>
-        {
-            private readonly IPipExecutionEnvironment m_environment;
-            private readonly OperationContext m_operationContext;
-            private readonly FileAccessReportingContext m_fileAccessReportingContext;
-            private readonly string m_processDescription;
-            private readonly PipExecutionState.PipScopeState m_state;
-
-            public string Description => m_processDescription;
-
-            public ObservedFileAccessValidationTarget(
-                OperationContext operationContext,
-                IPipExecutionEnvironment environment,
-                FileAccessReportingContext fileAccessReportingContext,
-                PipExecutionState.PipScopeState state,
-                string processDescription)
-            {
-                m_operationContext = operationContext;
-                m_environment = environment;
-                m_processDescription = processDescription;
-                m_fileAccessReportingContext = fileAccessReportingContext;
-                m_state = state;
-            }
-
-            public ObservationFlags GetObservationFlags(ObservedFileAccess observation)
-            {
-                return observation.ObservationFlags;
-            }
-
-            public AbsolutePath GetPathOfObservation(ObservedFileAccess observation)
-            {
-                return observation.Path;
-            }
-
-            public void CheckProposedObservedInput(ObservedFileAccess observation, ObservedInput proposedObservedInput)
-            {
-                return;
-            }
-
-            public void ReportUnexpectedAccess(ObservedFileAccess observation, ObservedInputType observedInputType)
-            {
-                if (m_environment.Configuration.Schedule.UnexpectedSymlinkAccessReportingMode != UnexpectedSymlinkAccessReportingMode.None)
-                {
-                    m_environment.State.FileContentManager.ReportUnexpectedSymlinkAccess(
-                        m_operationContext,
-                        m_processDescription,
-                        observation.Path,
-                        observedInputType,
-                        observation.Accesses);
-                }
-            }
-
-            public bool IsReportableUnexpectedAccess(AbsolutePath path)
-            {
-                return m_environment.Configuration.Schedule.UnexpectedSymlinkAccessReportingMode != UnexpectedSymlinkAccessReportingMode.None &&
-                    m_environment.State.FileContentManager.TryGetSymlinkPathKind(path, out var kind);
-            }
-
-            public ObservedInputAccessCheckFailureAction OnAccessCheckFailure(ObservedFileAccess observation, bool fromTopLevelDirectory)
-            {
-                // TODO: Should be able to log provenance of the sealed directory here (we don't even know which directory artifact corresponds).
-                //       This is a fine argument to move this function into the execution environment.
-                if (m_fileAccessReportingContext.MatchAndReportUnexpectedObservedFileAccess(observation) != FileAccessWhitelist.MatchType.NoMatch)
-                {
-                    return ObservedInputAccessCheckFailureAction.SuppressAndIgnorePath;
-                }
-
-                // If the access was whitelisted, some whitelist-related events will have been reported.
-                // Otherwise, error or warning level events for the unexpected accesses will have been reported; in
-                // that case we will additionally log a final message specific to this being a sealed directory
-                // related issue (see/* TODO:above about logging provenance of a containing seal).
-                if (fromTopLevelDirectory)
-                {
-                    Logger.Log.DisallowedFileAccessInTopOnlySourceSealedDirectory(m_operationContext, m_processDescription, observation.Path.ToString(m_environment.Context.PathTable));
-                }
-                else
-                {
-                    Logger.Log.ScheduleDisallowedFileAccessInSealedDirectory(m_operationContext, m_processDescription, observation.Path.ToString(m_environment.Context.PathTable));
-                }
-
-                return ObservedInputAccessCheckFailureAction.Fail;
-            }
-
-            public bool IsSearchPathEnumeration(ObservedFileAccess directoryEnumeration)
-            {
-                // A directory enumeration is a search path enumeration if at least one of the accessing tools are marked
-                // as search path enumeration tools in the directory membership fingerprinter rule set
-                string lastToolPath = null;
-                foreach (var access in directoryEnumeration.Accesses)
-                {
-                    if (access.Process.Path == lastToolPath)
-                    {
-                        // Skip if we already checked this path
-                        continue;
-                    }
-
-                    if (access.RequestedAccess != RequestedAccess.Enumerate)
-                    {
-                        continue;
-                    }
-
-                    lastToolPath = access.Process.Path;
-                    if (m_state.DirectoryMembershipFingerprinterRuleSet?.IsSearchPathEnumerationTool(access.Process.Path) == true)
-                    {
-                        return true;
-                    }
-                }
-
-                return false;
-            }
-
-            public string GetEnumeratePatternRegex(ObservedFileAccess directoryEnumeration)
-            {
-                using (var setPool = Pools.GetStringSet())
-                {
-                    var set = setPool.Instance;
-                    foreach (var access in directoryEnumeration.Accesses)
-                    {
-                        if (access.RequestedAccess != RequestedAccess.Enumerate)
-                        {
-                            continue;
-                        }
-
-                        if (m_state.DirectoryMembershipFingerprinterRuleSet?.IsSearchPathEnumerationTool(access.Process.Path) == true)
-                        {
-                            continue;
-                        }
-
-                        if (access.EnumeratePattern == null)
-                        {
-                            Contract.Assert(false, "Enumerate pattern cannot be null: " + directoryEnumeration.Path.ToString(m_environment.Context.PathTable) + Environment.NewLine
-                                + string.Join(Environment.NewLine, directoryEnumeration.Accesses.Select(a => a.Describe())));
-                        }
-
-                        set.Add(access.EnumeratePattern);
-                    }
-
-                    return RegexDirectoryMembershipFilter.ConvertWildcardsToRegex(set.OrderBy(m => m, StringComparer.OrdinalIgnoreCase).ToArray());
-                }
-            }
-        }
-
-        /// <summary>
-        /// Processes an <see cref="ObservedPathSet"/> consisting of prior observed accesses (as if the process were to run now, and
-        /// access these paths). If all accesses are allowable for the pip (this may not be the case due to pip graph changes since the prior execution),
-        /// this function returns a <see cref="StrongContentFingerprint"/>. That returned fingerprint extends the provided <paramref name="weakFingerprint"/>
-        /// to account for those additional inputs; a prior execution for the same strong fingerprint is safely re-usable.
-        /// Note that if the returned processing status is <see cref="ObservedInputProcessingStatus.Aborted"/>, then a failure has been logged and pip
-        /// execution must fail.
-        /// </summary>
-        private static async Task<(ObservedInputProcessingResult, StrongContentFingerprint)> TryComputeStrongFingerprintBasedOnPriorObservedPathSetAsync(
-            OperationContext operationContext,
-            IPipExecutionEnvironment environment,
-            PipExecutionState.PipScopeState state,
-            CacheablePip pip,
-            WeakContentFingerprint weakFingerprint,
-            ObservedPathSet pathSet,
-            ContentHash pathSetHash)
-        {
-            Contract.Requires(environment != null);
-            Contract.Requires(pip != null);
-            Contract.Requires(pathSet.Paths.IsValid);
-
-            using (operationContext.StartOperation(PipExecutorCounter.PriorPathSetEvaluationToProduceStrongFingerprintDuration))
-            {
-                ObservedInputProcessingResult validationResult =
-                    await ObservedInputProcessor.ProcessPriorPathSetAsync(
-                        operationContext,
-                        environment,
-                        state,
-                        new TwoPhasePathSetValidationTarget(environment, operationContext, pip.Description, environment.Context.PathTable),
-                        pip,
-                        pathSet);
-
-                environment.Counters.IncrementCounter(PipExecutorCounter.PriorPathSetsEvaluatedToProduceStrongFingerprint);
-
-                // force cache miss if observed input processing result is not 'Success'
-                if (validationResult.Status != ObservedInputProcessingStatus.Success)
-                {
-                    return (validationResult, default(StrongContentFingerprint));
-                }
-
-                // log and compute strong fingerprint using the PathSet hash from the cache
-                LogInputAssertions(
-                    operationContext,
-                    environment.Context,
-                    pip,
-                    validationResult);
-
-                StrongContentFingerprint strongFingerprint;
-                using (operationContext.StartOperation(PipExecutorCounter.ComputeStrongFingerprintDuration))
-                {
-                    strongFingerprint = validationResult.ComputeStrongFingerprint(
-                        environment.Context.PathTable,
-                        weakFingerprint,
-                        pathSetHash);
-                }
-
-                return (validationResult, strongFingerprint);
-            }
-        }
-
-        /// <summary>
-        /// Validates that all observed file accesses of a pip's execution are allowable, based on the pip's declared dependencies and configuration.
-        /// Note that **<paramref name="observedFileAccesses"/> may be sorted in place**.
-        /// </summary>
-        private static async Task<ObservedInputProcessingResult> ValidateObservedFileAccesses(
-            OperationContext operationContext,
-            IPipExecutionEnvironment environment,
-            PipExecutionState.PipScopeState state,
-            CacheablePip pip,
-            FileAccessReportingContext fileAccessReportingContext,
-            SortedReadOnlyArray<ObservedFileAccess, ObservedFileAccessExpandedPathComparer> observedFileAccesses,
-            bool trackFileChanges = true)
-        {
-            Contract.Requires(environment != null);
-            Contract.Requires(pip != null);
-            Contract.Requires(fileAccessReportingContext != null);
-
-            var target = new ObservedFileAccessValidationTarget(
-                operationContext,
-                environment,
-                fileAccessReportingContext,
-                state,
-                pip.Description);
-
-            var result = await ObservedInputProcessor.ProcessNewObservationsAsync(
-                operationContext,
-                environment,
-                state,
-                target,
-                pip,
-                observedFileAccesses,
-                trackFileChanges);
-
-            LogInputAssertions(
-                operationContext,
-                environment.Context,
-                pip,
-                result);
-
-            return result;
-        }
-
-        /// <summary>
-        /// We have optional tracing for all discovered directory / file / absent-path dependencies.
-        /// This function dumps out the result of an <see cref="ObservedInputProcessor"/> if needed.
-        /// Note that this is generic to cache-hit vs. cache-miss as well as single-phase vs. two-phase lookup.
-        /// </summary>
-        private static void LogInputAssertions(
-            OperationContext operationContext,
-            PipExecutionContext context,
-            CacheablePip pip,
-            ObservedInputProcessingResult processedInputs)
-        {
-            // ObservedInputs are only available on processing success.
-            if (processedInputs.Status != ObservedInputProcessingStatus.Success)
-            {
-                return;
-            }
-
-            // Tracing input assertions is expensive (many events and many string expansions); we avoid tracing when nobody is listening.
-            if (!BuildXL.Scheduler.ETWLogger.Log.IsEnabled(EventLevel.Verbose, Keywords.Diagnostics))
-            {
-                return;
-            }
-
-            foreach (ObservedInput input in processedInputs.ObservedInputs)
-            {
-                if (input.Type == ObservedInputType.DirectoryEnumeration)
-                {
-                    Logger.Log.PipDirectoryMembershipAssertion(
-                        operationContext,
-                        pip.Description,
-                        input.Path.ToString(context.PathTable),
-                        input.Hash.ToHex());
-                }
-                else
-                {
-                    Logger.Log.TracePipInputAssertion(
-                        operationContext,
-                        pip.Description,
-                        input.Path.ToString(context.PathTable),
-                        input.Hash.ToHex());
-                }
-            }
-        }
-
-        /// <summary>
-        /// Attempt to bring multiple file contents into the local cache.
-        /// </summary>
-        /// <remarks>
-        /// May log warnings (but not errors) on failure.
-        /// </remarks>
-        /// <param name="operationContext">Logging context associated with the pip</param>
-        /// <param name="environment">Execution environment</param>
-        /// <param name="pip">Pip that requested these contents (for logging)</param>
-        /// <param name="cachedArtifactContentHashes">Enumeration of content to copy locally.</param>
-        /// <param name="strongFingerprint">the associated strong fingerprint</param>
-        /// <param name="metadataHash">the hash of the metadata which entry which references the content</param>
-        /// <param name="standardOutput">Standard output</param>
-        /// <param name="standardError">Standard error</param>
-        /// <returns>True if all succeeded, otherwise false.</returns>
-        private static async Task<bool> TryLoadAvailableOutputContentAsync(
-            OperationContext operationContext,
-            IPipExecutionEnvironment environment,
-            CacheablePip pip,
-            IReadOnlyCollection<(FileArtifact fileArtifact, FileMaterializationInfo fileMaterializationInfo)> cachedArtifactContentHashes,
-            StrongContentFingerprint strongFingerprint,
-            ContentHash metadataHash,
-            Tuple<AbsolutePath, ContentHash, string> standardOutput = null,
-            Tuple<AbsolutePath, ContentHash, string> standardError = null)
-        {
-            Contract.Requires(environment != null);
-            Contract.Requires(pip != null);
-            Contract.Requires(cachedArtifactContentHashes != null);
-
-            var allHashes =
-                new List<(FileArtifact, ContentHash)>(
-                    cachedArtifactContentHashes.Count + (standardError == null ? 0 : 1) + (standardOutput == null ? 0 : 1));
-
-            // only check/load "real" files - reparse points are not stored in CAS, they are stored in metadata that we have already obtained
-            // if we try to load reparse points' content from CAS, content availability check would fail, and as a result,
-            // BuildXL would have to re-run the pip (even if all other outputs are available)
-            // Also, do not load zero-hash files (there is nothing in CAS with this hash) 
-            allHashes.AddRange(cachedArtifactContentHashes
-                .Where(pair => pair.fileMaterializationInfo.IsCacheable)
-                .Select(a => (a.fileArtifact, a.fileMaterializationInfo.Hash)));
-
-            if (standardOutput != null)
-            {
-                allHashes.Add((FileArtifact.CreateOutputFile(standardOutput.Item1), standardOutput.Item2));
-            }
-
-            if (standardError != null)
-            {
-                allHashes.Add((FileArtifact.CreateOutputFile(standardError.Item1), standardError.Item2));
-            }
-
-            // Check whether the cache provides a strong guarantee that content will be available for a successful pin
-            bool hasStrongOutputContentAvailabilityGuarantee = environment.State.Cache.HasStrongOutputContentAvailabilityGuarantee(metadataHash);
-
-            // When VerifyCacheLookupPin is specified (and cache provides no strong guarantee), we need to materialize as well to ensure the content is actually available
-            bool materializeToVerifyAvailability = environment.Configuration.Schedule.VerifyCacheLookupPin && !hasStrongOutputContentAvailabilityGuarantee;
-
-            // If pin cached outputs is off and verify cache lookup pin is not enabled/triggered for the current pip,
-            // then just return true.
-            if (!environment.Configuration.Schedule.PinCachedOutputs && !materializeToVerifyAvailability)
-            {
-                return true;
-            }
-
-            using (operationContext.StartOperation(materializeToVerifyAvailability ?
-                PipExecutorCounter.TryLoadAvailableOutputContent_VerifyCacheLookupPinDuration :
-                PipExecutorCounter.TryLoadAvailableOutputContent_PinDuration))
-            {
-                var succeeded = await environment.State.FileContentManager.TryLoadAvailableOutputContentAsync(
-                    pip,
-                    operationContext,
-                    allHashes,
-                    materialize: materializeToVerifyAvailability);
-
-                if (materializeToVerifyAvailability || !succeeded)
-                {
-                    environment.State.Cache.RegisterOutputContentMaterializationResult(strongFingerprint, metadataHash, succeeded);
-                }
-
-                return succeeded;
-            }
-        }
-
-        private struct ExtractedPathEntry
-        {
-            public ObservedPathEntry Entry;
-            public int UseCount;
-        }
-
-        [Flags]
-        private enum OutputFlags
-        {
-            /// <summary>
-            /// Declared output file. <see cref="Process.FileOutputs"/>
-            /// </summary>
-            DeclaredFile = 1,
-
-            /// <summary>
-            /// Dynamic output file under process output directory. <see cref="Process.DirectoryOutputs"/>
-            /// </summary>
-            DynamicFile = 1 << 1,
-
-            /// <summary>
-            /// Standard output file
-            /// </summary>
-            StandardOut = 1 << 2,
-
-            /// <summary>
-            /// Standard error file
-            /// </summary>
-            StandardError = 1 << 3,
-        }
-
-        /// <summary>
-        /// The file artifact with attributes and output flags
-        /// </summary>
-        private struct FileOutputData
-        {
-            /// <summary>
-            /// The output file artifact.
-            /// </summary>
-            internal int OpaqueDirectoryIndex;
-
-            /// <summary>
-            /// The flags associated with the output file
-            /// </summary>
-            internal OutputFlags Flags;
-
-            /// <summary>
-            /// Gets whether all the given flags are applicable to the output file
-            /// </summary>
-            internal bool HasAllFlags(OutputFlags flags)
-            {
-                return (Flags & flags) == flags;
-            }
-
-            /// <summary>
-            /// Gets whether any of the given flags are applicable to the output file
-            /// </summary>
-            internal bool HasAnyFlag(OutputFlags flags)
-            {
-                return (Flags & flags) != 0;
-            }
-
-            /// <summary>
-            /// Updates the file data for the path in the map
-            /// </summary>
-            /// <param name="map">map of path to file data</param>
-            /// <param name="path">the path to the output file</param>
-            /// <param name="flags">flags to add (if any)</param>
-            /// <param name="index">the opaque directory index (if applicable i.e. <paramref name="flags"/> is <see cref="OutputFlags.DynamicFile"/>)</param>
-            internal static void UpdateFileData(Dictionary<AbsolutePath, FileOutputData> map, AbsolutePath path, OutputFlags? flags = null, int? index = null)
-            {
-                Contract.Assert(flags != OutputFlags.DynamicFile || index != null, "Opaque index must be specified for dynamic output files");
-
-                FileOutputData fileData;
-                if (!map.TryGetValue(path, out fileData))
-                {
-                    fileData = default(FileOutputData);
-                }
-
-                if (flags != null)
-                {
-                    fileData.Flags |= flags.Value;
-                }
-
-                if (index != null)
-                {
-                    fileData.OpaqueDirectoryIndex = index.Value;
-                }
-
-                map[path] = fileData;
-            }
-        }
-
-        private static bool CheckForAllowedDirectorySymlinkOrJunctionProduction(AbsolutePath outputPath, OperationContext operationContext, string description, PathTable pathTable, ExecutionResult processExecutionResult)
-        {
-            if (OperatingSystemHelper.IsUnixOS)
-            {
-                return true;
-            }
-
-            var pathstring = outputPath.ToString(pathTable);
-            if (FileUtilities.IsDirectorySymlinkOrJunction(pathstring))
-            {
-                // We don't support storing directory symlinks/junctions to the cache in Windows right now.
-                // We won't fail the pip
-                // We won't cache it either
-                Logger.Log.StorageSymlinkDirInOutputDirectoryWarning(
-                    operationContext,
-                    description,
-                    pathstring);
-                processExecutionResult.MustBeConsideredPerpetuallyDirty = true;
-                return false;
-            }
-
-            return true;
-        }
-
-        /// <summary>
-        /// Discovers the content hashes of a process pip's outputs, which must now be on disk.
-        /// The pip's outputs will be stored into the <see cref="IArtifactContentCache"/> of <see cref="IPipExecutionEnvironment.Cache"/>,
-        /// and (if caching is enabled) a cache entry (the types varies; either single-phase or two-phase depending on configuration) will be created.
-        /// The cache entry itself is not immediately stored, and is instead placed on the <paramref name="processExecutionResult"/>. This is so that
-        /// in distributed builds, workers can handle output processing and validation but defer all metadata storage to the master.
-        /// </summary>
-        /// <remarks>
-        /// This may be called even if the execution environment lacks a cache, in which case the outputs are hashed and reported (but nothing else).
-        /// </remarks>
-        /// <param name="operationContext">Current logging context</param>
-        /// <param name="environment">Execution environment</param>
-        /// <param name="state">Pip execution state</param>
-        /// <param name="process">The process which has finished executing</param>
-        /// <param name="description">Description of <paramref name="process"/></param>
-        /// <param name="observedInputs">Observed inputs which should be part of the cache value</param>
-        /// <param name="encodedStandardOutput">The optional standard output file</param>
-        /// <param name="encodedStandardError">The optional standard error file</param>
-        /// <param name="numberOfWarnings">Number of warnings found in standard output and error</param>
-        /// <param name="processExecutionResult">The process execution result for recording process execution information</param>
-        /// <param name="enableCaching">If set, the pip's descriptor and content will be stored to the cache. Otherwise, its outputs will be hashed but not stored or referenced by a new descriptor.</param>
-        /// <param name="fingerprintComputation">Stores fingerprint computation information</param>
-        /// <param name="containerConfiguration">The configuration used to run the process in a container, if that option was specified</param>
-        private static async Task<bool> StoreContentForProcessAndCreateCacheEntryAsync(
-            OperationContext operationContext,
-            IPipExecutionEnvironment environment,
-            PipExecutionState.PipScopeState state,
-            Process process,
-            string description,
-            ObservedInputProcessingResult? observedInputs,
-            Tuple<AbsolutePath, Encoding> encodedStandardOutput,
-            Tuple<AbsolutePath, Encoding> encodedStandardError,
-            int numberOfWarnings,
-            ExecutionResult processExecutionResult,
-            bool enableCaching,
-            BoxRef<ProcessFingerprintComputationEventData> fingerprintComputation,
-            ContainerConfiguration containerConfiguration)
-        {
-            Contract.Requires(environment != null);
-            Contract.Requires(process != null);
-            Contract.Requires(
-                enableCaching == observedInputs.HasValue,
-                "Should provide observed inputs (relevant only when caching) iff caching is enabled.");
-            Contract.Requires(encodedStandardOutput == null || (encodedStandardOutput.Item1.IsValid && encodedStandardOutput.Item2 != null));
-            Contract.Requires(encodedStandardError == null || (encodedStandardError.Item1.IsValid && encodedStandardError.Item2 != null));
-            Contract.Requires(!processExecutionResult.IsSealed);
-
-            var pathTable = environment.Context.PathTable;
-
-            long totalOutputSize = 0;
-            int numDynamicOutputs = 0;
-            ContentHash? standardOutputContentHash = null;
-            ContentHash? standardErrorContentHash = null;
-
-            using (var poolFileArtifactWithAttributesList = Pools.GetFileArtifactWithAttributesList())
-            using (var poolAbsolutePathFileOutputDataMap = s_absolutePathFileOutputDataMapPool.GetInstance())
-            using (var poolAbsolutePathFileArtifactWithAttributes = Pools.GetAbsolutePathFileArtifactWithAttributesMap())
-            using (var poolFileList = Pools.GetFileArtifactList())
-            using (var poolAbsolutePathFileMaterializationInfoTuppleList = s_absolutePathFileMaterializationInfoTuppleListPool.GetInstance())
-            using (var poolFileArtifactPossibleFileMaterializationInfoTaskMap = s_fileArtifactPossibleFileMaterializationInfoTaskMapPool.GetInstance())
-            {
-                // Each dynamic output should map to which opaque directory they belong.
-                // Because we will store the hashes and paths of the dynamic outputs by preserving the ordering of process.DirectoryOutputs
-                var allOutputs = poolFileArtifactWithAttributesList.Instance;
-                var allOutputData = poolAbsolutePathFileOutputDataMap.Instance;
-
-                // If container isolation is enabled, this will represent a map between original outputs and its redirected output
-                // This is used to achieve output isolation: we keep the original paths, but use the content of redirected outputs
-                Dictionary<AbsolutePath, FileArtifactWithAttributes> allRedirectedOutputs = null;
-                if (containerConfiguration.IsIsolationEnabled)
-                {
-                    allRedirectedOutputs = poolAbsolutePathFileArtifactWithAttributes.Instance;
-                }
-
-                // Let's compute what got actually redirected
-                bool outputFilesAreRedirected = containerConfiguration.IsIsolationEnabled && process.ContainerIsolationLevel.IsolateOutputFiles();
-                bool exclusiveOutputDirectoriesAreRedirected = containerConfiguration.IsIsolationEnabled && process.ContainerIsolationLevel.IsolateExclusiveOpaqueOutputDirectories();
-                bool sharedOutputDirectoriesAreRedirected = containerConfiguration.IsIsolationEnabled && process.ContainerIsolationLevel.IsolateSharedOpaqueOutputDirectories();
-
-                foreach (var output in process.FileOutputs)
-                {
-                    FileOutputData.UpdateFileData(allOutputData, output.Path, OutputFlags.DeclaredFile);
-
-                    if (!CheckForAllowedDirectorySymlinkOrJunctionProduction(output.Path, operationContext, description, pathTable, processExecutionResult))
-                    {
-                        enableCaching = false;
-                        continue;
-                    }
-
-                    // If the directory containing the output file was redirected, then we want to cache the content of the redirected output instead.
-                    if (outputFilesAreRedirected && environment.ProcessInContainerManager.TryGetRedirectedDeclaredOutputFile(output.Path, containerConfiguration, out AbsolutePath redirectedOutputPath))
-                    {
-                        var redirectedOutput = new FileArtifactWithAttributes(redirectedOutputPath, output.RewriteCount, output.FileExistence);
-                        allRedirectedOutputs.Add(output.Path, redirectedOutput);
-                    }
-
-                    allOutputs.Add(output);
-                }
-
-                // We need to discover dynamic outputs in the given opaque directories.
-                var fileList = poolFileList.Instance;
-
-                for (int i = 0; i < process.DirectoryOutputs.Length; i++)
-                {
-                    fileList.Clear();
-                    var directoryArtifact = process.DirectoryOutputs[i];
-                    var directoryArtifactPath = directoryArtifact.Path;
-
-                    var index = i;
-
-                    // For the case of an opaque directory, the content is determined by scanning the file system
-                    if (!directoryArtifact.IsSharedOpaque)
-                    {
-                        var enumerationResult = environment.State.FileContentManager.EnumerateDynamicOutputDirectory(
-                            directoryArtifact,
-                            handleFile: fileArtifact =>
-                            {
-                                if (!CheckForAllowedDirectorySymlinkOrJunctionProduction(fileArtifact.Path, operationContext, description, pathTable, processExecutionResult))
-                                {
-                                    enableCaching = false;
-                                    return;
-                                }
-
-                                fileList.Add(fileArtifact);
-                                FileOutputData.UpdateFileData(allOutputData, fileArtifact.Path, OutputFlags.DynamicFile, index);
-                                var fileArtifactWithAttributes = fileArtifact.WithAttributes(FileExistence.Required);
-                                allOutputs.Add(fileArtifactWithAttributes);
-
-                                if (exclusiveOutputDirectoriesAreRedirected)
-                                {
-                                    PopulateRedirectedOutputsForFileInOpaque(pathTable, environment, containerConfiguration, directoryArtifactPath, fileArtifactWithAttributes, allRedirectedOutputs);
-                                }
-                            },
-
-                            // TODO: Currently the logic skips empty subdirectories. The logic needs to preserve the structure of opaque directories.
-                            // TODO: THe above issue is tracked by task 872930.
-                            handleDirectory: null);
-
-                        if (!enumerationResult.Succeeded)
-                        {
-                            Logger.Log.ProcessingPipOutputDirectoryFailed(
-                                operationContext,
-                                description,
-                                directoryArtifactPath.ToString(pathTable),
-                                enumerationResult.Failure.DescribeIncludingInnerFailures());
-                            return false;
-                        }
-                    }
-                    else
-                    {
-                        // For the case of shared opaque directories, the content is based on detours
-                        var writeAccessesByPath = processExecutionResult.SharedDynamicDirectoryWriteAccesses;
-                        if (!writeAccessesByPath.TryGetValue(directoryArtifactPath, out var accesses))
-                        {
-                            accesses = CollectionUtilities.EmptyArray<AbsolutePath>();
-                        }
-
-                        // So we know that all accesses here were write accesses, but we don't actually know if in the end the corresponding file
-                        // still exists (the tool could have created it and removed it right after). So we only add existing files.
-                        foreach (var access in accesses)
-                        {
-                            var maybeResult = FileUtilities.TryProbePathExistence(access.ToString(pathTable), followSymlink: false);
-                            if (!maybeResult.Succeeded)
-                            {
-                                Logger.Log.ProcessingPipOutputDirectoryFailed(
-                                    operationContext,
-                                    description,
-                                    directoryArtifactPath.ToString(pathTable),
-                                    maybeResult.Failure.DescribeIncludingInnerFailures());
-                                return false;
-                            }
-
-                            // TODO: directories are not reported as explicit content, since we don't have the functionality today to persist them in the cache.
-                            // But we could do this here in the future
-                            if (maybeResult.Result == PathExistence.ExistsAsDirectory)
-                            {
-                                continue;
-                            }
-
-                            if (!CheckForAllowedDirectorySymlinkOrJunctionProduction(access, operationContext, description, pathTable, processExecutionResult))
-                            {
-                                enableCaching = false;
-                                continue;
-                            }
-
-                            var fileArtifact = FileArtifact.CreateOutputFile(access);
-                            fileList.Add(fileArtifact);
-                            FileOutputData.UpdateFileData(allOutputData, fileArtifact.Path, OutputFlags.DynamicFile, index);
-
-                            var fileArtifactWithAttributes = fileArtifact.WithAttributes(
-                                maybeResult.Result == PathExistence.Nonexistent
-                                ? FileExistence.Temporary
-                                : FileExistence.Required);
-                            allOutputs.Add(fileArtifactWithAttributes);
-
-                            if (sharedOutputDirectoriesAreRedirected)
-                            {
-                                PopulateRedirectedOutputsForFileInOpaque(pathTable, environment, containerConfiguration, directoryArtifactPath, fileArtifactWithAttributes, allRedirectedOutputs);
-                            }
-                        }
-
-                        // The result of a shared opaque directory is always considered dirty
-                        // since it is not clear how to infer what to run based on the state
-                        // of the file system.
-                        processExecutionResult.MustBeConsideredPerpetuallyDirty = true;
-                    }
-
-                    processExecutionResult.ReportDirectoryOutput(directoryArtifact, fileList);
-                    numDynamicOutputs += fileList.Count;
-                }
-
-                if (encodedStandardOutput != null)
-                {
-                    var path = encodedStandardOutput.Item1;
-                    FileOutputData.UpdateFileData(allOutputData, path, OutputFlags.StandardOut);
-                    allOutputs.Add(FileArtifact.CreateOutputFile(path).WithAttributes(FileExistence.Required));
-                }
-
-                if (encodedStandardError != null)
-                {
-                    var path = encodedStandardError.Item1;
-                    FileOutputData.UpdateFileData(allOutputData, path, OutputFlags.StandardError);
-                    allOutputs.Add(FileArtifact.CreateOutputFile(path).WithAttributes(FileExistence.Required));
-                }
-
-                var outputHashPairs = poolAbsolutePathFileMaterializationInfoTuppleList.Instance;
-                var storeProcessOutputCompletionsByPath = poolFileArtifactPossibleFileMaterializationInfoTaskMap.Instance;
-
-                bool successfullyProcessedOutputs = true;
-
-                SemaphoreSlim concurrencySemaphore = new SemaphoreSlim(Environment.ProcessorCount);
-                foreach (var output in allOutputs)
-                {
-                    var outputData = allOutputData[output.Path];
-
-                    // For all cacheable outputs, start a task to store into the cache
-                    if (output.CanBeReferencedOrCached())
-                    {
-                        Task<Possible<FileMaterializationInfo>> storeCompletion;
-
-                        // Deduplicate output store operations so outputs are not stored to the cache concurrently.
-                        // (namely declared file outputs can also be under a dynamic directory as a dynamic output)
-                        if (!storeProcessOutputCompletionsByPath.TryGetValue(output.ToFileArtifact(), out storeCompletion))
-                        {
-                            var contentToStore = output;
-                            // If there is a redirected output for this path, use that one, so we always cache redirected outputs instead of the original ones
-                            if (containerConfiguration.IsIsolationEnabled && allRedirectedOutputs.TryGetValue(output.Path, out var redirectedOutput))
-                            {
-                                contentToStore = redirectedOutput;
-                            }
-
-                            storeCompletion = Task.Run(
-                                async () =>
-                                {
-                                    using (await concurrencySemaphore.AcquireAsync())
-                                    {
-                                        if (environment.Context.CancellationToken.IsCancellationRequested)
-                                        {
-                                            return environment.Context.CancellationToken.CreateFailure();
-                                        }
-
-                                        return await StoreCacheableProcessOutputAsync(
-                                                environment,
-                                                operationContext,
-                                                process,
-                                                contentToStore,
-                                                outputData);
-                                    }
-                                });
-
-                            storeProcessOutputCompletionsByPath[output.ToFileArtifact()] = storeCompletion;
-                        }
-                    }
-                    else if (outputData.HasAllFlags(OutputFlags.DynamicFile))
-                    {
-                        // Do not attempt to store dynamic temporary files into cache. However, we store them as a part of metadata as files with AbsentFile hash,
-                        // so accesses could be properly reported to FileMonitoringViolationAnalyzer on cache replay.
-                        storeProcessOutputCompletionsByPath[output.ToFileArtifact()] = Task.FromResult(Possible.Create(FileMaterializationInfo.CreateWithUnknownLength(WellKnownContentHashes.AbsentFile)));
-                    }
-                }
-
-                // We cannot enumerate over storeProcessOutputCompletionsByPath here
-                // because the order of such an enumeration is not deterministic.
-                foreach (var output in allOutputs)
-                {
-                    FileArtifact outputArtifact = output.ToFileArtifact();
-                    if (storeProcessOutputCompletionsByPath.TryGetValue(outputArtifact, out var storeProcessOutputTask))
-                    {
-                        // the task is now 'processed' => remove it, so we do not add duplicate entries to outputHashPairs
-                        storeProcessOutputCompletionsByPath.Remove(outputArtifact);
-                    }
-                    else
-                    {
-                        // there is no task for this artifact => we must have already processed it
-                        continue;
-                    }
-
-                    var outputData = allOutputData[outputArtifact.Path];
-
-                    Possible<FileMaterializationInfo> possiblyStoredOutputArtifactInfo;
-                    using (operationContext.StartOperation(PipExecutorCounter.SerializeAndStorePipOutputDuration))
-                    {
-                        possiblyStoredOutputArtifactInfo = await storeProcessOutputTask;
-                    }
-
-                    if (possiblyStoredOutputArtifactInfo.Succeeded)
-                    {
-                        FileMaterializationInfo outputArtifactInfo = possiblyStoredOutputArtifactInfo.Result;
-                        outputHashPairs.Add((outputArtifact.Path, outputArtifactInfo));
-
-                        // Sometimes standard error / standard out is a declared output. Other times it is an implicit output that we shouldn't report.
-                        // If it is a declared output, we notice that here and avoid trying to look at the file again below.
-                        // Generally we want to avoid looking at a file repeatedly to avoid seeing it in multiple states (perhaps even deleted).
-                        // TODO: Would be cleaner to always model console streams as outputs, but 'maybe present' (a generally useful status for outputs).
-                        if (outputData.HasAllFlags(OutputFlags.StandardOut))
-                        {
-                            standardOutputContentHash = outputArtifactInfo.Hash;
-                        }
-
-                        if (outputData.HasAllFlags(OutputFlags.StandardError))
-                        {
-                            standardErrorContentHash = outputArtifactInfo.Hash;
-                        }
-
-                        PipOutputOrigin origin;
-                        if (outputArtifactInfo.FileContentInfo.HasKnownLength)
-                        {
-                            totalOutputSize += outputArtifactInfo.Length;
-                            origin = PipOutputOrigin.Produced;
-                        }
-                        else
-                        {
-                            // Absent file
-                            origin = PipOutputOrigin.UpToDate;
-                        }
-
-                        if (!outputData.HasAnyFlag(OutputFlags.DeclaredFile | OutputFlags.DynamicFile))
-                        {
-                            // Only report output content if file is a 'real' pip output
-                            // i.e. declared or dynamic output (not just standard out/error)
-                            continue;
-                        }
-
-                        processExecutionResult.ReportOutputContent(
-                            outputArtifact,
-                            outputArtifactInfo,
-                            origin);
-                    }
-                    else
-                    {
-                        if (!(possiblyStoredOutputArtifactInfo.Failure is CancellationFailure))
-                        {
-                            // Storing output to cache failed. Log failure.
-                            Logger.Log.ProcessingPipOutputFileFailed(
-                                operationContext,
-                                description,
-                                outputArtifact.Path.ToString(pathTable),
-                                possiblyStoredOutputArtifactInfo.Failure.DescribeIncludingInnerFailures());
-                        }
-
-                        successfullyProcessedOutputs = false;
-                    }
-                }
-
-                // Short circuit before updating cache to avoid potentially creating an incorrect cache descriptor since there may
-                // be some missing output file hashes
-                if (!successfullyProcessedOutputs)
-                {
-                    Contract.Assume(operationContext.LoggingContext.ErrorWasLogged);
-                    return false;
-                }
-
-                Contract.Assert(encodedStandardOutput == null || standardOutputContentHash.HasValue, "Hashed as a declared output, or independently");
-                Contract.Assert(encodedStandardError == null || standardErrorContentHash.HasValue, "Hashed as a declared output, or independently");
-
-                if (enableCaching)
-                {
-                    Contract.Assert(observedInputs.HasValue);
-
-                    PipCacheDescriptorV2Metadata metadata =
-                        new PipCacheDescriptorV2Metadata
-                        {
-                            Id = PipFingerprintEntry.CreateUniqueId(),
-                            NumberOfWarnings = numberOfWarnings,
-                            StandardError = GetOptionalEncodedStringKeyedHash(environment, state, encodedStandardError, standardErrorContentHash),
-                            StandardOutput = GetOptionalEncodedStringKeyedHash(environment, state, encodedStandardOutput, standardOutputContentHash),
-                            TraceInfo = operationContext.LoggingContext.Session.Environment,
-                            TotalOutputSize = totalOutputSize,
-                            SemiStableHash = process.SemiStableHash,
-                            WeakFingerprint = fingerprintComputation.Value.WeakFingerprint.ToString(),
-                        };
-
-                    RecordOutputsOnMetadata(metadata, process, allOutputData, outputHashPairs, pathTable);
-
-                    // An assertion for the static outputs
-                    Contract.Assert(metadata.StaticOutputHashes.Count == process.GetCacheableOutputsCount());
-
-                    // An assertion for the dynamic outputs
-                    Contract.Assert(metadata.DynamicOutputs.Sum(a => a.Count) == numDynamicOutputs);
-
-                    var entryStore = await TryCreateTwoPhaseCacheEntryAndStoreMetadata(
-                        operationContext,
-                        environment,
-                        state,
-                        process,
-                        description,
-                        metadata,
-                        outputHashPairs,
-                        standardOutputContentHash,
-                        standardErrorContentHash,
-                        observedInputs.Value,
-                        fingerprintComputation);
-
-                    if (entryStore == null)
-                    {
-                        Contract.Assume(operationContext.LoggingContext.ErrorWasLogged);
-                        return false;
-                    }
-
-                    processExecutionResult.TwoPhaseCachingInfo = entryStore;
-
-                    if (environment.State.Cache.IsNewlyAdded(entryStore.PathSetHash))
-                    {
-                        processExecutionResult.PathSet = observedInputs.Value.GetPathSet(state.UnsafeOptions);
-                    }
-
-                    if (environment.State.Cache.IsNewlyAdded(entryStore.CacheEntry.MetadataHash))
-                    {
-                        processExecutionResult.PipCacheDescriptorV2Metadata = metadata;
-                    }
-                }
-
-                return true;
-            }
-        }
-
-        private static void PopulateRedirectedOutputsForFileInOpaque(PathTable pathTable, IPipExecutionEnvironment environment, ContainerConfiguration containerConfiguration, AbsolutePath opaqueDirectory, FileArtifactWithAttributes fileArtifactInOpaque, Dictionary<AbsolutePath, FileArtifactWithAttributes> allRedirectedOutputs)
-        {
-            if (environment.ProcessInContainerManager.TryGetRedirectedOpaqueFile(fileArtifactInOpaque.Path, opaqueDirectory, containerConfiguration, out AbsolutePath redirectedPath))
-            {
-                var redirectedOutput = new FileArtifactWithAttributes(redirectedPath, fileArtifactInOpaque.RewriteCount, fileArtifactInOpaque.FileExistence);
-                allRedirectedOutputs.Add(fileArtifactInOpaque.Path, redirectedOutput);
-            }
-        }
-
-        private static async Task<Possible<FileMaterializationInfo>> StoreCacheableProcessOutputAsync(
-            IPipExecutionEnvironment environment,
-            OperationContext operationContext,
-            Process process,
-            FileArtifactWithAttributes output,
-            FileOutputData outputData)
-        {
-            Contract.Assert(output.CanBeReferencedOrCached());
-
-            var pathTable = environment.Context.PathTable;
-
-            FileArtifact outputArtifact = output.ToFileArtifact();
-
-            ExpandedAbsolutePath expandedPath = outputArtifact.Path.Expand(pathTable);
-            string path = expandedPath.ExpandedPath;
-
-            var isRequired =
-                // Dynamic outputs and standard files are required
-                outputData.HasAnyFlag(OutputFlags.DynamicFile | OutputFlags.StandardError | OutputFlags.StandardOut) ||
-                IsRequiredForCaching(output);
-
-            // Store content for the existing outputs and report them.
-            // For non-existing ones just store well known descriptors
-            FileMaterializationInfo outputArtifactInfo;
-
-            bool requiredOrExistent;
-            if (isRequired)
-            {
-                requiredOrExistent = true;
-            }
-            else
-            {
-                // TODO: Shouldn't be doing a tracking probe here; instead should just make the store operation allow absence.
-                // TODO: File.Exists returns false for directories; this is unintentional and we should move away from that (but that may break some existing users)
-                //       So for now we replicate File.Exists behavior by checking for ExistsAsFile.
-                // N.B. we use local-disk store here rather than the VFS. We need an authentic local-file-system result
-                // (the VFS would just say 'output path should exist eventually', which is what we are working on).
-                Possible<bool> possibleProbeResult =
-                    environment.LocalDiskContentStore.TryProbeAndTrackPathForExistence(expandedPath)
-                        .Then(existence => existence == PathExistence.ExistsAsFile);
-                if (!possibleProbeResult.Succeeded)
-                {
-                    return possibleProbeResult.Failure;
-                }
-
-                requiredOrExistent = possibleProbeResult.Result;
-            }
-
-            if (requiredOrExistent)
-            {
-                bool isProcessPreservingOutputs = IsProcessPreservingOutputFile(environment, process, outputArtifact, outputData);
-                bool isRewrittenOutputFile = IsRewriteOutputFile(environment, outputArtifact);
-
-                bool shouldOutputBePreserved =
-                    // Process is marked for allowing preserved output.
-                    isProcessPreservingOutputs &&
-                    // Rewritten output is stored to the cache.
-                    !isRewrittenOutputFile;
-
-                var reparsePointType = FileUtilities.TryGetReparsePointType(outputArtifact.Path.ToString(environment.Context.PathTable));
-
-                bool isSymlink = reparsePointType.Succeeded && reparsePointType.Result == ReparsePointType.SymLink;
-
-                bool shouldStoreOutputToCache =
-                    ((environment.Configuration.Schedule.StoreOutputsToCache && !shouldOutputBePreserved) ||
-                    isRewrittenOutputFile)
-                    && !isSymlink;
-
-                Possible<TrackedFileContentInfo> possiblyStoredOutputArtifact = shouldStoreOutputToCache
-                    ? await StoreProcessOutputToCacheAsync(operationContext, environment, process, outputArtifact, isSymlink)
-                    : await TrackPipOutputAsync(
-                        operationContext,
-                        environment,
-                        outputArtifact,
-                        environment.ShouldCreateHandleWithSequentialScan(outputArtifact),
-                        isSymlink);
-
-                if (!possiblyStoredOutputArtifact.Succeeded)
-                {
-                    return possiblyStoredOutputArtifact.Failure;
-                }
-
-                outputArtifactInfo = possiblyStoredOutputArtifact.Result.FileMaterializationInfo;
-                return outputArtifactInfo;
-            }
-
-            outputArtifactInfo = FileMaterializationInfo.CreateWithUnknownLength(WellKnownContentHashes.AbsentFile);
-            return outputArtifactInfo;
-        }
-
-        private static bool IsProcessPreservingOutputs(IPipExecutionEnvironment environment, Process process)
-        {
-            Contract.Requires(environment != null);
-            Contract.Requires(process != null);
-
-            return process.AllowPreserveOutputs &&
-                   environment.Configuration.Sandbox.UnsafeSandboxConfiguration.PreserveOutputs != PreserveOutputsMode.Disabled;
-        }
-
-        private static bool IsProcessPreservingOutputFile(IPipExecutionEnvironment environment, Process process, FileArtifact fileArtifact, FileOutputData fileOutputData)
-        {
-            Contract.Requires(environment != null);
-            Contract.Requires(process != null);
-
-            if (!IsProcessPreservingOutputs(environment, process))
-            {
-                return false;
-            }
-
-            AbsolutePath declaredArtifactPath = fileArtifact.Path;
-            if (fileOutputData.HasAnyFlag(OutputFlags.DynamicFile))
-            {
-                // If it is a dynamic file, let's find the declared directory path.
-                declaredArtifactPath = process.DirectoryOutputs[fileOutputData.OpaqueDirectoryIndex].Path;
-            }
-
-            return PipArtifacts.IsPreservedOutputByPip(process, declaredArtifactPath, environment.Context.PathTable);
-        }
-
-        private static bool IsRewriteOutputFile(IPipExecutionEnvironment environment, FileArtifact file)
-        {
-            Contract.Requires(environment != null);
-            Contract.Requires(file.IsOutputFile);
-
-            // Either the file is the next version of an output file or it will be rewritten later.
-            return file.RewriteCount > 1 || environment.IsFileRewritten(file);
-        }
-
-        /// <summary>
-        /// Records the static and dynamic (SealedDynamicDirectories) outputs data on the cache entry.
-        /// </summary>
-        private static void RecordOutputsOnMetadata(
-            PipCacheDescriptorV2Metadata metadata,
-            Process process,
-            Dictionary<AbsolutePath, FileOutputData> allOutputData,
-            List<(AbsolutePath, FileMaterializationInfo)> outputHashPairs,
-            PathTable pathTable)
-        {
-            // Initialize the list of dynamic outputs per directory output (opaque directory)
-            for (int i = 0; i < process.DirectoryOutputs.Length; i++)
-            {
-                metadata.DynamicOutputs.Add(new List<RelativePathFileMaterializationInfo>());
-            }
-
-            foreach (var outputHashPair in outputHashPairs)
-            {
-                var path = outputHashPair.Item1;
-                var materializationInfo = outputHashPair.Item2;
-                var outputData = allOutputData[path];
-
-                if (outputData.HasAllFlags(OutputFlags.DeclaredFile))
-                {
-                    var keyedHash = new AbsolutePathFileMaterializationInfo
-                    {
-                        AbsolutePath = path.ToString(pathTable),
-                        Info = materializationInfo.ToBondFileMaterializationInfo(pathTable),
-                    };
-                    metadata.StaticOutputHashes.Add(keyedHash);
-                }
-
-                if (outputData.HasAllFlags(OutputFlags.DynamicFile))
-                {
-                    // If it is a dynamic output, store the hash and relative path from the opaque directory by preserving the ordering.
-                    int opaqueIndex = outputData.OpaqueDirectoryIndex;
-                    Contract.Assert(process.DirectoryOutputs.Length > opaqueIndex);
-                    RelativePath relativePath;
-                    var success = process.DirectoryOutputs[opaqueIndex].Path.TryGetRelative(pathTable, path, out relativePath);
-                    Contract.Assert(success);
-                    var keyedHash = new RelativePathFileMaterializationInfo
-                    {
-                        RelativePath = relativePath.ToString(pathTable.StringTable),
-                        Info = materializationInfo.ToBondFileMaterializationInfo(pathTable),
-                    };
-                    metadata.DynamicOutputs[opaqueIndex].Add(keyedHash);
-                }
-            }
-        }
-
-        /// <summary>
-        /// Returns a cache entry that can later be stored to an <see cref="ITwoPhaseFingerprintStore"/>.
-        /// In prep for storing the cache entry, we first store some supporting metadata content to the CAS:
-        /// - The path-set (set of additional observed inputs, used to generate the strong fingerprint)
-        /// - The metadata blob (misc. fields such as number of warnings, and provenance info).
-        /// Some cache implementations may enforce that this content is stored in order to accept an entry.
-        /// Returns 'null' if the supporting metadata cannot be stored.
-        /// </summary>
-        private static async Task<TwoPhaseCachingInfo> TryCreateTwoPhaseCacheEntryAndStoreMetadata(
-            OperationContext operationContext,
-            IPipExecutionEnvironment environment,
-            PipExecutionState.PipScopeState state,
-            Process process,
-            string processDescription,
-            PipCacheDescriptorV2Metadata metadata,
-            List<(AbsolutePath, FileMaterializationInfo)> outputHashPairs,
-            ContentHash? standardOutputContentHash,
-            ContentHash? standardErrorContentHash,
-            ObservedInputProcessingResult observedInputProcessingResult,
-            BoxRef<ProcessFingerprintComputationEventData> fingerprintComputation)
-        {
-            Contract.Requires(environment != null);
-            Contract.Requires(metadata != null);
-            Contract.Requires(outputHashPairs != null);
-
-            var twoPhaseCache = environment.State.Cache;
-            var weakFingerprint = fingerprintComputation.Value.WeakFingerprint;
-
-            var pathSet = observedInputProcessingResult.GetPathSet(state.UnsafeOptions);
-            Possible<ContentHash> maybePathSetStored = await environment.State.Cache.TryStorePathSetAsync(pathSet);
-            if (!maybePathSetStored.Succeeded)
-            {
-                Logger.Log.TwoPhaseFailedToStoreMetadataForCacheEntry(
-                    operationContext,
-                    processDescription,
-                    maybePathSetStored.Failure.Annotate("Unable to store path set.").DescribeIncludingInnerFailures());
-                return null;
-            }
-
-            ContentHash pathSetHash = maybePathSetStored.Result;
-            StrongContentFingerprint strongFingerprint;
-            using (operationContext.StartOperation(PipExecutorCounter.ComputeStrongFingerprintDuration))
-            {
-                strongFingerprint = observedInputProcessingResult.ComputeStrongFingerprint(
-                    environment.Context.PathTable,
-                    weakFingerprint,
-                    pathSetHash);
-                metadata.StrongFingerprint = strongFingerprint.ToString();
-            }
-
-            fingerprintComputation.Value.StrongFingerprintComputations = new[]
-            {
-                ProcessStrongFingerprintComputationData.CreateForExecution(
-                    pathSetHash,
-                    pathSet,
-                    observedInputProcessingResult.ObservedInputs,
-                    strongFingerprint),
-            };
-
-            Possible<ContentHash> maybeStoredMetadata;
-            using (operationContext.StartOperation(PipExecutorCounter.SerializeAndStorePipMetadataDuration))
-            {
-                // Note that we wrap the metadata in a PipFingerprintEntry before storing it; this is symmetric with the read-side (TryCreatePipCacheDescriptorFromMetadataAndReferencedContent)
-                maybeStoredMetadata = await twoPhaseCache.TryStoreMetadataAsync(metadata);
-                if (!maybeStoredMetadata.Succeeded)
-                {
-                    Logger.Log.TwoPhaseFailedToStoreMetadataForCacheEntry(
-                        operationContext,
-                        processDescription,
-                        maybeStoredMetadata.Failure.Annotate("Unable to store metadata blob.").DescribeIncludingInnerFailures());
-                    return null;
-                }
-            }
-
-            ContentHash metadataHash = maybeStoredMetadata.Result;
-            twoPhaseCache.RegisterOutputContentMaterializationResult(strongFingerprint, metadataHash, true);
-
-            // Even though, we don't store the outputs to the cache when outputs should be preserved,
-            // the output hashes are still included in the referenced contents.
-            // Suppose that we don't include the output hashes. Let's have a pip P whose output o should be preserved.
-            // P executes, and stores #M of metadata hash with some strong fingerprint SF.
-            // Before the next build, o is deleted from disk. Now, P maintains its SF because its input has not changed.
-            // P gets a cache hit, but when BuildXL tries to load o with #o (stored in M), it fails because o wasn't stored in the cache 
-            // and o doesn't exist on disk. Thus, P executes and produces o with different hash #o'. However, the post-execution of P 
-            // will fail to store #M because the entry has existed.
-            //
-            // In the next run, P again gets a cache hit, but when BuildXL tries to load o with #o (stored in M) it fails because o wasn't stored 
-            // in the cache and o, even though exists on disk, has different hash (#o vs. #o'). Thus, P executes again and produces o with different hash #o''.
-            // This will happen over and over again.
-            //
-            // If #o is also included in the reference content, then when cache cannot pin #o (because it was never stored in the cache),
-            // then it removes the entry, and thus, the post-execution of P will succeed in storing (#M, #o').
-            var referencedContent = new List<ContentHash>();
-
-            Func<ContentHash?, bool> isValidContentHash = hash => hash != null && !hash.Value.IsSpecialValue();
-
-            if (isValidContentHash(standardOutputContentHash))
-            {
-                referencedContent.Add(standardOutputContentHash.Value);
-            }
-
-            if (isValidContentHash(standardErrorContentHash))
-            {
-                referencedContent.Add(standardErrorContentHash.Value);
-            }
-
-            referencedContent.AddRange(outputHashPairs.Select(p => p.Item2).Where(fileMaterializationInfo => fileMaterializationInfo.IsCacheable).Select(fileMaterializationInfo => fileMaterializationInfo.Hash));
-
-            return new TwoPhaseCachingInfo(
-                weakFingerprint,
-                pathSetHash,
-                strongFingerprint,
-                new CacheEntry(metadataHash, "<Unspecified>", referencedContent.ToArray()));
-        }
-
-        /// <summary>
-        /// Returns true if the output is required for caching and validation is not disabled.
-        /// </summary>
-        private static bool IsRequiredForCaching(FileArtifactWithAttributes output)
-        {
-            return output.MustExist();
-        }
-
-        /// <summary>
-        /// Attempts to store an already-constructed cache entry. Metadata and content should have been stored already.
-        /// On any failure, this logs warnings.
-        /// </summary>
-        private static async Task<StoreCacheEntryResult> StoreTwoPhaseCacheEntryAsync(
-            OperationContext operationContext,
-            Process process,
-            CacheablePip pip,
-            IPipExecutionEnvironment environment,
-            PipExecutionState.PipScopeState state,
-            TwoPhaseCachingInfo cachingInfo)
-        {
-            Contract.Requires(cachingInfo != null);
-
-            AssertContentHashValid("PathSetHash", cachingInfo.PathSetHash);
-            AssertContentHashValid("CacheEntry.MetadataHash", cachingInfo.CacheEntry.MetadataHash);
-
-            Possible<CacheEntryPublishResult> result =
-                await environment.State.Cache.TryPublishCacheEntryAsync(
-                    pip.UnderlyingPip,
-                    cachingInfo.WeakFingerprint,
-                    cachingInfo.PathSetHash,
-                    cachingInfo.StrongFingerprint,
-                    cachingInfo.CacheEntry);
-
-            if (result.Succeeded)
-            {
-                if (result.Result.Status == CacheEntryPublishStatus.RejectedDueToConflictingEntry)
-                {
-                    Logger.Log.TwoPhaseCacheEntryConflict(
-                        operationContext,
-                        pip.Description,
-                        cachingInfo.StrongFingerprint.ToString());
-
-                    environment.Counters.IncrementCounter(PipExecutorCounter.ProcessPipDeterminismRecoveredFromCache);
-                    environment.ReportCacheDescriptorHit(result.Result.ConflictingEntry.OriginatingCache);
-
-                    CacheEntry conflictingEntry = result.Result.ConflictingEntry;
-                    return await ConvergeFromCache(operationContext, pip, environment, state, cachingInfo, process, conflictingEntry);
-                }
-
-                Contract.Assert(result.Result.Status == CacheEntryPublishStatus.Published);
-                Logger.Log.TwoPhaseCacheEntryPublished(
-                    operationContext,
-                    pip.Description,
-                    cachingInfo.WeakFingerprint.ToString(),
-                    cachingInfo.PathSetHash.ToHex(),
-                    cachingInfo.StrongFingerprint.ToString());
-            }
-            else
-            {
-                // NOTE: We return success even though storing the strong fingerprint did not succeed.
-                Logger.Log.TwoPhasePublishingCacheEntryFailedWarning(
-                    operationContext,
-                    pip.Description,
-                    result.Failure.DescribeIncludingInnerFailures(),
-                    cachingInfo.ToString());
-            }
-
-            return StoreCacheEntryResult.Succeeded;
-
-            void AssertContentHashValid(string description, ContentHash hash)
-            {
-                if (!hash.IsValid)
-                {
-                    Contract.Assert(false,
-                        $"Invalid '{description}' content hash for pip '{pip.Description}'. " +
-                        $"Hash =  {{ type: {hash.HashType}, lenght: {hash.Length}, hex: {hash.ToHex()} }}");
-                }
-            }
-        }
-
-        private static async Task<StoreCacheEntryResult> ConvergeFromCache(
-            OperationContext operationContext,
-            CacheablePip pip,
-            IPipExecutionEnvironment environment,
-            PipExecutionState.PipScopeState state,
-            TwoPhaseCachingInfo cachingInfo,
-            Process process,
-            CacheEntry conflictingEntry)
-        {
-            BoxRef<PipCacheMissEventData> pipCacheMiss = new PipCacheMissEventData
-            {
-                PipId = pip.PipId,
-                CacheMissType = PipCacheMissType.Invalid,
-            };
-
-            // Converge to the conflicting entry rather than ignoring and continuing.
-            var usableDescriptor = await TryConvertToRunnableFromCacheResultAsync(
-                null,
-                operationContext,
-                environment,
-                state,
-                pip,
-                PublishedEntryRefLocality.Converged,
-                pip.Description,
-                cachingInfo.WeakFingerprint,
-                cachingInfo.PathSetHash,
-                cachingInfo.StrongFingerprint,
-                conflictingEntry,
-                null,
-                pipCacheMiss);
-
-            if (usableDescriptor == null)
-            {
-                // Unable to retrieve cache descriptor for strong fingerprint
-                // Do nothing (just log a warning message).
-                Logger.Log.ConvertToRunnableFromCacheFailed(
-                    operationContext,
-                    pip.Description,
-                    pipCacheMiss.Value.CacheMissType.ToString());
-
-                // Didn't converge with cache because unable to get a usable descriptor
-                // But the storage of the two phase descriptor is still considered successful
-                // since there is a result in the cache for the strong fingerprint
-                return StoreCacheEntryResult.Succeeded;
-            }
-
-            var runnableFromCacheResult = CreateRunnableFromCacheResult(
-                usableDescriptor,
-                environment,
-                PublishedEntryRefLocality.Converged,
-                null, // Don't pass observedInputProcessingResult since this function doesn't rely on the part of the output dependent on that.
-                cachingInfo.WeakFingerprint);
-
-            ExecutionResult convergedExecutionResult = GetCacheHitExecutionResult(operationContext, environment, process, runnableFromCacheResult);
-
-            // In success case, return deployed from cache status to indicate that we converged with remote cache and that
-            // reporting to environment has already happened.
-            return StoreCacheEntryResult.CreateConvergedResult(convergedExecutionResult);
-        }
-
-        private static StringKeyedHash GetStringKeyedHash(IPipExecutionEnvironment environment, PipExecutionState.PipScopeState state, AbsolutePath path, ContentHash hash)
-        {
-            return new StringKeyedHash
-            {
-                Key = state.PathExpander.ExpandPath(environment.Context.PathTable, path),
-                ContentHash = hash.ToBondContentHash(),
-            };
-        }
-
-        private static EncodedStringKeyedHash GetOptionalEncodedStringKeyedHash(
-            IPipExecutionEnvironment environment,
-            PipExecutionState.PipScopeState state,
-            Tuple<AbsolutePath, Encoding> encodedStandardConsoleStream,
-            ContentHash? maybeHash)
-        {
-            Contract.Requires(encodedStandardConsoleStream == null || maybeHash.HasValue);
-
-            if (encodedStandardConsoleStream == null)
-            {
-                return null;
-            }
-
-            return new EncodedStringKeyedHash
-            {
-                StringKeyedHash = GetStringKeyedHash(environment, state, encodedStandardConsoleStream.Item1, maybeHash.Value),
-                EncodingName = encodedStandardConsoleStream.Item2.WebName,
-            };
-        }
-
-        /// <summary>
-        /// Hashes and stores the specified output artifact from a process.
-        /// </summary>
-        private static async Task<Possible<TrackedFileContentInfo>> StoreProcessOutputToCacheAsync(
-            OperationContext operationContext,
-            IPipExecutionEnvironment environment,
-            Process process,
-            FileArtifact outputFileArtifact,
-            bool isSymlink = false)
-        {
-            Contract.Requires(environment != null);
-            Contract.Requires(process != null);
-            Contract.Requires(outputFileArtifact.IsOutputFile);
-
-            var possiblyStored =
-                await
-                    environment.LocalDiskContentStore.TryStoreAsync(
-                        environment.Cache.ArtifactContentCache,
-                        GetFileRealizationMode(environment, process),
-                        outputFileArtifact.Path,
-                        tryFlushPageCacheToFileSystem: environment.Configuration.Sandbox.FlushPageCacheToFileSystemOnStoringOutputsToCache,
-                        isSymlink: isSymlink);
-
-            if (!possiblyStored.Succeeded)
-            {
-                Logger.Log.StorageCachePutContentFailed(
-                    operationContext,
-                    outputFileArtifact.Path.ToString(environment.Context.PathTable),
-                    possiblyStored.Failure.DescribeIncludingInnerFailures());
-            }
-
-            return possiblyStored;
-        }
-
-        private static async Task<Possible<TrackedFileContentInfo>> TrackPipOutputAsync(
-            OperationContext operationContext,
-            IPipExecutionEnvironment environment,
-            FileArtifact outputFileArtifact,
-            bool createHandleWithSequentialScan = false,
-            bool isSymlink = false)
-        {
-            Contract.Requires(environment != null);
-            Contract.Requires(outputFileArtifact.IsOutputFile);
-            // we cannot simply track rewritten files, we have to store them into cache
-            // it's fine to just track rewritten symlinks though (all data required for
-            // proper symlink materialization will be a part of cache metadata)
-            Contract.Requires(isSymlink || !IsRewriteOutputFile(environment, outputFileArtifact));
-
-            var possiblyTracked = await environment.LocalDiskContentStore.TryTrackAsync(
-                outputFileArtifact,
-                tryFlushPageCacheToFileSystem: environment.Configuration.Sandbox.FlushPageCacheToFileSystemOnStoringOutputsToCache,
-                // In tracking file, LocalDiskContentStore will call TryDiscoverAsync to compute the content hash of the file.
-                // TryDiscoverAsync uses FileContentTable to avoid re-hashing the file if the hash is already in the FileContentTable.
-                // Moreover, FileContentTable can enable so-called path mapping optimization that allows one to avoid opening handles and by-passing checking
-                // of the USN. However, here we are tracking a produced output. Thus, the known content hash should be ignored.
-                ignoreKnownContentHashOnDiscoveringContent: true,
-                createHandleWithSequentialScan: createHandleWithSequentialScan);
-
-            if (!possiblyTracked.Succeeded)
-            {
-                Logger.Log.StorageTrackOutputFailed(
-                    operationContext,
-                    outputFileArtifact.Path.ToString(environment.Context.PathTable),
-                    possiblyTracked.Failure.DescribeIncludingInnerFailures());
-            }
-
-            return possiblyTracked;
-        }
-
-        private static FileRealizationMode GetFileRealizationMode(IPipExecutionEnvironment environment)
-        {
-            return environment.Configuration.Engine.UseHardlinks
-                ? FileRealizationMode.HardLinkOrCopy // Prefers hardlinks, but will fall back to copying when creating a hard link fails. (e.g. >1023 links)
-                : FileRealizationMode.Copy;
-        }
-
-        private static FileRealizationMode GetFileRealizationMode(IPipExecutionEnvironment environment, Process process)
-        {
-            return (environment.Configuration.Engine.UseHardlinks && !process.OutputsMustRemainWritable)
-                ? FileRealizationMode.HardLinkOrCopy // Prefers hardlinks, but will fall back to copying when creating a hard link fails. (e.g. >1023 links)
-                : FileRealizationMode.Copy;
-        }
-
-        /// <summary>
-        /// Returns an enumerable containing all mutually exclusive counters for different cache miss reasons
-        /// </summary>
-        public static IEnumerable<PipExecutorCounter> GetListOfCacheMissTypes()
-        {
-            // All mutually exclusive counters for cache miss reasons
-            return new PipExecutorCounter[]
-            {
-                PipExecutorCounter.CacheMissesForDescriptorsDueToWeakFingerprints,
-                PipExecutorCounter.CacheMissesForDescriptorsDueToStrongFingerprints,
-                PipExecutorCounter.CacheMissesForDescriptorsDueToArtificialMissOptions,
-                PipExecutorCounter.CacheMissesForCacheEntry,
-                PipExecutorCounter.CacheMissesDueToInvalidDescriptors,
-                PipExecutorCounter.CacheMissesForProcessMetadata,
-                PipExecutorCounter.CacheMissesForProcessMetadataFromHistoricMetadata,
-                PipExecutorCounter.CacheMissesForProcessOutputContent,
-                PipExecutorCounter.CacheMissesForProcessConfiguredUncacheable,
-            };
-        }
-    }
-}
+// Copyright (c) Microsoft. All rights reserved.
+// Licensed under the MIT license. See LICENSE file in the project root for full license information.
+
+using System;
+using System.Collections.Generic;
+using System.Diagnostics.CodeAnalysis;
+using System.Diagnostics.ContractsLight;
+using System.Diagnostics.Tracing;
+using System.Globalization;
+using System.IO;
+using System.Linq;
+using System.Text;
+using System.Threading;
+using System.Threading.Tasks;
+using BuildXL.Cache.ContentStore.Hashing;
+using BuildXL.Engine.Cache.Artifacts;
+using BuildXL.Engine.Cache.Fingerprints;
+using BuildXL.Engine.Cache.Fingerprints.TwoPhase;
+using BuildXL.Ipc.Common;
+using BuildXL.Ipc.Interfaces;
+using BuildXL.Native.IO;
+using BuildXL.Pips;
+using BuildXL.Pips.Artifacts;
+using BuildXL.Pips.Operations;
+using BuildXL.Processes;
+using BuildXL.Processes.Containers;
+using BuildXL.Scheduler.Artifacts;
+using BuildXL.Scheduler.Cache;
+using BuildXL.Scheduler.Fingerprints;
+using BuildXL.Scheduler.Tracing;
+using BuildXL.Storage;
+using BuildXL.Storage.ChangeTracking;
+using BuildXL.Utilities;
+using BuildXL.Utilities.Collections;
+using BuildXL.Utilities.Configuration;
+using BuildXL.Utilities.Instrumentation.Common;
+using BuildXL.Utilities.Tasks;
+using BuildXL.Utilities.Tracing;
+using static BuildXL.Utilities.FormattableStringEx;
+using static BuildXL.Scheduler.FileMonitoringViolationAnalyzer;
+
+namespace BuildXL.Scheduler
+{
+    /// <summary>
+    /// This class brings pips to life
+    /// </summary>
+    public static partial class PipExecutor
+    {
+        /// <summary>
+        /// The maximum number of times to retry running a pip due to internal sandboxed process execution failure.
+        /// </summary>
+        /// <remarks>
+        /// Internal failure include <see cref="SandboxedProcessPipExecutionStatus.OutputWithNoFileAccessFailed"/>
+        /// and <see cref="SandboxedProcessPipExecutionStatus.MismatchedMessageCount"/>.
+        /// </remarks>
+        public const int InternalSandboxedProcessExecutionFailureRetryCountMax = 5;
+
+        private static readonly object s_telemetryDetoursHeapLock = new object();
+
+        private static readonly ObjectPool<Dictionary<AbsolutePath, ExtractedPathEntry>> s_pathToObservationEntryMapPool =
+            new ObjectPool<Dictionary<AbsolutePath, ExtractedPathEntry>>(
+                () => new Dictionary<AbsolutePath, ExtractedPathEntry>(),
+                map => { map.Clear(); return map; });
+
+        private static readonly ObjectPool<Dictionary<StringId, int>> s_accessedFileNameToUseCountPool =
+            new ObjectPool<Dictionary<StringId, int>>(
+                () => new Dictionary<StringId, int>(),
+                map => { map.Clear(); return map; });
+
+        private static readonly ObjectPool<Dictionary<AbsolutePath, FileOutputData>> s_absolutePathFileOutputDataMapPool =
+            new ObjectPool<Dictionary<AbsolutePath, FileOutputData>>(
+                () => new Dictionary<AbsolutePath, FileOutputData>(),
+                map => { map.Clear(); return map; });
+
+        private static readonly ObjectPool<List<(AbsolutePath, FileMaterializationInfo)>> s_absolutePathFileMaterializationInfoTuppleListPool = Pools.CreateListPool<(AbsolutePath, FileMaterializationInfo)>();
+
+        private static readonly ObjectPool<Dictionary<FileArtifact, Task<Possible<FileMaterializationInfo>>>> s_fileArtifactPossibleFileMaterializationInfoTaskMapPool =
+            new ObjectPool<Dictionary<FileArtifact, Task<Possible<FileMaterializationInfo>>>>(
+                () => new Dictionary<FileArtifact, Task<Possible<FileMaterializationInfo>>>(),
+                map => { map.Clear(); return map; });
+
+        /// <summary>
+        /// Materializes pip's inputs.
+        /// </summary>
+        public static async Task<PipResultStatus> MaterializeInputsAsync(
+            OperationContext operationContext,
+            IPipExecutionEnvironment environment,
+            Pip pip)
+        {
+            Contract.Requires(environment != null);
+            Contract.Requires(pip != null);
+
+            // Any errors will be logged within FileContentManager
+            var materializedSuccess = await environment.State.FileContentManager.TryMaterializeDependenciesAsync(pip, operationContext);
+
+            // Make sure an error was logged here close to the source since the build will fail later on without dependencies anyway
+            Contract.Assert(materializedSuccess || operationContext.LoggingContext.ErrorWasLogged);
+            return materializedSuccess ? PipResultStatus.Succeeded : PipResultStatus.Failed;
+        }
+
+        /// <summary>
+        /// Materializes pip's outputs.
+        /// </summary>
+        public static async Task<PipResultStatus> MaterializeOutputsAsync(
+            OperationContext operationContext,
+            IPipExecutionEnvironment environment,
+            Pip pip)
+        {
+            Contract.Requires(environment != null);
+            Contract.Requires(pip != null);
+
+            var maybeMaterialized = await environment.State.FileContentManager.TryMaterializeOutputsAsync(pip, operationContext);
+
+            if (!maybeMaterialized.Succeeded)
+            {
+                if (!environment.Context.CancellationToken.IsCancellationRequested)
+                {
+                    Logger.Log.PipFailedToMaterializeItsOutputs(
+                        operationContext,
+                        pip.GetDescription(environment.Context),
+                        maybeMaterialized.Failure.DescribeIncludingInnerFailures());
+                }
+
+                Contract.Assert(operationContext.LoggingContext.ErrorWasLogged);
+            }
+
+            return maybeMaterialized.Succeeded ? maybeMaterialized.Result.ToPipResult() : PipResultStatus.Failed;
+        }
+
+        /// <summary>
+        /// Performs a file copy if the destination is not up-to-date with respect to the source.
+        /// </summary>
+        public static async Task<PipResult> ExecuteCopyFileAsync(
+            OperationContext operationContext,
+            IPipExecutionEnvironment environment,
+            CopyFile pip,
+            bool materializeOutputs = true)
+        {
+            Contract.Requires(environment != null);
+            Contract.Requires(pip != null);
+
+            var context = environment.Context;
+            var pathTable = context.PathTable;
+            var pipInfo = new PipInfo(pip, context);
+            var pipDescription = pipInfo.Description;
+
+
+
+            string destination = pip.Destination.Path.ToString(pathTable);
+            string source = pip.Source.Path.ToString(pathTable);
+
+            DateTime startTime = DateTime.UtcNow;
+
+            using (operationContext.StartOperation(PipExecutorCounter.CopyFileDuration))
+            {
+                try
+                {
+                    FileMaterializationInfo sourceMaterializationInfo = environment.State.FileContentManager.GetInputContent(pip.Source);
+                    FileContentInfo sourceContentInfo = sourceMaterializationInfo.FileContentInfo;
+
+                    var symlinkTarget = environment.State.FileContentManager.TryGetRegisteredSymlinkFinalTarget(pip.Source.Path);
+                    ReadOnlyArray<AbsolutePath> symlinkChain;
+                    bool isSymLink = symlinkTarget.IsValid;
+                    if (isSymLink)
+                    {
+                        symlinkChain = ReadOnlyArray<AbsolutePath>.FromWithoutCopy(new[] { symlinkTarget });
+                    }
+                    else
+                    {
+                        // pip.Source is not a registered symlink - check if this file forms a proper symlink chain
+                        var possibleSymlinkChain = CheckValidSymlinkChainAsync(pip.Source, environment);
+                        if (!possibleSymlinkChain.Succeeded)
+                        {
+                            possibleSymlinkChain.Failure.Throw();
+                        }
+
+                        symlinkChain = possibleSymlinkChain.Result;
+                        if (symlinkChain.Length > 0)
+                        {
+                            symlinkTarget = symlinkChain[symlinkChain.Length - 1];
+                            isSymLink = true;
+                        }
+                    }
+
+                    if (isSymLink && !environment.Configuration.Schedule.AllowCopySymlink)
+                    {
+                        (new Failure<string>(I($"Copy symlink '{source}' is not allowed"))).Throw();
+                    }
+
+                    if (pip.Source.IsSourceFile)
+                    {
+                        // If the source file is not symlink, we rely on the dependents of copy file to call 'RestoreContentInCache'.
+
+                        if (sourceContentInfo.Hash == WellKnownContentHashes.AbsentFile)
+                        {
+                            Logger.Log.PipCopyFileSourceFileDoesNotExist(operationContext, pipDescription, source, destination);
+                            return PipResult.Create(PipResultStatus.Failed, startTime);
+                        }
+
+                        if (sourceContentInfo.Hash == WellKnownContentHashes.UntrackedFile)
+                        {
+                            Logger.Log.PipCopyFileFromUntrackableDir(operationContext, pipDescription, source, destination);
+                            return PipResult.Create(PipResultStatus.Failed, startTime);
+                        }
+                    }
+                    else
+                    {
+                        Contract.Assume(sourceContentInfo.Hash != WellKnownContentHashes.UntrackedFile);
+                    }
+
+                    bool shouldStoreOutputToCache = environment.Configuration.Schedule.StoreOutputsToCache || IsRewriteOutputFile(environment, pip.Destination);
+
+                    // If the file is symlink and the chain is valid, the final target is a source file
+                    // (otherwise, we would not have passed symlink chain validation).
+                    // We now need to store the final target to the cache so it is available for file-level materialization downstream.
+                    if (isSymLink && shouldStoreOutputToCache)
+                    {
+                        // We assume that source files cannot be made read-only so we use copy file materialization
+                        // rather than hardlinking
+                        var maybeStored = await environment.LocalDiskContentStore.TryStoreAsync(
+                            environment.Cache.ArtifactContentCache,
+                            fileRealizationModes: FileRealizationMode.Copy,
+                            path: symlinkTarget,
+                            tryFlushPageCacheToFileSystem: false,
+
+                            // Trust the cache for content hash because we need the hash of the content of the target.
+                            knownContentHash: null,
+
+                            // Source should have been tracked by hash-source file pip or by CheckValidSymlinkChainAsync, no need to retrack.
+                            trackPath: false);
+
+                        if (!maybeStored.Succeeded)
+                        {
+                            maybeStored.Failure.Throw();
+                        }
+
+                        // save the content info of the final target
+                        sourceContentInfo = maybeStored.Result.FileContentInfo;
+
+                        var possiblyTracked = await TrackSymlinkChain(symlinkChain);
+                        if (!possiblyTracked.Succeeded)
+                        {
+                            possiblyTracked.Failure.Throw();
+                        }
+                    }
+
+                    // Just pass through the hash
+                    environment.State.FileContentManager.ReportOutputContent(
+                        operationContext,
+                        pipDescription,
+                        pip.Destination,
+                        // TODO: Should we maintain the case of the source file?
+                        FileMaterializationInfo.CreateWithUnknownName(sourceContentInfo),
+                        PipOutputOrigin.NotMaterialized);
+
+                    var result = PipResultStatus.NotMaterialized;
+                    if (materializeOutputs || !shouldStoreOutputToCache)
+                    {
+                        // Materialize the outputs if specified
+                        var maybeMaterialized = await environment.State.FileContentManager.TryMaterializeOutputsAsync(pip, operationContext);
+
+                        if (!maybeMaterialized.Succeeded)
+                        {
+                            if (!shouldStoreOutputToCache)
+                            {
+                                result = await CopyAndTrackAsync(operationContext, environment, pip);
+
+                                // Report again to notify the FileContentManager that the file has been materialized.
+                                environment.State.FileContentManager.ReportOutputContent(
+                                    operationContext,
+                                    pipDescription,
+                                    pip.Destination,
+                                    // TODO: Should we maintain the case of the source file?
+                                    FileMaterializationInfo.CreateWithUnknownName(sourceContentInfo),
+                                    PipOutputOrigin.Produced);
+
+                                var possiblyTracked = await TrackSymlinkChain(symlinkChain);
+                                if (!possiblyTracked.Succeeded)
+                                {
+                                    possiblyTracked.Failure.Throw();
+                                }
+                            }
+                            else
+                            {
+                                maybeMaterialized.Failure.Throw();
+                            }
+                        }
+                        else
+                        {
+                            // No need to report pip output origin because TryMaterializeOutputAsync did that already through
+                            // PlaceFileAsync of FileContentManager.
+
+                            result = maybeMaterialized.Result.ToPipResult();
+                        }
+                    }
+
+                    return new PipResult(
+                        result,
+                        PipExecutionPerformance.Create(result, startTime),
+                        false,
+                        // report accesses to symlink chain elements
+                        symlinkChain,
+                        ReadOnlyArray<AbsolutePath>.Empty);
+                }
+                catch (BuildXLException ex)
+                {
+                    Logger.Log.PipCopyFileFailed(operationContext, pipDescription, source, destination, ex);
+                    return PipResult.Create(PipResultStatus.Failed, startTime);
+                }
+            }
+
+            async Task<Possible<Unit>> TrackSymlinkChain(ReadOnlyArray<AbsolutePath> chain)
+            {
+                foreach (var chainElement in chain)
+                {
+                    var possiblyTracked = await environment.LocalDiskContentStore.TryTrackAsync(
+                        FileArtifact.CreateSourceFile(chainElement),
+                        environment.Configuration.Sandbox.FlushPageCacheToFileSystemOnStoringOutputsToCache,
+                        ignoreKnownContentHashOnDiscoveringContent: true);
+
+                    if (!possiblyTracked.Succeeded)
+                    {
+                        return possiblyTracked.Failure;
+                    }
+                }
+
+                return Unit.Void;
+            }
+        }
+
+        /// <summary>
+        /// Checks whether a file forms a valid symlink chain.
+        /// </summary>
+        /// <remarks>
+        /// A symlink chain is valid iff:
+        /// (1) all target paths are valid paths
+        /// (2) every element in the chain (except the head of the chain) is a source file (i.e., not produced during the build)
+        /// </remarks>
+        /// <returns>List of chain elements that 'source' points to (i.e., source is not included)</returns>
+        private static Possible<ReadOnlyArray<AbsolutePath>> CheckValidSymlinkChainAsync(FileArtifact source, IPipExecutionEnvironment environment)
+        {
+            // check whether 'source' is a symlink
+            // we are doing the check here using FileMaterializationInfo because 'source' might not be present on disk
+            // (e.g., in case of lazyOutputMaterialization)
+            var materializationInfo = environment.State.FileContentManager.GetInputContent(source);
+            if (!materializationInfo.ReparsePointInfo.IsSymlink)
+            {
+                return ReadOnlyArray<AbsolutePath>.Empty;
+            }
+
+            var symlinkPath = source.Path;
+            var maybeTarget = FileUtilities.ResolveSymlinkTarget(
+                symlinkPath.ToString(environment.Context.PathTable),
+                materializationInfo.ReparsePointInfo.GetReparsePointTarget());
+
+            if (!maybeTarget.Succeeded)
+            {
+                return maybeTarget.Failure;
+            }
+
+            var symlinkTarget = maybeTarget.Result;
+
+            // get the symlink chain starting at the source's target (i.e., the 2nd element of the chain formed by 'source')
+            // all the elements in this sub-chain must be source files
+            var openResult = FileUtilities.TryCreateOrOpenFile(
+                symlinkTarget,
+                FileDesiredAccess.GenericRead,
+                FileShare.Read | FileShare.Delete,
+                FileMode.Open,
+                FileFlagsAndAttributes.FileFlagOverlapped | FileFlagsAndAttributes.FileFlagOpenReparsePoint,
+                out var handle);
+
+            if (!openResult.Succeeded)
+            {
+                // we could not get a handle for the head of the sub-chain
+                // it could be because the file/path does not exist
+                // it might not exists because it's an output file and the file was not materialized -> invalid chain,
+                // or because a symlink points to a missing file -> invalid chain
+                return CreateInvalidChainFailure(I($"Failed to create a handle for a chain element ('{symlinkTarget}')"));
+            }
+
+            using (handle)
+            {
+                var chain = new List<AbsolutePath>();
+                var symlinkChainElements = new List<string>();
+                FileUtilities.GetChainOfReparsePoints(handle, symlinkTarget, symlinkChainElements);
+                Contract.Assume(symlinkChainElements.Count > 0);
+
+                // The existence of the last element in the chain returned by GetChainOfReparsePoints
+                // is not guaranteed, so we need to check that the file is available.
+                if (!FileUtilities.Exists(symlinkChainElements[symlinkChainElements.Count - 1]))
+                {
+                    return CreateInvalidChainFailure(I($"File does not exist ('{symlinkChainElements[symlinkChainElements.Count - 1]}')"));
+                }
+
+                foreach (string chainElement in symlinkChainElements)
+                {
+                    AbsolutePath.TryCreate(environment.Context.PathTable, chainElement, out var targetPath);
+
+                    if (!targetPath.IsValid)
+                    {
+                        return CreateInvalidChainFailure(I($"Failed to parse an element of the chain ('{chainElement}')"));
+                    }
+
+                    chain.Add(targetPath);
+
+                    var targetArtifact = environment.PipGraphView.TryGetLatestFileArtifactForPath(targetPath);
+                    if (targetArtifact.IsValid && targetArtifact.IsOutputFile)
+                    {
+                        return CreateInvalidChainFailure(I($"An element of the chain ('{chainElement}') is a declared output of another pip."));
+                    }
+
+                    // If the file is not known to the graph, check whether the file is in an opaque or shared opaque directory.
+                    // If it's inside such a directory, we treat it as an output file -> chain is not valid.
+                    if (!targetArtifact.IsValid && environment.PipGraphView.IsPathUnderOutputDirectory(targetPath, out _))
+                    {
+                        return CreateInvalidChainFailure(I($"An element of the chain ('{chainElement}') is inside of an opaque directory."));
+                    }
+                }
+
+                return ReadOnlyArray<AbsolutePath>.From(chain);
+            }
+
+            Failure<string> CreateInvalidChainFailure(string message, Failure innerFailure = null)
+            {
+                return new Failure<string>(I($"Invalid symlink chain ('{source.Path.ToString(environment.Context.PathTable)}' -> ...). {message}"), innerFailure);
+            }
+        }
+
+        private static async Task<PipResultStatus> CopyAndTrackAsync(
+            OperationContext operationContext,
+            IPipExecutionEnvironment environment,
+            CopyFile copyFile)
+        {
+            PathTable pathTable = environment.Context.PathTable;
+            ExpandedAbsolutePath destination = copyFile.Destination.Path.Expand(pathTable);
+            ExpandedAbsolutePath source = copyFile.Source.Path.Expand(pathTable);
+
+            FileUtilities.CreateDirectory(Path.GetDirectoryName(destination.ExpandedPath));
+
+            var copy = await FileUtilities.CopyFileAsync(source.ExpandedPath, destination.ExpandedPath);
+            if (!copy)
+            {
+                (new Failure<string>(I($"Unable to copy from '{source}' to '{destination}'"))).Throw();
+            }
+
+            // if /storeOutputsToCache- was used, mark the destination here;
+            // otherwise it will get marked in ReportFileArtifactPlaced.
+            if (!environment.Configuration.Schedule.StoreOutputsToCache)
+            {
+                MakeSharedOpaqueOutputIfNeeded(environment, copyFile.Destination);
+            }
+
+            var mayBeTracked = await TrackPipOutputAsync(operationContext, environment, copyFile.Destination, isSymlink: false);
+
+            if (!mayBeTracked.Succeeded)
+            {
+                mayBeTracked.Failure.Throw();
+            }
+
+            return PipResultStatus.Succeeded;
+        }
+
+        /// <summary>
+        /// Writes the given <see cref="PipData"/> contents if the destination's content does not already match.
+        /// </summary>
+        public static async Task<PipResult> ExecuteWriteFileAsync(
+            OperationContext operationContext,
+            IPipExecutionEnvironment environment,
+            WriteFile pip,
+            bool materializeOutputs = true)
+        {
+            Contract.Requires(environment != null);
+            Contract.Requires(pip != null);
+
+            DateTime startTime = DateTime.UtcNow;
+            return PipResult.Create(
+                status:
+                    FromPossibleResult(
+                        await
+                            TryExecuteWriteFileAsync(operationContext, environment, pip, materializeOutputs: materializeOutputs, reportOutputs: true)),
+                executionStart: startTime);
+        }
+
+        private static PipResultStatus FromPossibleResult(Possible<PipResultStatus> possibleResult)
+        {
+            return possibleResult.Succeeded ? possibleResult.Result : PipResultStatus.Failed;
+        }
+
+        /// <summary>
+        /// Writes the given <see cref="PipData"/> contents if the destination's content does not already match.
+        /// </summary>
+        public static async Task<Possible<PipResultStatus>> TryExecuteWriteFileAsync(
+            OperationContext operationContext,
+            IPipExecutionEnvironment environment,
+            WriteFile pip,
+            bool materializeOutputs,
+            bool reportOutputs)
+        {
+            Contract.Requires(environment != null);
+            Contract.Requires(pip != null);
+
+            using (operationContext.StartOperation(PipExecutorCounter.WriteFileDuration))
+            {
+                // TODO: It'd be nice if PipData could instead write encoded bytes to a stream, in which case we could
+                //       first compute the hash and then possibly do a second pass to actually write to a file (without allocating
+                //       several possibly large buffers and strings).
+                string contents = pip.Contents.ToString(environment.Context.PathTable);
+
+                Encoding encoding;
+                switch (pip.Encoding)
+                {
+                    case WriteFileEncoding.Utf8:
+                        encoding = Encoding.UTF8;
+                        break;
+                    case WriteFileEncoding.Ascii:
+                        encoding = Encoding.ASCII;
+                        break;
+                    default:
+                        throw Contract.AssertFailure("Unexpected encoding");
+                }
+
+                Possible<PipResultStatus> writeFileStatus = await TryWriteFileAndReportOutputsAsync(
+                    operationContext,
+                    environment,
+                    pip.Destination,
+                    contents,
+                    encoding,
+                    pip,
+                    materializeOutputs: materializeOutputs,
+                    reportOutputs: reportOutputs);
+                return writeFileStatus;
+            }
+        }
+
+        /// <summary>
+        /// Executes an Ipc pip
+        /// </summary>
+        public static async Task<ExecutionResult> ExecuteIpcAsync(
+            OperationContext operationContext,
+            IPipExecutionEnvironment environment,
+            IpcPip pip)
+        {
+            var pathTable = environment.Context.PathTable;
+
+            // ensure services are running
+            bool ensureServicesRunning =
+                await environment.State.ServiceManager.TryRunServiceDependenciesAsync(environment, pip.ServicePipDependencies, operationContext);
+            if (!ensureServicesRunning)
+            {
+                Logger.Log.PipFailedDueToServicesFailedToRun(operationContext, pip.GetDescription(environment.Context));
+                return ExecutionResult.GetFailureNotRunResult(operationContext);
+            }
+
+            // create IPC operation
+            IIpcProvider ipcProvider = environment.IpcProvider;
+            string monikerId = pip.IpcInfo.IpcMonikerId.ToString(pathTable.StringTable);
+            string connectionString = ipcProvider.LoadAndRenderMoniker(monikerId);
+            IClient client = ipcProvider.GetClient(connectionString, pip.IpcInfo.IpcClientConfig);
+
+            var ipcOperationPayload = pip.MessageBody.ToString(environment.PipFragmentRenderer);
+            var operation = new IpcOperation(ipcOperationPayload, waitForServerAck: true);
+
+            // execute async
+            IIpcResult ipcResult;
+            using (operationContext.StartOperation(PipExecutorCounter.IpcSendAndHandleDuration))
+            {
+                // execute async
+                ipcResult = await IpcSendAndHandleErrors(client, operation);
+            }
+
+            ExecutionResult executionResult = new ExecutionResult
+            {
+                MustBeConsideredPerpetuallyDirty = true,
+            };
+
+            if (ipcResult.Succeeded)
+            {
+                TimeSpan request_queueDuration = operation.Timestamp.Request_BeforeSendTime - operation.Timestamp.Request_BeforePostTime;
+                TimeSpan request_sendDuration = operation.Timestamp.Request_AfterSendTime - operation.Timestamp.Request_BeforeSendTime;
+                TimeSpan request_serverAckDuration = operation.Timestamp.Request_AfterServerAckTime - operation.Timestamp.Request_AfterSendTime;
+                TimeSpan responseDuration = ipcResult.Timestamp.Response_BeforeDeserializeTime - operation.Timestamp.Request_AfterServerAckTime;
+
+                TimeSpan response_deserializeDuration = ipcResult.Timestamp.Response_AfterDeserializeTime - ipcResult.Timestamp.Response_BeforeDeserializeTime;
+                TimeSpan response_queueSetDuration = ipcResult.Timestamp.Response_BeforeSetTime - ipcResult.Timestamp.Response_AfterDeserializeTime;
+                TimeSpan response_SetDuration = ipcResult.Timestamp.Response_AfterSetTime - ipcResult.Timestamp.Response_BeforeSetTime;
+                TimeSpan response_AfterSetTaskDuration = DateTime.UtcNow - ipcResult.Timestamp.Response_AfterSetTime;
+
+                environment.Counters.AddToCounter(
+                    PipExecutorCounter.Ipc_RequestQueueDurationMs,
+                    (long)request_queueDuration.TotalMilliseconds);
+
+                environment.Counters.AddToCounter(
+                    PipExecutorCounter.Ipc_RequestSendDurationMs,
+                    (long)request_sendDuration.TotalMilliseconds);
+
+                environment.Counters.AddToCounter(
+                    PipExecutorCounter.Ipc_RequestServerAckDurationMs,
+                    (long)request_serverAckDuration.TotalMilliseconds);
+
+                environment.Counters.AddToCounter(
+                    PipExecutorCounter.Ipc_ResponseDurationMs,
+                    (long)responseDuration.TotalMilliseconds);
+
+                environment.Counters.AddToCounter(
+                    PipExecutorCounter.Ipc_ResponseDeserializeDurationMs,
+                    (long)response_deserializeDuration.TotalMilliseconds);
+
+                environment.Counters.AddToCounter(
+                    PipExecutorCounter.Ipc_ResponseQueueSetDurationMs,
+                    (long)response_queueSetDuration.TotalMilliseconds);
+
+                environment.Counters.AddToCounter(
+                    PipExecutorCounter.Ipc_ResponseSetDurationMs,
+                    (long)response_SetDuration.TotalMilliseconds);
+
+                environment.Counters.AddToCounter(
+                    PipExecutorCounter.Ipc_ResponseAfterSetTaskDurationMs,
+                    (long)response_AfterSetTaskDuration.TotalMilliseconds);
+
+                if (environment.Configuration.Schedule.WriteIpcOutput)
+                {
+                    // write payload to pip.OutputFile
+                    Possible<PipResultStatus> writeFileStatus = await TryWriteFileAndReportOutputsAsync(
+                        operationContext,
+                        environment,
+                        FileArtifact.CreateOutputFile(pip.OutputFile.Path),
+                        ipcResult.Payload,
+                        Encoding.UTF8,
+                        pip,
+                        executionResult,
+                        materializeOutputs: true,
+                        logErrors: true);
+
+                    executionResult.SetResult(operationContext, writeFileStatus.Succeeded ? writeFileStatus.Result : PipResultStatus.Failed);
+                }
+                else
+                {
+                    // Use absent file when write IPC output is disabled.
+                    var absentFileInfo = FileMaterializationInfo.CreateWithUnknownLength(WellKnownContentHashes.AbsentFile);
+
+                    // Report output content in result
+                    executionResult.ReportOutputContent(pip.OutputFile, absentFileInfo, PipOutputOrigin.NotMaterialized);
+                    executionResult.SetResult(operationContext, PipResultStatus.NotMaterialized);
+                }
+            }
+            else
+            {
+                // log error if execution failed
+                if (ipcResult.ExitCode == IpcResultStatus.InvalidInput)
+                {
+                    // we separate the 'invalid input' errors here, so they can be classified as 'user errors'
+                    Logger.Log.PipIpcFailedDueToInvalidInput(
+                        operationContext,
+                        operation.Payload,
+                        connectionString,
+                        ipcResult.Payload);
+                }
+                else if (ipcResult.ExitCode == IpcResultStatus.TransmissionError)
+                {
+                    // we separate transmission errors here, so they can be properly classified as InfrastructureErrors
+                    Logger.Log.PipIpcFailedDueToInfrastructureError(
+                        operationContext,
+                        operation.Payload,
+                        connectionString,
+                        ipcResult.Payload);
+                }
+                else
+                {
+                    Logger.Log.PipIpcFailed(
+                        operationContext,
+                        operation.Payload,
+                        connectionString,
+                        ipcResult.ExitCode.ToString(),
+                        ipcResult.Payload);
+                }
+
+                executionResult.SetResult(operationContext, PipResultStatus.Failed);
+            }
+
+            executionResult.Seal();
+            return executionResult;
+        }
+
+        private static async Task<IIpcResult> IpcSendAndHandleErrors(IClient client, IIpcOperation operation)
+        {
+            try
+            {
+                // this should never throw, but to be extra safe we wrap this in try/catch.
+                return await client.Send(operation);
+            }
+            catch (Exception e)
+            {
+                return new IpcResult(IpcResultStatus.TransmissionError, e.ToStringDemystified());
+            }
+        }
+
+        private static void MakeSharedOpaqueOutputIfNeeded(IPipExecutionEnvironment environment, AbsolutePath path)
+        {
+            if (environment.PipGraphView.IsPathUnderOutputDirectory(path, out bool isItSharedOpaque) && isItSharedOpaque)
+            {
+                string expandedPath = path.ToString(environment.Context.PathTable);
+                SharedOpaqueOutputHelper.EnforceFileIsSharedOpaqueOutput(expandedPath);
+            }
+        }
+
+        /// <summary>
+        /// Writes <paramref name="contents"/> to disk at location <paramref name="destinationFile"/> using
+        /// <paramref name="encoding"/>.
+        ///
+        /// If writing to disk succeeds, reports the produced output to the environment (<see cref="FileContentManager.ReportOutputContent"/>).
+        ///
+        /// Catches any <see cref="BuildXLException"/> and logs an error when that happens.
+        /// </summary>
+        private static async Task<Possible<PipResultStatus>> TryWriteFileAndReportOutputsAsync(
+            OperationContext operationContext,
+            IPipExecutionEnvironment environment,
+            FileArtifact destinationFile,
+            string contents,
+            Encoding encoding,
+            Pip producerPip,
+            ExecutionResult executionResult = null,
+            bool materializeOutputs = true,
+            bool logErrors = true,
+            bool reportOutputs = true)
+        {
+            var context = environment.Context;
+            var pathTable = context.PathTable;
+            var pipInfo = new PipInfo(producerPip, context);
+            var pipDescription = pipInfo.Description;
+            var fileContentManager = environment.State.FileContentManager;
+
+            var destinationAsString = destinationFile.Path.ToString(pathTable);
+            byte[] encoded = encoding.GetBytes(contents);
+
+            try
+            {
+                ContentHash contentHash;
+                PipOutputOrigin outputOrigin;
+                FileMaterializationInfo fileContentInfo;
+
+                using (operationContext.StartOperation(PipExecutorCounter.WriteFileHashingDuration))
+                {
+                    // No need to hash the file if it is already registered with the file content manager.
+                    if (!fileContentManager.TryGetInputContent(destinationFile, out fileContentInfo))
+                    {
+                        contentHash = ContentHashingUtilities.HashBytes(encoded);
+                    }
+                    else
+                    {
+                        contentHash = fileContentInfo.Hash;
+                    }
+                }
+
+                if (materializeOutputs)
+                {
+                    string directoryName = ExceptionUtilities.HandleRecoverableIOException(
+                        () => Path.GetDirectoryName(destinationAsString),
+                        ex => { throw new BuildXLException("Cannot get directory name", ex); });
+                    FileUtilities.CreateDirectory(directoryName);
+
+                    Possible<ContentMaterializationResult>? possiblyMaterialized = null;
+                    if (environment.Configuration.Distribution.BuildRole == DistributedBuildRoles.None)
+                    {
+                        // Optimistically check to see if the file is already in the cache. If so we can just exit
+                        // TFS 929846 prevents us from utilizing this optimization on distributed builds since the pin doesn't
+                        // flow through to the remote when it is successful on the local. That means that files aren't guaranteed
+                        // to be available on other machines.
+                        possiblyMaterialized = await environment.LocalDiskContentStore.TryMaterializeAsync(
+                                environment.Cache.ArtifactContentCache,
+                                GetFileRealizationMode(environment),
+                                destinationFile,
+                                contentHash);
+                    }
+
+                    if (possiblyMaterialized.HasValue && possiblyMaterialized.Value.Succeeded)
+                    {
+                        outputOrigin = possiblyMaterialized.Value.Result.Origin.ToPipOutputOriginHidingDeploymentFromCache();
+                        fileContentInfo = possiblyMaterialized.Value.Result.TrackedFileContentInfo.FileMaterializationInfo;
+                    }
+                    else
+                    {
+                        bool fileWritten = await FileUtilities.WriteAllBytesAsync(destinationAsString, encoded);
+                        Contract.Assume(
+                            fileWritten,
+                            "WriteAllBytes only returns false when the predicate parameter (not supplied) fails. Otherwise it should throw a BuildXLException and be handled below.");
+
+                        bool shouldStoreOutputsToCache = environment.Configuration.Schedule.StoreOutputsToCache || IsRewriteOutputFile(environment, destinationFile);
+
+                        var possiblyStored = shouldStoreOutputsToCache
+                            ? await environment.LocalDiskContentStore.TryStoreAsync(
+                                environment.Cache.ArtifactContentCache,
+                                GetFileRealizationMode(environment),
+                                destinationFile,
+                                tryFlushPageCacheToFileSystem: environment.Configuration.Sandbox.FlushPageCacheToFileSystemOnStoringOutputsToCache,
+                                knownContentHash: contentHash,
+                                isSymlink: false)
+                            : await TrackPipOutputAsync(operationContext, environment, destinationFile, isSymlink: false);
+
+                        if (!possiblyStored.Succeeded)
+                        {
+                            throw possiblyStored.Failure.Throw();
+                        }
+
+                        outputOrigin = PipOutputOrigin.Produced;
+                        fileContentInfo = possiblyStored.Result.FileMaterializationInfo;
+                    }
+                }
+                else
+                {
+                    outputOrigin = PipOutputOrigin.NotMaterialized;
+                    fileContentInfo = FileMaterializationInfo.CreateWithUnknownName(new FileContentInfo(contentHash, encoded.Length));
+                }
+
+                if (reportOutputs)
+                {
+                    if (executionResult != null)
+                    {
+                        // IPC pips specify an execution result which is reported back to the scheduler
+                        // which then reports the output content to the file content manager on the worker
+                        // and master machines in distributed builds
+                        executionResult.ReportOutputContent(destinationFile, fileContentInfo, outputOrigin);
+                    }
+                    else
+                    {
+                        // Write file pips do not specify execution result since they are not distributed
+                        // (i.e. they only run on the master). Given that, they report directly to the file content manager. 
+                        fileContentManager.ReportOutputContent(
+                            operationContext,
+                            pipDescription,
+                            destinationFile,
+                            fileContentInfo,
+                            outputOrigin);
+                    }
+                }
+
+                MakeSharedOpaqueOutputIfNeeded(environment, destinationFile.Path);
+
+                return outputOrigin.ToPipResult();
+            }
+            catch (BuildXLException ex)
+            {
+                if (logErrors)
+                {
+                    Logger.Log.PipWriteFileFailed(operationContext, pipDescription, destinationAsString, ex);
+                    return PipResultStatus.Failed;
+                }
+                else
+                {
+                    return new Failure<string>(Logger.PipWriteFileFailedMessage(pipDescription, destinationAsString, ex));
+                }
+            }
+        }
+
+        /// <summary>
+        /// Analyze pip violations and store two-phase cache entry.
+        /// </summary>
+        public static async Task<ExecutionResult> PostProcessExecution(
+            OperationContext operationContext,
+            IPipExecutionEnvironment environment,
+            PipExecutionState.PipScopeState state,
+            CacheableProcess cacheableProcess,
+            ExecutionResult processExecutionResult)
+        {
+            Contract.Requires(environment != null);
+            Contract.Requires(cacheableProcess != null);
+
+            var process = cacheableProcess.Process;
+            processExecutionResult.Seal();
+
+            PipResultStatus status = processExecutionResult.Result;
+            StoreCacheEntryResult storeCacheEntryResult = StoreCacheEntryResult.Succeeded;
+
+            using (operationContext.StartOperation(PipExecutorCounter.StoreProcessToCacheDurationMs, details: processExecutionResult.TwoPhaseCachingInfo?.ToString()))
+            {
+                if (processExecutionResult.TwoPhaseCachingInfo != null)
+                {
+                    storeCacheEntryResult = await StoreTwoPhaseCacheEntryAsync(
+                        operationContext,
+                        process,
+                        cacheableProcess,
+                        environment,
+                        state,
+                        processExecutionResult.TwoPhaseCachingInfo);
+
+                    if (storeCacheEntryResult.Converged && !IsProcessPreservingOutputs(environment, process))
+                    {
+                        environment.Counters.IncrementCounter(PipExecutorCounter.ProcessPipTwoPhaseCacheEntriesConverged);
+
+                        // Copy the status into the result, if the pip was successful, it will remain so, if the pip
+                        // failed during fingerprint storage we want that status,
+                        // and finally, the pip can have its status converted from executed to run from cache
+                        // if determinism recovery happened and the cache forced convergence.
+                        processExecutionResult = processExecutionResult.CreateSealedConvergedExecutionResult(storeCacheEntryResult.ConvergedExecutionResult);
+                    }
+                    else
+                    {
+                        environment.Counters.IncrementCounter(PipExecutorCounter.ProcessPipTwoPhaseCacheEntriesAdded);
+                    }
+                }
+            }
+
+            return processExecutionResult;
+        }
+
+        /// <summary>
+        /// Report results from given execution result to the environment and file content manager
+        /// </summary>
+        internal static void ReportExecutionResultOutputContent(
+            OperationContext operationContext,
+            IPipExecutionEnvironment environment,
+            string pipDescription,
+            ExecutionResult processExecutionResult,
+            bool doubleWriteErrorsAreWarnings = false)
+        {
+            PipOutputOrigin? overrideOutputOrigin = null;
+            if (processExecutionResult.Result == PipResultStatus.NotMaterialized)
+            {
+                overrideOutputOrigin = PipOutputOrigin.NotMaterialized;
+            }
+
+            foreach (var (directoryArtifact, fileArtifactArray) in processExecutionResult.DirectoryOutputs)
+            {
+                environment.State.FileContentManager.ReportDynamicDirectoryContents(
+                    directoryArtifact,
+                    fileArtifactArray,
+                    overrideOutputOrigin ?? PipOutputOrigin.Produced);
+            }
+
+            foreach (var output in processExecutionResult.OutputContent)
+            {
+                environment.State.FileContentManager.ReportOutputContent(
+                    operationContext,
+                    pipDescription,
+                    output.fileArtifact,
+                    output.fileInfo,
+                    overrideOutputOrigin ?? output.Item3,
+                    doubleWriteErrorsAreWarnings);
+            }
+
+            if (processExecutionResult.NumberOfWarnings > 0)
+            {
+                environment.ReportWarnings(fromCache: false, count: processExecutionResult.NumberOfWarnings);
+            }
+        }
+
+        /// <summary>
+        /// Analyze process file access violations
+        /// </summary>
+        internal static ExecutionResult AnalyzeFileAccessViolations(
+            OperationContext operationContext,
+            IPipExecutionEnvironment environment,
+            PipExecutionState.PipScopeState state,
+            ExecutionResult processExecutionResult,
+            Process process,
+            out bool pipIsSafeToCache,
+            out IReadOnlyDictionary<FileArtifact, (FileMaterializationInfo, ReportedViolation)> allowedSameContentDoubleWriteViolations)
+        {
+            pipIsSafeToCache = true;
+
+            using (operationContext.StartOperation(PipExecutorCounter.AnalyzeFileAccessViolationsDuration))
+            {
+                var analyzePipViolationsResult = AnalyzePipViolationsResult.NoViolations;
+                allowedSameContentDoubleWriteViolations = CollectionUtilities.EmptyDictionary<FileArtifact, (FileMaterializationInfo, ReportedViolation)>();
+
+                var exclusiveOpaqueDirectories = processExecutionResult.DirectoryOutputs.Where(directoryArtifactWithContent => !directoryArtifactWithContent.directoryArtifact.IsSharedOpaque).ToReadOnlyArray();
+
+                // Regardless of if we will fail the pip or not, maybe analyze them for higher-level dependency violations.
+                if (processExecutionResult.FileAccessViolationsNotWhitelisted != null
+                    || processExecutionResult.WhitelistedFileAccessViolations != null
+                    || processExecutionResult.SharedDynamicDirectoryWriteAccesses != null
+                    || exclusiveOpaqueDirectories != null
+                    || processExecutionResult.AllowedUndeclaredReads != null
+                    || processExecutionResult.AbsentPathProbesUnderOutputDirectories != null)
+                {
+                    analyzePipViolationsResult = environment.FileMonitoringViolationAnalyzer.AnalyzePipViolations(
+                        process,
+                        processExecutionResult.FileAccessViolationsNotWhitelisted,
+                        processExecutionResult.WhitelistedFileAccessViolations,
+                        exclusiveOpaqueDirectories,
+                        processExecutionResult.SharedDynamicDirectoryWriteAccesses,
+                        processExecutionResult.AllowedUndeclaredReads,
+                        processExecutionResult.AbsentPathProbesUnderOutputDirectories,
+                        processExecutionResult.OutputContent,
+                        out allowedSameContentDoubleWriteViolations);
+                }
+
+                if (!analyzePipViolationsResult.IsViolationClean)
+                {
+                    Contract.Assume(operationContext.LoggingContext.ErrorWasLogged, "Error should have been logged by FileMonitoringViolationAnalyzer");
+                    processExecutionResult = processExecutionResult.CloneSealedWithResult(PipResultStatus.Failed);
+                }
+
+                pipIsSafeToCache = analyzePipViolationsResult.PipIsSafeToCache;
+
+                return processExecutionResult;
+            }
+        }
+
+        /// <summary>
+        /// Analyze process double write violations after the cache converged outputs
+        /// </summary>
+        internal static ExecutionResult AnalyzeDoubleWritesOnCacheConvergence(
+            OperationContext operationContext,
+            IPipExecutionEnvironment environment,
+            PipExecutionState.PipScopeState state,
+            ExecutionResult processExecutionResult,
+            Process process,
+            IReadOnlyDictionary<FileArtifact, (FileMaterializationInfo, ReportedViolation)> allowedSameContentDoubleWriteViolations)
+        {
+            using (operationContext.StartOperation(PipExecutorCounter.AnalyzeFileAccessViolationsDuration))
+            {
+                var analyzePipViolationsResult = AnalyzePipViolationsResult.NoViolations;
+
+                if (allowedSameContentDoubleWriteViolations.Count > 0)
+                {
+                    analyzePipViolationsResult = environment.FileMonitoringViolationAnalyzer.AnalyzeDoubleWritesOnCacheConvergence(
+                        process,
+                        processExecutionResult.OutputContent,
+                        allowedSameContentDoubleWriteViolations);
+                }
+
+                if (!analyzePipViolationsResult.IsViolationClean)
+                {
+                    Contract.Assume(operationContext.LoggingContext.ErrorWasLogged, "Error should have been logged by FileMonitoringViolationAnalyzer");
+                    processExecutionResult = processExecutionResult.CloneSealedWithResult(PipResultStatus.Failed);
+                }
+
+                return processExecutionResult;
+            }
+        }
+
+        /// <summary>
+        /// Run process from cache and replay warnings.
+        /// </summary>
+        public static async Task<ExecutionResult> RunFromCacheWithWarningsAsync(
+            OperationContext operationContext,
+            IPipExecutionEnvironment environment,
+            PipExecutionState.PipScopeState state,
+            Process pip,
+            RunnableFromCacheResult runnableFromCacheCheckResult,
+            string processDescription)
+        {
+            using (operationContext.StartOperation(PipExecutorCounter.RunProcessFromCacheDuration))
+            {
+                RunnableFromCacheResult.CacheHitData cacheHitData = runnableFromCacheCheckResult.GetCacheHitData();
+                Logger.Log.ScheduleProcessPipCacheHit(
+                    operationContext,
+                    processDescription,
+                    runnableFromCacheCheckResult.Fingerprint.ToString(),
+                    cacheHitData.Metadata.Id);
+
+                ExecutionResult executionResult = GetCacheHitExecutionResult(operationContext, environment, pip, runnableFromCacheCheckResult);
+                executionResult.Seal();
+
+                // File access violation analysis must be run before reporting the execution result output content.
+                var exclusiveOpaqueContent = executionResult.DirectoryOutputs.Where(directoryArtifactWithContent => !directoryArtifactWithContent.directoryArtifact.IsSharedOpaque).ToReadOnlyArray();
+
+                if ((executionResult.SharedDynamicDirectoryWriteAccesses?.Count > 0 || executionResult.AllowedUndeclaredReads?.Count > 0 || executionResult.AbsentPathProbesUnderOutputDirectories?.Count > 0 || exclusiveOpaqueContent.Length > 0)
+                    && !environment.FileMonitoringViolationAnalyzer.AnalyzeDynamicViolations(
+                            pip,
+                            exclusiveOpaqueContent,
+                            executionResult.SharedDynamicDirectoryWriteAccesses,
+                            executionResult.AllowedUndeclaredReads,
+                            executionResult.AbsentPathProbesUnderOutputDirectories,
+                            executionResult.OutputContent))
+                {
+                    Contract.Assume(operationContext.LoggingContext.ErrorWasLogged, "Error should have been logged by FileMonitoringViolationAnalyzer");
+                    return executionResult.CloneSealedWithResult(PipResultStatus.Failed);
+                }
+
+                ReportExecutionResultOutputContent(
+                    operationContext,
+                    environment,
+                    processDescription,
+                    executionResult,
+                    pip.PipType == PipType.Process ? ((Process)pip).DoubleWritePolicy.ImpliesDoubleWriteIsWarning() : false);
+
+                if (cacheHitData.Metadata.NumberOfWarnings > 0 && environment.Configuration.Logging.ReplayWarnings)
+                {
+                    Logger.Log.PipWarningsFromCache(
+                        operationContext,
+                        processDescription,
+                        cacheHitData.Metadata.NumberOfWarnings);
+
+                    await ReplayWarningsFromCacheAsync(operationContext, environment, state, pip, cacheHitData);
+                }
+
+                return executionResult;
+            }
+        }
+
+        /// <summary>
+        /// Execute a service start or shutdown pip
+        /// </summary>
+        /// <param name="operationContext">Current logging context</param>
+        /// <param name="environment">The pip environment</param>
+        /// <param name="pip">The pip to execute</param>
+        /// <param name="processIdListener">Callback to call when the process is actually started</param>
+        /// <returns>A task that returns the execution restult when done</returns>
+        internal static async Task<ExecutionResult> ExecuteServiceStartOrShutdownAsync(
+            OperationContext operationContext,
+            IPipExecutionEnvironment environment,
+            Process pip,
+            Action<int> processIdListener = null)
+        {
+            // TODO: Try to materialize dependencies. This is not needed in the normal case because
+            // scheduler has explicit MaterializeInputs step for pips which it schedules
+            using (operationContext.StartOperation(PipExecutorCounter.ServiceInputMaterializationDuration))
+            {
+                // ensure dependencies materialized
+                var materializationResult = await MaterializeInputsAsync(operationContext, environment, pip);
+                if (materializationResult.IndicatesFailure())
+                {
+                    return ExecutionResult.GetFailureNotRunResult(operationContext);
+                }
+            }
+
+            var result = await ExecuteProcessAsync(
+                operationContext,
+                environment,
+                environment.State.GetScope(pip),
+                pip,
+                fingerprint: null,
+                processIdListener: processIdListener);
+
+            result.Seal();
+            return result;
+        }
+
+        /// <summary>
+        /// Execute a process pip
+        /// </summary>
+        /// <param name="operationContext">Current logging context</param>
+        /// <param name="environment">The pip environment</param>
+        /// <param name="state">the pip scoped execution state</param>
+        /// <param name="pip">The pip to execute</param>
+        /// <param name="fingerprint">The pip fingerprint</param>
+        /// <param name="processIdListener">Callback to call when the process is actually started</param>
+        /// <param name="expectedRamUsageMb">the expected ram usage for the process in megabytes</param>
+        /// <returns>A task that returns the execution result when done</returns>
+        public static async Task<ExecutionResult> ExecuteProcessAsync(
+            OperationContext operationContext,
+            IPipExecutionEnvironment environment,
+            PipExecutionState.PipScopeState state,
+            Process pip,
+
+            // TODO: This should be removed, or should become a WeakContentFingerprint
+            ContentFingerprint? fingerprint,
+            Action<int> processIdListener = null,
+            int expectedRamUsageMb = 0)
+        {
+            var context = environment.Context;
+            var counters = environment.Counters;
+            var configuration = environment.Configuration;
+            var pathTable = context.PathTable;
+            var processExecutionResult = new ExecutionResult();
+            if (fingerprint.HasValue)
+            {
+                processExecutionResult.WeakFingerprint = new WeakContentFingerprint(fingerprint.Value.Hash);
+            }
+
+            // Pips configured to disable cache lookup must be set to being perpetually dirty to ensure incremental scheduling
+            // gets misses
+            if (pip.DisableCacheLookup)
+            {
+                processExecutionResult.MustBeConsideredPerpetuallyDirty = true;
+            }
+
+            string processDescription = pip.GetDescription(context);
+
+            using (operationContext.StartOperation(PipExecutorCounter.RunServiceDependenciesDuration))
+            {
+                bool ensureServicesRunning =
+                    await environment.State.ServiceManager.TryRunServiceDependenciesAsync(environment, pip.ServicePipDependencies, operationContext);
+                if (!ensureServicesRunning)
+                {
+                    Logger.Log.PipFailedDueToServicesFailedToRun(operationContext, processDescription);
+                    return ExecutionResult.GetFailureNotRunResult(operationContext);
+                }
+            }
+
+            // When preserving outputs, we need to make sure to remove any hardlinks to the cache.
+            Func<string, Task<bool>> makeOutputPrivate =
+                async path =>
+                {
+                    try
+                    {
+                        if (!FileUtilities.FileExistsNoFollow(path))
+                        {
+                            // Output file doesn't exist. No need to make it private, 
+                            // but return false so BuildXL ensures the output directory is created.
+                            return false;
+                        }
+
+                        if (FileUtilities.GetHardLinkCount(path) == 1 &&
+                            FileUtilities.HasWritableAccessControl(path))
+                        {
+                            // Output file is already private. File will not be deleted.
+                            return true;
+                        }
+
+                        // We want to use a temp filename that's as short as the original filename.
+                        // To achieve this, we use the random filename generator from System.IO
+                        var maybePrivate = await FileUtilities.TryMakeExclusiveLinkAsync(
+                            path,
+                            optionalTemporaryFileName: Path.GetRandomFileName(),
+                            preserveOriginalTimestamp: true);
+
+                        if (!maybePrivate.Succeeded)
+                        {
+                            maybePrivate.Failure.Throw();
+                        }
+
+                        return true;
+                    }
+                    catch (BuildXLException ex)
+                    {
+                        Logger.Log.PreserveOutputsFailedToMakeOutputPrivate(
+                            operationContext,
+                            processDescription,
+                            path,
+                            ex.GetLogEventMessage());
+                        return false;
+                    }
+                };
+
+            // To do in-place rewrites, we need to make writable, private copies of inputs to be rewritten (they may be read-only hardlinks into the cache, for example).
+            Func<FileArtifact, Task<bool>> makeInputPrivate =
+                async artifactNeededPrivate =>
+                {
+                    FileMaterializationInfo inputMaterializationInfo =
+                        environment.State.FileContentManager.GetInputContent(artifactNeededPrivate);
+
+                    if (inputMaterializationInfo.ReparsePointInfo.IsSymlink)
+                    {
+                        // Do nothing in case of re-writing a symlink --- a process can safely change
+                        // symlink's target since it won't affect things in CAS.
+                        return true;
+                    }
+
+                    ContentHash artifactHash = inputMaterializationInfo.Hash;
+
+                    // Source files aren't guaranteed in cache, until we first have a reason to ingress them.
+                    // Note that this is only relevant for source files rewritten in place, which is only
+                    // used in some team-internal trace-conversion scenarios as of writing.
+                    if (artifactNeededPrivate.IsSourceFile)
+                    {
+                        // We assume that source files cannot be made read-only so we use copy file materialization
+                        // rather than ever hardlinking
+                        var maybeStored = await environment.LocalDiskContentStore.TryStoreAsync(
+                            environment.Cache.ArtifactContentCache,
+                            fileRealizationModes: FileRealizationMode.Copy,
+                            path: artifactNeededPrivate.Path,
+                            tryFlushPageCacheToFileSystem: false,
+                            knownContentHash: artifactHash,
+
+                            // Source should have been tracked by hash-source file pip, no need to retrack.
+                            trackPath: false,
+                            isSymlink: false);
+
+                        if (!maybeStored.Succeeded)
+                        {
+                            Logger.Log.StorageCacheIngressFallbackContentToMakePrivateError(
+                                operationContext,
+                                contentHash: artifactHash.ToHex(),
+                                fallbackPath:
+                                    artifactNeededPrivate.Path.ToString(pathTable),
+                                errorMessage: maybeStored.Failure.DescribeIncludingInnerFailures());
+                            return false;
+                        }
+                    }
+
+                    // We need a private version of the output - it must be writable and have link count 1.
+                    // We can achieve that property by forcing a copy of the content (by hash) out of cache.
+                    // The content should be in the cache in usual cases. See special case above for source-file rewriting
+                    // (should not be common; only used in some trace-conversion scenarios as of writing).
+                    var maybeMadeWritable =
+                        await
+                            environment.LocalDiskContentStore
+                                .TryMaterializeTransientWritableCopyAsync(
+                                    environment.Cache.ArtifactContentCache,
+                                    artifactNeededPrivate.Path,
+                                    artifactHash);
+
+                    if (!maybeMadeWritable.Succeeded)
+                    {
+                        Logger.Log.StorageCacheGetContentError(
+                            operationContext,
+                            contentHash: artifactHash.ToHex(),
+                            destinationPath:
+                                artifactNeededPrivate.Path.ToString(pathTable),
+                            errorMessage:
+                                maybeMadeWritable.Failure.DescribeIncludingInnerFailures());
+                        return false;
+                    }
+
+                    return true;
+                };
+
+            SemanticPathExpander semanticPathExpander = state.PathExpander;
+
+            var processMonitoringLogger = new ProcessExecutionMonitoringLogger(operationContext, pip, context, environment.State.ExecutionLog);
+
+            // Service related pips cannot be cancelled
+            bool allowResourceBasedCancellation = pip.ServiceInfo == null || pip.ServiceInfo.Kind == ServicePipKind.None;
+
+            // Execute the process when resources are available
+            SandboxedProcessPipExecutionResult executionResult = await environment.State.ResourceManager
+                .ExecuteWithResources(
+                    operationContext,
+                    pip.PipId,
+                    expectedRamUsageMb,
+                    allowResourceBasedCancellation,
+                    async (resourceLimitCancellationToken, registerQueryRamUsageMb) =>
+                    {
+                        // Inner cancellation token source for tracking cancellation time
+                        using (var innerResourceLimitCancellationTokenSource = new CancellationTokenSource())
+                        using (operationContext.StartOperation(PipExecutorCounter.ProcessPossibleRetryWallClockDuration))
+                        {
+                            int lastObservedPeakRamUsage = 0;
+                            TimeSpan? cancellationStartTime = null;
+                            resourceLimitCancellationToken.Register(
+                                () =>
+                                {
+                                    cancellationStartTime = TimestampUtilities.Timestamp;
+                                    Logger.Log.StartCancellingProcessPipExecutionDueToResourceExhaustion(
+                                        operationContext,
+                                        processDescription,
+                                        (long)(operationContext.Duration?.TotalMilliseconds ?? -1),
+                                        peakMemoryMb: lastObservedPeakRamUsage,
+                                        expectedMemoryMb: expectedRamUsageMb);
+
+                                    using (operationContext.StartAsyncOperation(PipExecutorCounter.ResourceLimitCancelProcessDuration))
+                                    {
+                                        innerResourceLimitCancellationTokenSource.Cancel();
+                                    }
+                                });
+
+                            int remainingUserRetries = pip.RetryExitCodes.Length > 0 ? configuration.Schedule.ProcessRetries : 0;
+                            int remainingInternalSandboxedProcessExecutionFailureRetries = InternalSandboxedProcessExecutionFailureRetryCountMax;
+
+                            int retryCount = 0;
+                            SandboxedProcessPipExecutionResult result;
+
+                            // Retry pip count up to limit if we produce result without detecting file access.
+                            // There are very rare cases where a child process is started not Detoured and we don't observe any file accesses from such process.
+                            while (true)
+                            {
+                                lastObservedPeakRamUsage = 0;
+
+                                var executor = new SandboxedProcessPipExecutor(
+                                    context,
+                                    operationContext.LoggingContext,
+                                    pip,
+                                    configuration.Sandbox,
+                                    configuration.Layout,
+                                    configuration.Logging,
+                                    environment.RootMappings,
+                                    environment.ProcessInContainerManager,
+                                    state.FileAccessWhitelist,
+                                    makeInputPrivate,
+                                    makeOutputPrivate,
+                                    semanticPathExpander,
+                                    configuration.Engine.DisableConHostSharing,
+                                    pipEnvironment: environment.State.PipEnvironment,
+                                    validateDistribution: configuration.Distribution.ValidateDistribution,
+                                    directoryArtifactContext: new DirectoryArtifactContext(environment),
+                                    logger: processMonitoringLogger,
+                                    processIdListener: processIdListener,
+                                    pipDataRenderer: environment.PipFragmentRenderer,
+                                    buildEngineDirectory: configuration.Layout.BuildEngineDirectory,
+                                    directoryTranslator: environment.DirectoryTranslator,
+                                    remainingUserRetryCount: remainingUserRetries,
+                                    vmInitializer: environment.VmInitializer,
+                                    tempDirectoryCleaner: environment.TempCleaner,
+                                    incrementalTools: configuration.IncrementalTools);
+
+                                registerQueryRamUsageMb(
+                                    () =>
+                                    {
+                                        using (operationContext.StartAsyncOperation(PipExecutorCounter.QueryRamUsageDuration))
+                                        {
+                                            lastObservedPeakRamUsage =
+                                                (int)ByteSizeFormatter.ToMegabytes((long)(executor.GetActivePeakMemoryUsage() ?? 0));
+                                        }
+
+                                        return lastObservedPeakRamUsage;
+                                    });
+
+                                // Increment the counters only on the first try.
+                                if (retryCount == 0)
+                                {
+                                    counters.IncrementCounter(PipExecutorCounter.ExternalProcessCount);
+                                    environment.SetMaxExternalProcessRan();
+                                }
+
+                                IReadOnlyCollection<AbsolutePath> changeAffectedInputs = pip.ChangeAffectedInputListWrittenFilePath.IsValid
+                                    ? environment.State.FileContentManager.SourceChangeAffectedContents.GetChangeAffectedInputs(pip)
+                                    : null;
+
+                                result = await executor.RunAsync(innerResourceLimitCancellationTokenSource.Token, sandboxConnection: environment.SandboxConnection, changeAffectedInputs);
+
+                                ++retryCount;
+
+                                lock (s_telemetryDetoursHeapLock)
+                                {
+                                    if (counters.GetCounterValue(PipExecutorCounter.MaxDetoursHeapInBytes) <
+                                        result.MaxDetoursHeapSizeInBytes)
+                                    {
+                                        // Zero out the counter first and then set the new value.
+                                        counters.AddToCounter(
+                                            PipExecutorCounter.MaxDetoursHeapInBytes,
+                                            -counters.GetCounterValue(PipExecutorCounter.MaxDetoursHeapInBytes));
+                                        counters.AddToCounter(
+                                            PipExecutorCounter.MaxDetoursHeapInBytes,
+                                            result.MaxDetoursHeapSizeInBytes);
+                                    }
+                                }
+
+                                if (result.Status == SandboxedProcessPipExecutionStatus.OutputWithNoFileAccessFailed ||
+                                    result.Status == SandboxedProcessPipExecutionStatus.MismatchedMessageCount ||
+                                    result.Status == SandboxedProcessPipExecutionStatus.ShouldBeRetriedDueToAzureWatsonExitCode)
+                                {
+                                    if (remainingInternalSandboxedProcessExecutionFailureRetries > 0)
+                                    {
+                                        --remainingInternalSandboxedProcessExecutionFailureRetries;
+
+                                        switch (result.Status)
+                                        {
+                                            case SandboxedProcessPipExecutionStatus.OutputWithNoFileAccessFailed:
+                                                counters.IncrementCounter(PipExecutorCounter.OutputsWithNoFileAccessRetriesCount);
+                                                break;
+
+                                            case SandboxedProcessPipExecutionStatus.MismatchedMessageCount:
+                                                counters.IncrementCounter(PipExecutorCounter.MismatchMessageRetriesCount);
+                                                break;
+
+                                            case SandboxedProcessPipExecutionStatus.ShouldBeRetriedDueToAzureWatsonExitCode:
+                                                counters.IncrementCounter(PipExecutorCounter.AzureWatsonExitCodeRetriesCount);
+                                                break;
+
+                                            default:
+                                                Contract.Assert(false, "Unexpected result error type.");
+                                                break;
+                                        }
+
+                                        continue;
+                                    }
+
+                                    switch (result.Status)
+                                    {
+                                        case SandboxedProcessPipExecutionStatus.OutputWithNoFileAccessFailed:
+                                            Logger.Log.FailPipOutputWithNoAccessed(
+                                                operationContext,
+                                                pip.SemiStableHash,
+                                                processDescription);
+                                            break;
+
+                                        case SandboxedProcessPipExecutionStatus.MismatchedMessageCount:
+                                            Logger.Log.LogMismatchedDetoursErrorCount(
+                                                operationContext,
+                                                pip.SemiStableHash,
+                                                processDescription);
+                                            break;
+
+                                        case SandboxedProcessPipExecutionStatus.ShouldBeRetriedDueToAzureWatsonExitCode:
+                                            Logger.Log.PipExitedWithAzureWatsonExitCode(
+                                                operationContext,
+                                                pip.SemiStableHash,
+                                                processDescription);
+                                            break;
+
+                                        default:
+                                            Contract.Assert(false, "Unexpected result error type gotten.");
+                                            break;
+                                    }
+
+                                    // Just break the loop below. The result is already set properly.
+                                }
+
+                                if (result.Status == SandboxedProcessPipExecutionStatus.ShouldBeRetriedDueToUserSpecifiedExitCode)
+                                {
+                                    Contract.Assert(remainingUserRetries > 0);
+
+                                    --remainingUserRetries;
+                                    Logger.Log.PipWillBeRetriedDueToExitCode(
+                                        operationContext,
+                                        pip.SemiStableHash,
+                                        processDescription,
+                                        result.ExitCode,
+                                        remainingUserRetries);
+                                    counters.IncrementCounter(PipExecutorCounter.ProcessUserRetries);
+
+                                    continue;
+                                }
+
+                                break;
+                            }
+
+                            counters.DecrementCounter(PipExecutorCounter.ExternalProcessCount);
+
+                            if (result.Status == SandboxedProcessPipExecutionStatus.Canceled)
+                            {
+                                if (resourceLimitCancellationToken.IsCancellationRequested)
+                                {
+                                    TimeSpan? cancelTime = TimestampUtilities.Timestamp - cancellationStartTime;
+
+                                    counters.IncrementCounter(PipExecutorCounter.ProcessRetriesDueToResourceLimits);
+                                    Logger.Log.CancellingProcessPipExecutionDueToResourceExhaustion(
+                                        operationContext,
+                                        processDescription,
+                                        (long)(operationContext.Duration?.TotalMilliseconds ?? -1),
+                                        peakMemoryMb:
+                                            (int)ByteSizeFormatter.ToMegabytes((long)(result.JobAccountingInformation?.PeakMemoryUsage ?? 0)),
+                                        expectedMemoryMb: expectedRamUsageMb,
+                                        cancelMilliseconds: (int)(cancelTime?.TotalMilliseconds ?? 0));
+                                }
+                            }
+
+                            return result;
+                        }
+                    });
+
+            processExecutionResult.ReportSandboxedExecutionResult(executionResult);
+
+            counters.AddToCounter(PipExecutorCounter.SandboxedProcessPrepDurationMs, executionResult.SandboxPrepMs);
+            counters.AddToCounter(
+                PipExecutorCounter.SandboxedProcessProcessResultDurationMs,
+                executionResult.ProcessSandboxedProcessResultMs);
+            counters.AddToCounter(PipExecutorCounter.ProcessStartTimeMs, executionResult.ProcessStartTimeMs);
+
+            // We may have some violations reported already (outright denied by the sandbox manifest).
+            FileAccessReportingContext fileAccessReportingContext = executionResult.UnexpectedFileAccesses;
+
+            if (executionResult.Status == SandboxedProcessPipExecutionStatus.PreparationFailed)
+            {
+                // Preparation failures provide minimal feedback.
+                // We do not have any execution-time information (observed accesses or file monitoring violations) to analyze.
+                processExecutionResult.SetResult(operationContext, PipResultStatus.Failed);
+
+                counters.IncrementCounter(PipExecutorCounter.PreparationFailureCount);
+
+                if (executionResult.NumberOfProcessLaunchRetries > 0)
+                {
+                    counters.IncrementCounter(PipExecutorCounter.PreparationFailurePartialCopyCount);
+                }
+
+                return processExecutionResult;
+            }
+
+            if (executionResult.Status == SandboxedProcessPipExecutionStatus.Canceled)
+            {
+                // Don't do post processing if canceled
+                processExecutionResult.SetResult(operationContext, PipResultStatus.Canceled);
+
+                ReportFileAccesses(processExecutionResult, fileAccessReportingContext);
+
+                counters.AddToCounter(
+                    PipExecutorCounter.CanceledProcessExecuteDuration,
+                    executionResult.PrimaryProcessTimes.TotalWallClockTime);
+
+                return processExecutionResult;
+            }
+
+            // These are the results we know how to handle. PreperationFailed has already been handled above.
+            if (!(executionResult.Status == SandboxedProcessPipExecutionStatus.Succeeded ||
+                executionResult.Status == SandboxedProcessPipExecutionStatus.ExecutionFailed ||
+                executionResult.Status == SandboxedProcessPipExecutionStatus.FileAccessMonitoringFailed ||
+                executionResult.Status == SandboxedProcessPipExecutionStatus.OutputWithNoFileAccessFailed ||
+                executionResult.Status == SandboxedProcessPipExecutionStatus.MismatchedMessageCount))
+            {
+                Contract.Assert(false, "Unexpected execution result " + executionResult.Status);
+            }
+
+            bool succeeded = executionResult.Status == SandboxedProcessPipExecutionStatus.Succeeded;
+
+            if (executionResult.Status == SandboxedProcessPipExecutionStatus.ExecutionFailed ||
+                executionResult.Status == SandboxedProcessPipExecutionStatus.FileAccessMonitoringFailed ||
+                executionResult.Status == SandboxedProcessPipExecutionStatus.OutputWithNoFileAccessFailed ||
+                executionResult.Status == SandboxedProcessPipExecutionStatus.MismatchedMessageCount)
+            {
+                Contract.Assert(operationContext.LoggingContext.ErrorWasLogged, I($"Error should have been logged for '{executionResult.Status}'"));
+            }
+
+            Contract.Assert(executionResult.ObservedFileAccesses != null, "Success / ExecutionFailed provides all execution-time fields");
+            Contract.Assert(executionResult.UnexpectedFileAccesses != null, "Success / ExecutionFailed provides all execution-time fields");
+            Contract.Assert(executionResult.PrimaryProcessTimes != null, "Success / ExecutionFailed provides all execution-time fields");
+
+            counters.AddToCounter(PipExecutorCounter.ExecuteProcessDuration, executionResult.PrimaryProcessTimes.TotalWallClockTime);
+
+            using (operationContext.StartOperation(PipExecutorCounter.ProcessOutputsDuration))
+            {
+                ObservedInputProcessingResult observedInputValidationResult;
+
+                using (operationContext.StartOperation(PipExecutorCounter.ProcessOutputsObservedInputValidationDuration))
+                {
+                    // In addition, we need to verify that additional reported inputs are actually allowed, and furthermore record them.
+                    //
+                    // Don't track file changes in observed input processor when process execution failed. Running observed input processor has side effects
+                    // that some files get tracked by the file change tracker. Suppose that the process failed because it accesses paths that
+                    // are supposed to be untracked (but the user forgot to specify it in the spec). Those paths will be tracked by 
+                    // file change tracker because the observed input processor may try to probe and track those paths.
+                    observedInputValidationResult =
+                        await ValidateObservedFileAccesses(
+                            operationContext,
+                            environment,
+                            state,
+                            state.GetCacheableProcess(pip, environment),
+                            fileAccessReportingContext,
+                            executionResult.ObservedFileAccesses,
+                            trackFileChanges: succeeded);
+                }
+
+                // Store the dynamically observed accesses
+                processExecutionResult.DynamicallyObservedFiles = observedInputValidationResult.DynamicallyObservedFiles;
+                processExecutionResult.DynamicallyObservedEnumerations = observedInputValidationResult.DynamicallyObservedEnumerations;
+                processExecutionResult.AllowedUndeclaredReads = observedInputValidationResult.AllowedUndeclaredSourceReads;
+                processExecutionResult.AbsentPathProbesUnderOutputDirectories = observedInputValidationResult.AbsentPathProbesUnderNonDependenceOutputDirectories;
+
+                if (observedInputValidationResult.Status == ObservedInputProcessingStatus.Aborted)
+                {
+                    succeeded = false;
+                    Contract.Assume(operationContext.LoggingContext.ErrorWasLogged, "No error was logged when ValidateObservedAccesses failed");
+                }
+
+                if (pip.ProcessAbsentPathProbeInUndeclaredOpaquesMode == Process.AbsentPathProbeInUndeclaredOpaquesMode.Relaxed
+                    && observedInputValidationResult.AbsentPathProbesUnderNonDependenceOutputDirectories.Count > 0)
+                {
+                    bool isDirty = false;
+                    foreach (var absentPathProbe in observedInputValidationResult.AbsentPathProbesUnderNonDependenceOutputDirectories)
+                    {
+                        if (!pip.DirectoryDependencies.Any(dir => absentPathProbe.IsWithin(pathTable, dir)))
+                        {
+                            isDirty = true;
+                            break;
+                        }
+                    }
+
+                    processExecutionResult.MustBeConsideredPerpetuallyDirty = isDirty;
+                }
+
+                // We have all violations now.
+                UnexpectedFileAccessCounters unexpectedFilesAccesses = fileAccessReportingContext.Counters;
+                processExecutionResult.ReportUnexpectedFileAccesses(unexpectedFilesAccesses);
+
+                // Set file access violations which were not whitelisted for use by file access violation analyzer
+                processExecutionResult.FileAccessViolationsNotWhitelisted = fileAccessReportingContext.FileAccessViolationsNotWhitelisted;
+                processExecutionResult.WhitelistedFileAccessViolations = fileAccessReportingContext.WhitelistedFileAccessViolations;
+
+                // We need to update this instance so used a boxed representation
+                BoxRef<ProcessFingerprintComputationEventData> fingerprintComputation =
+                    new ProcessFingerprintComputationEventData
+                    {
+                        Kind = FingerprintComputationKind.Execution,
+                        PipId = pip.PipId,
+                        WeakFingerprint = new WeakContentFingerprint((fingerprint ?? ContentFingerprint.Zero).Hash),
+
+                        // This field is set later for successful strong fingerprint computation
+                        StrongFingerprintComputations = CollectionUtilities.EmptyArray<ProcessStrongFingerprintComputationData>(),
+                    };
+
+                bool outputHashSuccess = false;
+
+                if (succeeded)
+                {
+                    // We are now be able to store a descriptor and content for this process to cache if we wish.
+                    // But if the pip completed with (warning level) file monitoring violations (suppressed or not), there's good reason
+                    // to believe that there are missing inputs or outputs for the pip. This allows a nice compromise in which a build
+                    // author can iterate quickly on fixing monitoring errors in a large build - mostly cached except for those parts with warnings.
+                    // Of course, if the whitelist was configured to explicitly allow caching for those violations, we allow it.
+                    //
+                    // N.B. fileAccessReportingContext / unexpectedFilesAccesses accounts for violations from the execution itself as well as violations added by ValidateObservedAccesses
+                    bool skipCaching = true;
+                    ObservedInputProcessingResult? observedInputProcessingResultForCaching = null;
+
+                    if (unexpectedFilesAccesses.HasUncacheableFileAccesses)
+                    {
+                        Logger.Log.ScheduleProcessNotStoredToCacheDueToFileMonitoringViolations(operationContext, processDescription);
+                    }
+                    else if (executionResult.NumberOfWarnings > 0 &&
+                             ExtraFingerprintSalts.ArePipWarningsPromotedToErrors(configuration.Logging))
+                    {
+                        // Just like not caching errors, we also don't want to cache warnings that are promoted to errors
+                        Logger.Log.ScheduleProcessNotStoredToWarningsUnderWarnAsError(operationContext, processDescription);
+                    }
+                    else if (!fingerprint.HasValue)
+                    {
+                        Logger.Log.ScheduleProcessNotStoredToCacheDueToInherentUncacheability(operationContext, processDescription);
+                    }
+                    else
+                    {
+                        Contract.Assume(
+                            observedInputValidationResult.Status == ObservedInputProcessingStatus.Success,
+                            "Should never cache a process that failed observed file input validation (cacheable-whitelisted violations leave the validation successful).");
+
+                        // Note that we discard observed inputs if cache-ineligible (required by StoreDescriptorAndContentForProcess)
+                        observedInputProcessingResultForCaching = observedInputValidationResult;
+                        skipCaching = false;
+                    }
+
+                    // TODO: Maybe all counter updates should occur on distributed build master.
+                    if (skipCaching)
+                    {
+                        counters.IncrementCounter(PipExecutorCounter.ProcessPipsExecutedButUncacheable);
+                    }
+
+                    using (operationContext.StartOperation(PipExecutorCounter.ProcessOutputsStoreContentForProcessAndCreateCacheEntryDuration))
+                    {
+                        outputHashSuccess = await StoreContentForProcessAndCreateCacheEntryAsync(
+                            operationContext,
+                            environment,
+                            state,
+                            pip,
+                            processDescription,
+                            observedInputProcessingResultForCaching,
+                            executionResult.EncodedStandardOutput,
+                            // Possibly null
+                            executionResult.EncodedStandardError,
+                            // Possibly null
+                            executionResult.NumberOfWarnings,
+                            processExecutionResult,
+                            enableCaching: !skipCaching,
+                            fingerprintComputation: fingerprintComputation,
+                            executionResult.ContainerConfiguration);
+                    }
+
+                    if (outputHashSuccess)
+                    {
+                        processExecutionResult.SetResult(operationContext, PipResultStatus.Succeeded);
+                        processExecutionResult.MustBeConsideredPerpetuallyDirty = skipCaching;
+                    }
+                    else
+                    {
+                        // The Pip itself did not fail, but we are marking it as a failure because we could not handle the post processing.
+                        Contract.Assume(
+                            operationContext.LoggingContext.ErrorWasLogged,
+                            "Error should have been logged for StoreContentForProcessAndCreateCacheEntry() failure");
+                    }
+                }
+
+                // If there were any failures, attempt to log partial information to execution log.
+                // Only do this if the ObservedInputProcessor was able to process changes successfully. This will exclude
+                // both the Aborted and Mismatch states, which means builds with file access violations won't get their
+                // StrongFingerprint information logged. Ideally it could be logged, but there are a number of paths in
+                // the ObservedInputProcessor where the final result has invalid state if the statups wasn't Success.
+                if (!succeeded && observedInputValidationResult.Status == ObservedInputProcessingStatus.Success)
+                {
+                    var pathSet = observedInputValidationResult.GetPathSet(state.UnsafeOptions);
+                    var pathSetHash = await environment.State.Cache.SerializePathSet(pathSet);
+
+                    // This strong fingerprint is meaningless and not-cached, but compute it for the sake of
+                    // execution analyzer logic that rely on having a successful strong fingerprint
+                    var strongFingerprint = observedInputValidationResult.ComputeStrongFingerprint(
+                        pathTable,
+                        fingerprintComputation.Value.WeakFingerprint,
+                        pathSetHash);
+
+                    fingerprintComputation.Value.StrongFingerprintComputations = new[]
+                    {
+                        ProcessStrongFingerprintComputationData.CreateForExecution(
+                            pathSetHash,
+                            pathSet,
+                            observedInputValidationResult.ObservedInputs,
+                            strongFingerprint),
+                    };
+                }
+
+                // Log the fingerprint computation
+                environment.State.ExecutionLog?.ProcessFingerprintComputation(fingerprintComputation.Value);
+
+                if (!outputHashSuccess)
+                {
+                    processExecutionResult.SetResult(operationContext, PipResultStatus.Failed);
+                }
+
+                return processExecutionResult;
+            }
+        }
+
+        private static void ReportFileAccesses(ExecutionResult processExecutionResult, FileAccessReportingContext fileAccessReportingContext)
+        {
+            // We have all violations now.
+            UnexpectedFileAccessCounters unexpectedFilesAccesses = fileAccessReportingContext.Counters;
+            processExecutionResult.ReportUnexpectedFileAccesses(unexpectedFilesAccesses);
+
+            // Set file access violations which were not whitelisted for use by file access violation analyzer
+            processExecutionResult.FileAccessViolationsNotWhitelisted = fileAccessReportingContext.FileAccessViolationsNotWhitelisted;
+            processExecutionResult.WhitelistedFileAccessViolations = fileAccessReportingContext.WhitelistedFileAccessViolations;
+        }
+
+        /// <summary>
+        /// Tries to find a valid cache descriptor for the given process.
+        /// - If a cache lookup proceeds successfully (whether or not it produces a usable descriptor / runnable-from-cache process),
+        ///   a non-null result is returned.
+        /// - If cache lookup fails (i.e., the result is inconclusive due to failed hashing, etc.), a null result is returned.
+        /// </summary>
+        public static Task<RunnableFromCacheResult> TryCheckProcessRunnableFromCacheAsync(
+            ProcessRunnablePip processRunnable,
+            PipExecutionState.PipScopeState state,
+            CacheableProcess cacheableProcess)
+        {
+            return TryCheckProcessRunnableFromCacheAsync(
+                processRunnable,
+                state,
+                cacheableProcess,
+                computeWeakFingerprint: () => new WeakContentFingerprint(cacheableProcess.ComputeWeakFingerprint().Hash),
+                canAugmentWeakFingerprint: processRunnable.Environment.Configuration.Cache.AugmentWeakFingerprintPathSetThreshold > 0);
+        }
+
+        private static async Task<RunnableFromCacheResult> TryCheckProcessRunnableFromCacheAsync(
+            ProcessRunnablePip processRunnable,
+            PipExecutionState.PipScopeState state,
+            CacheableProcess cacheableProcess,
+            Func<WeakContentFingerprint> computeWeakFingerprint,
+            bool canAugmentWeakFingerprint)
+        {
+            Contract.Requires(processRunnable != null);
+            Contract.Requires(cacheableProcess != null);
+
+            var operationContext = processRunnable.OperationContext;
+            var environment = processRunnable.Environment;
+
+            var pathTable = environment.Context.PathTable;
+            Contract.Assume(pathTable != null);
+            var cache = environment.State.Cache;
+            Contract.Assume(cache != null);
+            var content = environment.Cache.ArtifactContentCache;
+            Contract.Assume(content != null);
+
+            var process = cacheableProcess.Process;
+
+            BoxRef<PipCacheMissEventData> pipCacheMiss = new PipCacheMissEventData
+            {
+                PipId = process.PipId,
+                CacheMissType = PipCacheMissType.Invalid,
+            };
+
+            var processFingerprintComputationResult = new ProcessFingerprintComputationEventData
+            {
+                Kind = FingerprintComputationKind.CacheCheck,
+                PipId = process.PipId,
+                StrongFingerprintComputations =
+                    CollectionUtilities.EmptyArray<ProcessStrongFingerprintComputationData>(),
+            };
+
+            int numPathSetsDownloaded = 0, numCacheEntriesVisited = 0;
+            WeakContentFingerprint weakFingerprint;
+            bool performedLookupForAugmentedWeakFingerprint = false;
+
+            using (operationContext.StartOperation(PipExecutorCounter.CheckProcessRunnableFromCacheDuration))
+            using (var strongFingerprintComputationListWrapper = SchedulerPools.StrongFingerprintDataListPool.GetInstance())
+            {
+                List<BoxRef<ProcessStrongFingerprintComputationData>> strongFingerprintComputationList =
+                    strongFingerprintComputationListWrapper.Instance;
+
+                using (operationContext.StartOperation(PipExecutorCounter.ComputeWeakFingerprintDuration))
+                {
+                    weakFingerprint = computeWeakFingerprint();
+                    processFingerprintComputationResult.WeakFingerprint = weakFingerprint;
+                }
+
+                var result = await innerCheckRunnableFromCacheAsync(strongFingerprintComputationList);
+
+                // Update the strong fingerprint computations list
+                processFingerprintComputationResult.StrongFingerprintComputations = strongFingerprintComputationList.SelectArray(s => s.Value);
+
+                using (operationContext.StartOperation(PipExecutorCounter.CheckProcessRunnableFromCacheExecutionLogDuration))
+                {
+                    environment.State.ExecutionLog?.ProcessFingerprintComputation(processFingerprintComputationResult);
+                }
+
+                Logger.Log.PipCacheLookupStats(
+                    operationContext,
+                    process.FormattedSemiStableHash,
+                    performedLookupForAugmentedWeakFingerprint,
+                    weakFingerprint.ToString(),
+                    numCacheEntriesVisited,
+                    numPathSetsDownloaded);
+
+                return result;
+            }
+
+            // Extracted local function with main logic for performing the cache lookup.
+            // This is done to ensure that execution log logging is always done even in cases of early return (namely augmented weak fingerprint cache lookup
+            // defers to an inner cache lookup and performs an early return of the result)
+            async Task<RunnableFromCacheResult> innerCheckRunnableFromCacheAsync(List<BoxRef<ProcessStrongFingerprintComputationData>> strongFingerprintComputationList)
+            {
+                // Totally usable descriptor (may additionally require content availability), or null.
+                RunnableFromCacheResult.CacheHitData cacheHitData = null;
+                PublishedEntryRefLocality? refLocality;
+                ObservedInputProcessingResult? maybeUsableProcessingResult = null;
+
+                string description = processRunnable.Description;
+
+                // Augmented weak fingerprint used for storing cache entry in case of cache miss
+                WeakContentFingerprint? augmentedWeakFingerprint = null;
+
+                if (cacheableProcess.ShouldHaveArtificialMiss())
+                {
+                    pipCacheMiss.Value.CacheMissType = PipCacheMissType.MissForDescriptorsDueToArtificialMissOptions;
+                    Logger.Log.ScheduleArtificialCacheMiss(operationContext, description);
+                    refLocality = null;
+                }
+                else if (cacheableProcess.DisableCacheLookup())
+                {
+                    // No sense in going into the strong fingerprint lookup if cache lookup is disabled.
+                    pipCacheMiss.Value.CacheMissType = PipCacheMissType.MissForProcessConfiguredUncacheable;
+                    Logger.Log.ScheduleProcessConfiguredUncacheable(operationContext, description);
+                    refLocality = null;
+                }
+                else
+                {
+                    // Chapter 1: Determine Strong Fingerprint
+                    // First, we will evaluate a sequence of (path set, strong fingerprint) pairs.
+                    // Each path set generates a particular strong fingerprint based on local build state (input hashes);
+                    // if we find a pair such that the generated strong fingerprint matches, then we should be able to find
+                    // a usable entry (describing the output hashes, etc.) to replay.
+
+                    // We will set this to the first usable-looking entry we find, if any.
+                    // Note that we do not bother investigating further pairs if we find an entry-ref that can't be fetched,
+                    // or if the fetched entry refers to content that cannot be found. Both are fairly unusual failures for well-behaved caches.
+                    // So, this is assigned at most once for entry into Chapter 2.
+                    PublishedEntryRef? maybeUsableEntryRef = null;
+                    ObservedPathSet? maybePathSet = null;
+
+                    // Set if we find a usable entry.
+                    refLocality = null;
+
+                    using (operationContext.StartOperation(PipExecutorCounter.CheckProcessRunnableFromCacheChapter1DetermineStrongFingerprintDuration))
+                    using (var strongFingerprintCacheWrapper = SchedulerPools.HashFingerprintDataMapPool.GetInstance())
+                    {
+                        // It is common to have many entry refs for the same PathSet, since often path content changes more often than the set of paths
+                        // (i.e., the refs differ by strong fingerprint). We cache the strong fingerprint computation per PathSet; this saves the repeated
+                        // cost of fetching and deserializing the path set, validating access to the paths and finding their content, and computing the overall strong fingerprint.
+                        // For those path sets that are ill-defined for the pip (e.g. inaccessible paths), we use a null marker.
+                        Dictionary<ContentHash, Tuple<BoxRef<ProcessStrongFingerprintComputationData>, ObservedInputProcessingResult, ObservedPathSet>> strongFingerprintCache =
+                            strongFingerprintCacheWrapper.Instance;
+
+                        foreach (
+                            Task<Possible<PublishedEntryRef, Failure>> batchPromise in
+                                cache.ListPublishedEntriesByWeakFingerprint(operationContext, weakFingerprint))
+                        {
+                            if (environment.Context.CancellationToken.IsCancellationRequested)
+                            {
+                                break;
+                            }
+
+                            Possible<PublishedEntryRef> maybeBatch;
+                            using (operationContext.StartOperation(PipExecutorCounter.CacheQueryingWeakFingerprintDuration))
+                            {
+                                maybeBatch = await batchPromise;
+                            }
+
+                            if (!maybeBatch.Succeeded)
+                            {
+                                Logger.Log.TwoPhaseFailureQueryingWeakFingerprint(
+                                    operationContext,
+                                    description,
+                                    weakFingerprint.ToString(),
+                                    maybeBatch.Failure.DescribeIncludingInnerFailures());
+                                continue;
+                            }
+
+                            PublishedEntryRef entryRef = maybeBatch.Result;
+
+                            if (entryRef.IgnoreEntry)
+                            {
+                                continue;
+                            }
+
+                            // Only increment for valid entries
+                            ++numCacheEntriesVisited;
+
+                            // First, we use the path-set component of the entry to compute the strong fingerprint we would accept.
+                            // Note that we often can re-use an already computed strong fingerprint (this wouldn't be needed if instead
+                            // the cache returned (path set, [strong fingerprint 1, strong fingerprint 2, ...])
+                            Tuple<BoxRef<ProcessStrongFingerprintComputationData>, ObservedInputProcessingResult, ObservedPathSet> strongFingerprintComputation;
+                            StrongContentFingerprint? strongFingerprint = null;
+                            if (!strongFingerprintCache.TryGetValue(entryRef.PathSetHash, out strongFingerprintComputation))
+                            {
+                                using (operationContext.StartOperation(PipExecutorCounter.TryLoadPathSetFromContentCacheDuration))
+                                {
+                                    maybePathSet = await TryLoadPathSetFromContentCache(
+                                        operationContext,
+                                        environment,
+                                        description,
+                                        weakFingerprint,
+                                        entryRef.PathSetHash);
+                                }
+
+                                ++numPathSetsDownloaded;
+
+                                if (!maybePathSet.HasValue)
+                                {
+                                    // Failure reason already logged.
+                                    // Poison this path set hash so we don't repeatedly try to retrieve and parse it.
+                                    strongFingerprintCache[entryRef.PathSetHash] = null;
+                                    continue;
+                                }
+
+                                var pathSet = maybePathSet.Value;
+
+                                // Record the most relevant strong fingerprint information, defaulting to information retrieved from cache
+                                BoxRef<ProcessStrongFingerprintComputationData> strongFingerprintComputationData = new ProcessStrongFingerprintComputationData(
+                                        pathSet: pathSet,
+                                        pathSetHash: entryRef.PathSetHash,
+                                        priorStrongFingerprints: new List<StrongContentFingerprint>(1) { entryRef.StrongFingerprint });
+
+                                strongFingerprintComputationList.Add(strongFingerprintComputationData);
+
+                                // check if now running with safer options than before (i.e., prior are not strictly safer than current)
+                                var currentUnsafeOptions = state.UnsafeOptions;
+                                var priorUnsafeOptions = pathSet.UnsafeOptions;
+
+                                if (priorUnsafeOptions.IsLessSafeThan(currentUnsafeOptions))
+                                {
+                                    // This path set's options are less safe than our current options so we cannot use it. Just ignore it.
+                                    // Poison this path set hash so we don't repeatedly try to retrieve and parse it.
+                                    strongFingerprintCache[entryRef.PathSetHash] = null;
+                                    continue;
+                                }
+
+                                (ObservedInputProcessingResult observedInputProcessingResult, StrongContentFingerprint computedStrongFingerprint) =
+                                    await TryComputeStrongFingerprintBasedOnPriorObservedPathSetAsync(
+                                        operationContext,
+                                        environment,
+                                        state,
+                                        cacheableProcess,
+                                        weakFingerprint,
+                                        pathSet,
+                                        entryRef.PathSetHash);
+
+                                ObservedInputProcessingStatus processingStatus = observedInputProcessingResult.Status;
+
+                                switch (processingStatus)
+                                {
+                                    case ObservedInputProcessingStatus.Success:
+                                        strongFingerprint = computedStrongFingerprint;
+                                        Contract.Assume(strongFingerprint.HasValue);
+
+                                        strongFingerprintComputationData.Value = strongFingerprintComputationData.Value.ToSuccessfulResult(
+                                            computedStrongFingerprint: computedStrongFingerprint,
+                                            observedInputs: observedInputProcessingResult.ObservedInputs.BaseArray);
+
+                                        if (ETWLogger.Log.IsEnabled(EventLevel.Verbose, Keywords.Diagnostics))
+                                        {
+                                            Logger.Log.TwoPhaseStrongFingerprintComputedForPathSet(
+                                                operationContext,
+                                                description,
+                                                weakFingerprint.ToString(),
+                                                entryRef.PathSetHash.ToHex(),
+                                                strongFingerprint.Value.ToString());
+                                        }
+
+                                        break;
+                                    case ObservedInputProcessingStatus.Mismatched:
+                                        // This pip can't access some of the paths. We should remember that (the path set may be repeated many times).
+                                        strongFingerprint = null;
+                                        if (ETWLogger.Log.IsEnabled(EventLevel.Verbose, Keywords.Diagnostics))
+                                        {
+                                            Logger.Log.TwoPhaseStrongFingerprintUnavailableForPathSet(
+                                                operationContext,
+                                                description,
+                                                weakFingerprint.ToString(),
+                                                entryRef.PathSetHash.ToHex());
+                                        }
+
+                                        break;
+                                    default:
+                                        Contract.Assume(operationContext.LoggingContext.ErrorWasLogged);
+                                        Contract.Assert(processingStatus == ObservedInputProcessingStatus.Aborted);
+
+                                        // An error has already been logged. We have to bail out and fail the pip.
+                                        return null;
+                                }
+
+                                strongFingerprintCache[entryRef.PathSetHash] = strongFingerprintComputation = Tuple.Create(strongFingerprintComputationData, observedInputProcessingResult, pathSet);
+                            }
+                            else if (strongFingerprintComputation != null)
+                            {
+                                // Add the strong fingerprint to the list of strong fingerprints to be reported
+                                strongFingerprintComputation.Item1.Value.AddPriorStrongFingerprint(entryRef.StrongFingerprint);
+
+                                // Set the strong fingerprint computed for this path set so it can be compared to the
+                                // prior strong fingerprint for a cache hit/miss
+                                if (strongFingerprintComputation.Item1.Value.Succeeded)
+                                {
+                                    strongFingerprint = strongFingerprintComputation.Item1.Value.ComputedStrongFingerprint;
+                                }
+                            }
+
+                            // Now we might have a strong fingerprint.
+                            if (!strongFingerprint.HasValue)
+                            {
+                                // Recall that 'null' is a special value meaning 'this path set will never work'
+                                continue;
+                            }
+
+                            if (strongFingerprint.Value == entryRef.StrongFingerprint)
+                            {
+                                // Hit! We will immediately commit to this entry-ref. We will have a cache-hit iff
+                                // the entry can be fetched and (if requested) the referenced content can be loaded.
+                                strongFingerprintComputation.Item1.Value.IsStrongFingerprintHit = true;
+                                maybeUsableEntryRef = entryRef;
+
+                                // We remember locality (local or remote) for attribution later (e.g. we count remote hits separately from local hits).
+                                refLocality = entryRef.Locality;
+
+                                // We also remember the processingResult
+                                maybeUsableProcessingResult = strongFingerprintComputation.Item2;
+                                maybePathSet = strongFingerprintComputation.Item3;
+
+                                Logger.Log.TwoPhaseStrongFingerprintMatched(
+                                    operationContext,
+                                    description,
+                                    strongFingerprint: entryRef.StrongFingerprint.ToString(),
+                                    strongFingerprintCacheId: entryRef.OriginatingCache);
+                                environment.ReportCacheDescriptorHit(entryRef.OriginatingCache);
+                                break;
+                            }
+                            else if (canAugmentWeakFingerprint && entryRef.StrongFingerprint == StrongContentFingerprint.AugmentedWeakFingerprintMarker)
+                            {
+                                // The strong fingeprint is the marker fingerprint indicating that computing an augmented weak fingerprint is required.
+                                augmentedWeakFingerprint = new WeakContentFingerprint(strongFingerprint.Value.Hash);
+                                performedLookupForAugmentedWeakFingerprint = true;
+
+                                // Notice this is a recursive call to same method with augmented weak fingerprint but disallowing
+                                // further augmentation
+                                var result = await TryCheckProcessRunnableFromCacheAsync(
+                                    processRunnable,
+                                    state,
+                                    cacheableProcess,
+                                    () => augmentedWeakFingerprint.Value,
+                                    canAugmentWeakFingerprint: false);
+
+                                string keepAliveResult = "N/A";
+
+                                try
+                                {
+                                    if (result.CanRunFromCache)
+                                    {
+                                        // Fetch the augmenting path set entry to keep it alive
+                                        // NOTE: This is best-effort so we don't observe the result here. This would
+                                        // be a good candidate for incorporate since we don't actually need the cache entry
+                                        var fetchAugmentingPathSetEntryResult = await cache.TryGetCacheEntryAsync(
+                                            cacheableProcess.Process,
+                                            weakFingerprint,
+                                            entryRef.PathSetHash,
+                                            entryRef.StrongFingerprint);
+
+                                        keepAliveResult = fetchAugmentingPathSetEntryResult.Succeeded
+                                            ? (fetchAugmentingPathSetEntryResult.Result == null ? "Missing" : "Success")
+                                            : fetchAugmentingPathSetEntryResult.Failure.Describe();
+
+                                        return result;
+                                    }
+                                }
+                                finally
+                                {
+                                    Logger.Log.AugmentedWeakFingerprint(
+                                        operationContext,
+                                        description,
+                                        weakFingerprint: weakFingerprint.ToString(),
+                                        augmentedWeakFingerprint: augmentedWeakFingerprint.ToString(),
+                                        pathSetHash: entryRef.PathSetHash.ToHex(),
+                                        pathCount: maybePathSet?.Paths.Length ?? -1,
+                                        keepAliveResult: keepAliveResult);
+                                }
+                            }
+
+                            if (ETWLogger.Log.IsEnabled(EventLevel.Verbose, Keywords.Diagnostics))
+                            {
+                                Logger.Log.TwoPhaseStrongFingerprintRejected(
+                                    operationContext,
+                                    description,
+                                    pathSetHash: entryRef.PathSetHash.ToHex(),
+                                    rejectedStrongFingerprint: entryRef.StrongFingerprint.ToString(),
+                                    availableStrongFingerprint: strongFingerprint.Value.ToString());
+                            }
+                        }
+                    }
+
+                    CacheEntry? maybeUsableCacheEntry = null;
+                    using (operationContext.StartOperation(PipExecutorCounter.CheckProcessRunnableFromCacheChapter2RetrieveCacheEntryDuration))
+                    {
+                        // Chapter 2: Retrieve Cache Entry
+                        // If we found a usable-looking entry-ref, then we should be able to fetch the actual entry (containing metadata, and output hashes).
+                        if (maybeUsableEntryRef.HasValue)
+                        {
+                            PublishedEntryRef usableEntryRef = maybeUsableEntryRef.Value;
+
+                            // The speed of Chapter2 is basically all just this call to GetContentHashList
+                            Possible<CacheEntry?> entryFetchResult =
+                                await cache.TryGetCacheEntryAsync(
+                                    cacheableProcess.Process,
+                                    weakFingerprint,
+                                    usableEntryRef.PathSetHash,
+                                    usableEntryRef.StrongFingerprint);
+
+                            if (entryFetchResult.Succeeded)
+                            {
+                                if (entryFetchResult.Result != null)
+                                {
+                                    maybeUsableCacheEntry = entryFetchResult.Result;
+                                }
+                                else
+                                {
+                                    // TryGetCacheEntryAsync indicates a graceful miss by returning a null entry. In general, this is reasonable.
+                                    // However, since we tried to fetch an entry just recently mentioned by ListPublishedEntriesByWeakFingerprint,
+                                    // this is unusual (unusual enough that we don't bother looking for other (path set, strong fingerprint) pairs.
+                                    Logger.Log.TwoPhaseCacheEntryMissing(
+                                        operationContext,
+                                        description,
+                                        weakFingerprint: weakFingerprint.ToString(),
+                                        strongFingerprint: maybeUsableEntryRef.Value.StrongFingerprint.ToString());
+                                    pipCacheMiss.Value.CacheMissType = PipCacheMissType.MissForCacheEntry;
+                                }
+                            }
+                            else
+                            {
+                                Logger.Log.TwoPhaseFetchingCacheEntryFailed(
+                                    operationContext,
+                                    description,
+                                    maybeUsableEntryRef.Value.StrongFingerprint.ToString(),
+                                    entryFetchResult.Failure.DescribeIncludingInnerFailures());
+                                pipCacheMiss.Value.CacheMissType = PipCacheMissType.MissForCacheEntry;
+                            }
+                        }
+                        else
+                        {
+                            // We didn't find a usable ref. We can attribute this as a new fingerprint (no refs checked at all)
+                            // or a mismatch of strong fingerprints (at least one ref checked).
+                            if (numCacheEntriesVisited == 0)
+                            {
+                                pipCacheMiss.Value.CacheMissType = PipCacheMissType.MissForDescriptorsDueToWeakFingerprints;
+                                Logger.Log.TwoPhaseCacheDescriptorMissDueToWeakFingerprint(
+                                    operationContext,
+                                    description,
+                                    weakFingerprint.ToString());
+                            }
+                            else
+                            {
+                                pipCacheMiss.Value.CacheMissType = PipCacheMissType.MissForDescriptorsDueToStrongFingerprints;
+                                Logger.Log.TwoPhaseCacheDescriptorMissDueToStrongFingerprints(
+                                    operationContext,
+                                    description,
+                                    weakFingerprint.ToString());
+                            }
+                        }
+
+                    }
+
+                    if (maybeUsableCacheEntry.HasValue)
+                    {
+                        cacheHitData = await TryConvertToRunnableFromCacheResultAsync(
+                         processRunnable,
+                         operationContext,
+                         environment,
+                         state,
+                         cacheableProcess,
+                         refLocality.Value,
+                         description,
+                         weakFingerprint,
+                         maybeUsableEntryRef.Value.PathSetHash,
+                         maybeUsableEntryRef.Value.StrongFingerprint,
+                         maybeUsableCacheEntry,
+                         maybePathSet,
+                         pipCacheMiss);
+                    }
+                }
+
+                RunnableFromCacheResult runnableFromCacheResult;
+
+                bool isCacheHit = cacheHitData != null;
+
+                if (!isCacheHit)
+                {
+                    var pathSetCount = strongFingerprintComputationList.Count;
+                    int threshold = environment.Configuration.Cache.AugmentWeakFingerprintPathSetThreshold;
+                    if (augmentedWeakFingerprint == null
+                        && threshold > 0
+                        && canAugmentWeakFingerprint
+                        && pathSetCount >= threshold)
+                    {
+                        // Compute 'weak augmenting' path set with common paths among path sets
+                        ObservedPathSet weakAugmentingPathSet = ExtractPathSetForAugmentingWeakFingerprint(pathTable, environment.Configuration.Cache, strongFingerprintComputationList);
+
+                        var minPathCount = strongFingerprintComputationList.Select(s => s.Value.PathSet.Paths.Length).Min();
+                        var maxPathCount = strongFingerprintComputationList.Select(s => s.Value.PathSet.Paths.Length).Max();
+
+                        var weakAugmentingPathSetHashResult = await cache.TryStorePathSetAsync(weakAugmentingPathSet);
+                        string addAugmentingPathSetResultDescription;
+
+                        if (weakAugmentingPathSetHashResult.Succeeded)
+                        {
+                            ContentHash weakAugmentingPathSetHash = weakAugmentingPathSetHashResult.Result;
+
+                            // Optional (not currently implemented): If augmenting path set already exists (race condition), we 
+                            // could compute augmented weak fingerprint and perform the cache lookup as above
+                            (ObservedInputProcessingResult observedInputProcessingResult, StrongContentFingerprint computedStrongFingerprint)
+                                        = await TryComputeStrongFingerprintBasedOnPriorObservedPathSetAsync(
+                                                operationContext,
+                                                environment,
+                                                state,
+                                                cacheableProcess,
+                                                weakFingerprint,
+                                                weakAugmentingPathSet,
+                                                weakAugmentingPathSetHash);
+
+                            BoxRef<ProcessStrongFingerprintComputationData> strongFingerprintComputation = new ProcessStrongFingerprintComputationData(
+                                weakAugmentingPathSetHash,
+                                new List<StrongContentFingerprint>() { StrongContentFingerprint.AugmentedWeakFingerprintMarker },
+                                weakAugmentingPathSet);
+
+                            // Add the computation of the augmenting weak fingerprint
+                            strongFingerprintComputationList.Add(strongFingerprintComputation);
+
+                            if (observedInputProcessingResult.Status == ObservedInputProcessingStatus.Success)
+                            {
+                                // Add marker selector with weak augmenting path set
+                                var addAugmentationResult = await cache.TryPublishCacheEntryAsync(
+                                    cacheableProcess.Process,
+                                    weakFingerprint,
+                                    weakAugmentingPathSetHash,
+                                    StrongContentFingerprint.AugmentedWeakFingerprintMarker,
+                                    CacheEntry.FromArray((new[] { weakAugmentingPathSetHash }).ToReadOnlyArray(), "AugmentWeakFingerprint"));
+
+                                addAugmentingPathSetResultDescription = addAugmentationResult.Succeeded
+                                    ? addAugmentationResult.Result.Status.ToString()
+                                    : addAugmentationResult.Failure.Describe();
+
+                                augmentedWeakFingerprint = new WeakContentFingerprint(computedStrongFingerprint.Hash);
+
+                                strongFingerprintComputation.Value = strongFingerprintComputation.Value.ToSuccessfulResult(
+                                    computedStrongFingerprint,
+                                    observedInputProcessingResult.ObservedInputs);
+                            }
+                            else
+                            {
+                                addAugmentingPathSetResultDescription = observedInputProcessingResult.Status.ToString();
+                            }
+                        }
+                        else
+                        {
+                            addAugmentingPathSetResultDescription = weakAugmentingPathSetHashResult.Failure.Describe();
+                        }
+
+                        Logger.Log.AddAugmentingPathSet(
+                            operationContext,
+                            cacheableProcess.Description,
+                            weakFingerprint: weakFingerprint.ToString(),
+                            pathSetHash: weakAugmentingPathSetHashResult.Succeeded ? weakAugmentingPathSetHashResult.Result.ToHex() : "N/A",
+                            pathCount: weakAugmentingPathSet.Paths.Length,
+                            pathSetCount: pathSetCount,
+                            minPathCount: minPathCount,
+                            maxPathCount: maxPathCount,
+                            result: addAugmentingPathSetResultDescription);
+                    }
+                }
+
+                WeakContentFingerprint cacheResultWeakFingerprint = isCacheHit || augmentedWeakFingerprint == null
+                    ? weakFingerprint
+                    : augmentedWeakFingerprint.Value;
+
+                runnableFromCacheResult = CreateRunnableFromCacheResult(
+                    cacheHitData,
+                    environment,
+                    refLocality,
+                    maybeUsableProcessingResult,
+                    cacheResultWeakFingerprint);
+
+                if (!runnableFromCacheResult.CanRunFromCache
+                    // Don't perform redundant cache miss logging if already handled for augmented weak fingerprint
+                    && !performedLookupForAugmentedWeakFingerprint)
+                {
+                    Contract.Assert(pipCacheMiss.Value.CacheMissType != PipCacheMissType.Invalid, "Must have valid cache miss reason");
+                    environment.Counters.IncrementCounter((PipExecutorCounter)pipCacheMiss.Value.CacheMissType);
+
+                    Logger.Log.ScheduleProcessPipCacheMiss(
+                        operationContext,
+                        cacheableProcess.Description,
+                        runnableFromCacheResult.Fingerprint.ToString());
+                    environment.State.ExecutionLog?.PipCacheMiss(pipCacheMiss.Value);
+                }
+
+                processRunnable.CacheLookupPerfInfo.LogCounters(pipCacheMiss.Value.CacheMissType, numPathSetsDownloaded, numCacheEntriesVisited);
+
+                return runnableFromCacheResult;
+            }
+        }
+
+        /// <summary>
+        /// Extract a path set to represent the commonly accessed paths which can be used to compute an augmented weak fingerprint
+        /// </summary>
+        private static ObservedPathSet ExtractPathSetForAugmentingWeakFingerprint(
+            PathTable pathTable,
+            ICacheConfiguration cacheConfiguration,
+            List<BoxRef<ProcessStrongFingerprintComputationData>> strongFingerprintComputationList)
+        {
+            var requiredUseCount = Math.Max(1, cacheConfiguration.AugmentWeakFingerprintPathSetThreshold * cacheConfiguration.AugmentWeakFingerprintRequiredPathCommonalityFactor);
+            using (var pool = s_pathToObservationEntryMapPool.GetInstance())
+            using (var accessedNameUseCountMapPool = s_accessedFileNameToUseCountPool.GetInstance())
+            using (var stringIdPool = Pools.StringIdSetPool.GetInstance())
+            {
+                Dictionary<AbsolutePath, ExtractedPathEntry> map = pool.Instance;
+                var accessedNameUseCountMap = accessedNameUseCountMapPool.Instance;
+                var accessedFileNameSet = stringIdPool.Instance;
+
+                foreach (var pathSet in strongFingerprintComputationList.Select(s => s.Value.PathSet))
+                {
+                    // Union common observed access file names to increase the strength (specificity) of the augmented weak fingerprint
+                    // for search path enumerations in the path sets.
+                    foreach (var accessedFileName in pathSet.ObservedAccessedFileNames)
+                    {
+                        if (!accessedNameUseCountMap.TryGetValue(accessedFileName, out var useCount))
+                        {
+                            useCount = 0;
+                        }
+
+                        useCount++;
+
+                        if (useCount >= requiredUseCount)
+                        {
+                            accessedFileNameSet.Add(accessedFileName);
+                        }
+
+                        accessedNameUseCountMap[accessedFileName] = useCount;
+                    }
+
+                    // Union common observed paths to increase the strength (specificity) of the augmented weak fingerprint.
+                    foreach (ObservedPathEntry pathEntry in pathSet.Paths)
+                    {
+                        if (map.TryGetValue(pathEntry.Path, out var existingEntry))
+                        {
+                            if (IsCompatible(pathEntry, existingEntry.Entry))
+                            {
+                                existingEntry.UseCount++;
+                                map[pathEntry.Path] = existingEntry;
+                            }
+                        }
+                        else
+                        {
+                            map[pathEntry.Path] = new ExtractedPathEntry()
+                            {
+                                Entry = pathEntry,
+                                UseCount = 1
+                            };
+                        }
+                    }
+                }
+
+                var firstPathSet = strongFingerprintComputationList[0].Value.PathSet;
+                var paths = SortedReadOnlyArray<ObservedPathEntry, ObservedPathEntryExpandedPathComparer>.CloneAndSort(
+                    map.Values.Where(e => e.UseCount >= requiredUseCount).Select(e => e.Entry),
+                    firstPathSet.Paths.Comparer);
+
+                var observedAccessedFileNames = SortedReadOnlyArray<StringId, CaseInsensitiveStringIdComparer>.CloneAndSort(
+                    accessedFileNameSet,
+                    firstPathSet.ObservedAccessedFileNames.Comparer);
+
+                return new ObservedPathSet(
+                    paths,
+                    observedAccessedFileNames,
+                    // Use default unsafe options which prevents path set from ever being rejected due to
+                    // incompatibility with the currently specified unsafe options during cache lookup
+                    unsafeOptions: null);
+            }
+        }
+
+        private static bool IsCompatible(ObservedPathEntry pathEntry, ObservedPathEntry existingEntry)
+        {
+            return pathEntry.Flags == existingEntry.Flags
+                && pathEntry.EnumeratePatternRegex == existingEntry.EnumeratePatternRegex;
+        }
+
+        private static RunnableFromCacheResult CreateRunnableFromCacheResult(
+            RunnableFromCacheResult.CacheHitData cacheHitData,
+            IPipExecutionEnvironment environment,
+            PublishedEntryRefLocality? refLocality,
+            ObservedInputProcessingResult? observedInputProcessingResult,
+            WeakContentFingerprint weakFingerprint)
+        {
+            if (cacheHitData != null)
+            {
+                // We remembered the locality of the descriptor's ref earlier, since we want to count
+                // 'remote' hits separately (i.e., how much does a remote cache help?)
+                Contract.Assume(refLocality.HasValue);
+                if (refLocality.Value == PublishedEntryRefLocality.Remote)
+                {
+                    environment.Counters.IncrementCounter(PipExecutorCounter.RemoteCacheHitsForProcessPipDescriptorAndContent);
+
+                    // TODO: For now we estimate the size of remotely downloaded content as the sum of output sizes
+                    //       for remote descriptors. However, this is an over-estimate of what was *actually* downloaded,
+                    //       since some or all of that content may be already local (or maybe several outputs have the same content).
+                    environment.Counters.AddToCounter(
+                        PipExecutorCounter.RemoteContentDownloadedBytes,
+                        cacheHitData.Metadata.TotalOutputSize);
+                }
+
+                return RunnableFromCacheResult.CreateForHit(
+                    weakFingerprint,
+                    // We use the weak fingerprint so that misses and hits are consistent (no strong fingerprint available on some misses).
+                    dynamicallyObservedFiles: observedInputProcessingResult.HasValue
+                        ? observedInputProcessingResult.Value.DynamicallyObservedFiles
+                        : ReadOnlyArray<AbsolutePath>.Empty,
+                    dynamicallyObservedEnumerations: observedInputProcessingResult.HasValue
+                        ? observedInputProcessingResult.Value.DynamicallyObservedEnumerations
+                        : ReadOnlyArray<AbsolutePath>.Empty,
+                    allowedUndeclaredSourceReads: observedInputProcessingResult.HasValue
+                        ? observedInputProcessingResult.Value.AllowedUndeclaredSourceReads
+                        : CollectionUtilities.EmptySet<AbsolutePath>(),
+                    absentPathProbesUnderNonDependenceOutputDirectories: observedInputProcessingResult.HasValue
+                        ? observedInputProcessingResult.Value.AbsentPathProbesUnderNonDependenceOutputDirectories
+                        : CollectionUtilities.EmptySet<AbsolutePath>(),
+                    cacheHitData: cacheHitData);
+            }
+
+            return RunnableFromCacheResult.CreateForMiss(weakFingerprint);
+        }
+
+        /// <summary>
+        /// Tries convert <see cref="ExecutionResult"/> to <see cref="RunnableFromCacheResult"/>.
+        /// </summary>
+        /// <remarks>
+        /// This method is used for distributed cache look-up. The result of cache look-up done on the worker is transferred back
+        /// to the master as <see cref="ExecutionResult"/> (for the sake of reusing existing transport structure). This method
+        /// then converts it to <see cref="RunnableFromCacheResult"/> that can be consumed by the scheduler's cache look-up step.
+        /// </remarks>
+        [SuppressMessage("Microsoft.Usage", "CA1801:ReviewUnusedParameters")]
+        public static RunnableFromCacheResult TryConvertToRunnableFromCacheResult(
+            OperationContext operationContext,
+            IPipExecutionEnvironment environment,
+            PipExecutionState.PipScopeState state,
+            CacheablePip pip,
+            ExecutionResult executionResult)
+        {
+            Contract.Assert(!executionResult.Result.IndicatesFailure());
+            Contract.Assert(executionResult.WeakFingerprint.HasValue);
+
+            if (executionResult.PipCacheDescriptorV2Metadata == null || executionResult.TwoPhaseCachingInfo == null)
+            {
+                return RunnableFromCacheResult.CreateForMiss(executionResult.WeakFingerprint.Value);
+            }
+
+            var cacheHitData = TryCreatePipCacheDescriptorFromMetadata(
+                operationContext,
+                environment,
+                state,
+                pip,
+                metadata: executionResult.PipCacheDescriptorV2Metadata,
+                refLocality: PublishedEntryRefLocality.Remote,
+                pathSetHash: executionResult.TwoPhaseCachingInfo.PathSetHash,
+                strongFingerprint: executionResult.TwoPhaseCachingInfo.StrongFingerprint,
+                metadataHash: executionResult.TwoPhaseCachingInfo.CacheEntry.MetadataHash,
+                pathSet: executionResult.PathSet);
+
+            return cacheHitData != null
+                ? RunnableFromCacheResult.CreateForHit(
+                    weakFingerprint: executionResult.TwoPhaseCachingInfo.WeakFingerprint,
+                    dynamicallyObservedFiles: executionResult.DynamicallyObservedFiles,
+                    dynamicallyObservedEnumerations: executionResult.DynamicallyObservedEnumerations,
+                    allowedUndeclaredSourceReads: executionResult.AllowedUndeclaredReads,
+                    absentPathProbesUnderNonDependenceOutputDirectories: executionResult.AbsentPathProbesUnderOutputDirectories,
+                    cacheHitData: cacheHitData)
+                : RunnableFromCacheResult.CreateForMiss(executionResult.TwoPhaseCachingInfo.WeakFingerprint);
+        }
+
+        private static async Task<RunnableFromCacheResult.CacheHitData> TryConvertToRunnableFromCacheResultAsync(
+            ProcessRunnablePip processRunnable,
+            OperationContext operationContext,
+            IPipExecutionEnvironment environment,
+            PipExecutionState.PipScopeState state,
+            CacheablePip pip,
+            PublishedEntryRefLocality refLocality,
+            string processDescription,
+            WeakContentFingerprint weakFingerprint,
+            ContentHash pathSetHash,
+            StrongContentFingerprint strongFingerprint,
+            CacheEntry? maybeUsableCacheEntry,
+            ObservedPathSet? pathSet,
+            BoxRef<PipCacheMissEventData> pipCacheMiss)
+        {
+            RunnableFromCacheResult.CacheHitData maybeParsedDescriptor = null;
+            using (operationContext.StartOperation(PipExecutorCounter.CheckProcessRunnableFromCacheChapter3RetrieveAndParseMetadataDuration))
+            {
+                // Chapter 3: Interpret Cache Entry
+                // Finally, we will try to turn a usable cache entry into a complete RunnableFromCacheResult.
+                // Given a naked entry just retrieved from the cache, we need to interpret that entry according
+                // to the process pip in question:
+                // - The cache entry must have the special reserved slots for execution metadata and stdout/stderr.
+                // - We *always* fetch metadata content (used as part of the RunnableFromCacheResult), even
+                //   if fetching *output* content was not requested.
+                if (maybeUsableCacheEntry != null)
+                {
+                    // Almost all of the cost of chapter3 is in the TryLoadAndDeserializeContent call
+                    CacheEntry usableCacheEntry = maybeUsableCacheEntry.Value;
+                    bool isFromHistoricMetadataCache = usableCacheEntry.OriginatingCache == HistoricMetadataCache.OriginatingCacheId;
+                    Possible<PipCacheDescriptorV2Metadata> maybeMetadata =
+                        await environment.State.Cache.TryRetrieveMetadataAsync(
+                            pip.UnderlyingPip,
+                            weakFingerprint,
+                            strongFingerprint,
+                            usableCacheEntry.MetadataHash,
+                            pathSetHash);
+
+                    if (maybeMetadata.Succeeded && maybeMetadata.Result != null)
+                    {
+                        maybeParsedDescriptor = TryCreatePipCacheDescriptorFromMetadata(
+                            operationContext,
+                            environment,
+                            state,
+                            pip,
+                            maybeMetadata.Result,
+                            refLocality,
+                            pathSetHash,
+                            strongFingerprint,
+                            metadataHash: usableCacheEntry.MetadataHash,
+                            pathSet: pathSet);
+
+                        // Parsing can fail if the descriptor is malformed, despite being valid from the cache's perspective
+                        // (e.g. missing required content)
+                        if (maybeParsedDescriptor == null)
+                        {
+                            Logger.Log.ScheduleInvalidCacheDescriptorForContentFingerprint(
+                                        operationContext,
+                                        processDescription,
+                                        weakFingerprint.ToString(),
+                                        GetCacheLevelForLocality(refLocality),
+                                        string.Empty);
+                            pipCacheMiss.Value.CacheMissType = PipCacheMissType.MissDueToInvalidDescriptors;
+                        }
+                    }
+                    else if (!maybeMetadata.Succeeded)
+                    {
+                        environment.State.Cache.Counters.IncrementCounter(PipCachingCounter.MetadataRetrievalFails);
+                        if (maybeMetadata.Failure is Failure<PipFingerprintEntry>)
+                        {
+                            Logger.Log.ScheduleInvalidCacheDescriptorForContentFingerprint(
+                                operationContext,
+                                processDescription,
+                                weakFingerprint.ToString(),
+                                GetCacheLevelForLocality(refLocality),
+                                maybeMetadata.Failure.DescribeIncludingInnerFailures());
+                            pipCacheMiss.Value.CacheMissType = PipCacheMissType.MissDueToInvalidDescriptors;
+                        }
+                        else
+                        {
+                            Logger.Log.TwoPhaseFetchingMetadataForCacheEntryFailed(
+                                operationContext,
+                                processDescription,
+                                strongFingerprint.ToString(),
+                                usableCacheEntry.MetadataHash.ToHex(),
+                                maybeMetadata.Failure.DescribeIncludingInnerFailures());
+                            pipCacheMiss.Value.CacheMissType = isFromHistoricMetadataCache
+                                ? PipCacheMissType.MissForProcessMetadataFromHistoricMetadata
+                                : PipCacheMissType.MissForProcessMetadata;
+                        }
+                    }
+                    else
+                    {
+                        Contract.Assert(maybeMetadata.Result == null);
+
+                        // This is a content-miss for the metadata blob. We expected it present since it was referenced
+                        // by the cache entry, and for well-behaved caches that should imply a hit.
+                        Logger.Log.TwoPhaseMissingMetadataForCacheEntry(
+                            operationContext,
+                            processDescription,
+                            strongFingerprint: strongFingerprint.ToString(),
+                            metadataHash: usableCacheEntry.MetadataHash.ToHex());
+                        pipCacheMiss.Value.CacheMissType = isFromHistoricMetadataCache
+                            ? PipCacheMissType.MissForProcessMetadataFromHistoricMetadata
+                            : PipCacheMissType.MissForProcessMetadata;
+                    }
+                }
+
+                if (maybeParsedDescriptor != null)
+                {
+                    // Descriptor hit. We may increment the 'miss due to unavailable content' counter below however.
+                    Logger.Log.ScheduleCacheDescriptorHitForContentFingerprint(
+                        operationContext,
+                        processDescription,
+                        weakFingerprint.ToString(),
+                        maybeParsedDescriptor.Metadata.Id,
+                        GetCacheLevelForLocality(refLocality));
+                    environment.Counters.IncrementCounter(PipExecutorCounter.CacheHitsForProcessPipDescriptors);
+                }
+            }
+
+            using (operationContext.StartOperation(PipExecutorCounter.CheckProcessRunnableFromCacheChapter4CheckContentAvailabilityDuration))
+            {
+                // Chapter 4: Check Content Availability
+                // We additionally require output content availability.
+                // This is the last check; we set `usableDescriptor` here.
+                RunnableFromCacheResult.CacheHitData usableDescriptor;
+                if (maybeParsedDescriptor != null)
+                {
+                    bool isContentAvailable =
+                        await
+                            TryLoadAvailableOutputContentAsync(
+                                operationContext,
+                                environment,
+                                pip,
+                                maybeParsedDescriptor.CachedArtifactContentHashes,
+                                strongFingerprint: strongFingerprint,
+                                metadataHash: maybeParsedDescriptor.MetadataHash,
+                                standardOutput: maybeParsedDescriptor.StandardOutput,
+                                standardError: maybeParsedDescriptor.StandardError);
+
+                    if (!isContentAvailable)
+                    {
+                        usableDescriptor = null;
+
+                        Logger.Log.ScheduleContentMissAfterContentFingerprintCacheDescriptorHit(
+                            operationContext,
+                            processDescription,
+                            weakFingerprint.ToString(),
+                            maybeParsedDescriptor.Metadata.Id);
+                        pipCacheMiss.Value.CacheMissType = PipCacheMissType.MissForProcessOutputContent;
+                    }
+                    else
+                    {
+                        usableDescriptor = maybeParsedDescriptor;
+                    }
+                }
+                else
+                {
+                    // Non-usable descriptor; no content to fetch, and we've failed already.
+                    usableDescriptor = null;
+                }
+
+                return usableDescriptor;
+            }
+        }
+
+        private static int GetCacheLevelForLocality(PublishedEntryRefLocality locality)
+        {
+            return locality == PublishedEntryRefLocality.Local ? 1 : 2;
+        }
+
+        private static async Task<ObservedPathSet?> TryLoadPathSetFromContentCache(
+            OperationContext operationContext,
+            IPipExecutionEnvironment environment,
+            string processDescription,
+            WeakContentFingerprint weakFingerprint,
+            ContentHash pathSetHash)
+        {
+            var maybePathSet = await environment.State.Cache.TryRetrievePathSetAsync(operationContext, weakFingerprint, pathSetHash);
+
+            if (!maybePathSet.Succeeded)
+            {
+                if (maybePathSet.Failure is ObservedPathSet.DeserializeFailure)
+                {
+                    Logger.Log.TwoPhasePathSetInvalid(
+                        operationContext,
+                        processDescription,
+                        weakFingerprint: weakFingerprint.ToString(),
+                        pathSetHash: pathSetHash.ToHex(),
+                        failure: maybePathSet.Failure.Describe());
+                }
+                else
+                {
+                    Logger.Log.TwoPhaseLoadingPathSetFailed(
+                        operationContext,
+                        processDescription,
+                        weakFingerprint: weakFingerprint.ToString(),
+                        pathSetHash: pathSetHash.ToHex(),
+                        failure: maybePathSet.Failure.DescribeIncludingInnerFailures());
+                }
+
+                return null;
+            }
+
+            return maybePathSet.Result;
+        }
+
+        private static void CheckCachedMetadataIntegrity(
+            OperationContext operationContext,
+            IPipExecutionEnvironment environment,
+            Process process,
+            RunnableFromCacheResult runnableFromCacheCheckResult)
+        {
+            Contract.Requires(environment != null);
+            Contract.Requires(process != null);
+            Contract.Requires(runnableFromCacheCheckResult != null);
+            Contract.Requires(runnableFromCacheCheckResult.CanRunFromCache);
+
+            var pathTable = environment.Context.PathTable;
+            var stringTable = environment.Context.StringTable;
+            var cacheHitData = runnableFromCacheCheckResult.GetCacheHitData();
+            var metadata = cacheHitData.Metadata;
+            var currentProcessWeakFingerprintText = runnableFromCacheCheckResult.WeakFingerprint.ToString();
+            var currentProcessStrongFingerprintText = cacheHitData.StrongFingerprint.ToString();
+
+            if ((!string.IsNullOrEmpty(metadata.WeakFingerprint) &&
+                 !string.Equals(currentProcessWeakFingerprintText, metadata.WeakFingerprint, StringComparison.OrdinalIgnoreCase))
+                ||
+                (!string.IsNullOrEmpty(metadata.StrongFingerprint) &&
+                 !string.Equals(currentProcessStrongFingerprintText, metadata.StrongFingerprint, StringComparison.OrdinalIgnoreCase)))
+            {
+                string message =
+                    I($"Metadata retrieved for Pip{process.SemiStableHash:X16} (Weak fingerprint: {currentProcessWeakFingerprintText}, Strong fingerprint: {currentProcessStrongFingerprintText}) belongs to Pip{metadata.SemiStableHash:X16} (Weak fingerprint:{metadata.WeakFingerprint}, Strong fingerprint:{metadata.StrongFingerprint})");
+                var stringBuilder = new StringBuilder();
+                stringBuilder.AppendLine(message);
+
+                if (process.FileOutputs.Count(f => f.CanBeReferencedOrCached()) != cacheHitData.CachedArtifactContentHashes.Length)
+                {
+                    stringBuilder.AppendLine(I($"Output files of Pip{process.SemiStableHash:X16}:"));
+                    stringBuilder.AppendLine(
+                        string.Join(
+                            Environment.NewLine,
+                            process.FileOutputs.Where(f => f.CanBeReferencedOrCached())
+                                .Select(f => "\t" + f.Path.ToString(pathTable))));
+                }
+
+                stringBuilder.AppendLine(
+                    I($"Output files of Pip{process.SemiStableHash:X16} and their corresponding file names in metadata of Pip{metadata.SemiStableHash:X16}:"));
+                stringBuilder.AppendLine(
+                   string.Join(
+                       Environment.NewLine,
+                       cacheHitData.CachedArtifactContentHashes.Select(f => I($"\t{f.fileArtifact.Path.ToString(pathTable)} : ({f.fileMaterializationInfo.FileName.ToString(stringTable)})"))));
+
+                if (process.DirectoryOutputs.Length != metadata.DynamicOutputs.Count)
+                {
+                    stringBuilder.AppendLine(I($"{Pip.SemiStableHashPrefix}{process.SemiStableHash:X16} and {Pip.SemiStableHashPrefix}{metadata.SemiStableHash:X16} have different numbers of output directories"));
+                }
+
+                Logger.Log.PipCacheMetadataBelongToAnotherPip(
+                    operationContext.LoggingContext,
+                    process.SemiStableHash,
+                    process.GetDescription(environment.Context),
+                    stringBuilder.ToString());
+
+                throw new BuildXLException(message, ExceptionRootCause.CorruptedCache);
+            }
+        }
+
+        private static void AssertNoFileNamesMismatch(
+            IPipExecutionEnvironment environment,
+            Process process,
+            RunnableFromCacheResult runnableFromCacheCheckResult,
+            FileArtifact file,
+            in FileMaterializationInfo info)
+        {
+            Contract.Requires(environment != null);
+            Contract.Requires(process != null);
+            Contract.Requires(file.IsValid);
+
+            if (!info.FileName.IsValid)
+            {
+                return;
+            }
+
+            PathAtom fileArtifactFileName = file.Path.GetName(environment.Context.PathTable);
+            if (!info.FileName.CaseInsensitiveEquals(environment.Context.StringTable, fileArtifactFileName))
+            {
+                var pathTable = environment.Context.PathTable;
+                var stringTable = environment.Context.StringTable;
+                var cacheHitData = runnableFromCacheCheckResult.GetCacheHitData();
+
+                string fileArtifactPathString = file.Path.ToString(pathTable);
+                string fileMaterializationFileNameString = info.FileName.ToString(stringTable);
+                var stringBuilder = new StringBuilder();
+                stringBuilder.AppendLine(
+                    I($"File name should only differ by casing. File artifact's full path: '{fileArtifactPathString}'; file artifact's file name: '{fileArtifactFileName.ToString(stringTable)}'; materialization info file name: '{fileMaterializationFileNameString}'."));
+                stringBuilder.AppendLine(I($"[{process.FormattedSemiStableHash}] Weak FP: '{runnableFromCacheCheckResult.WeakFingerprint.ToString()}', Strong FP: '{cacheHitData.StrongFingerprint.ToString()}', Metadata Hash: '{cacheHitData.MetadataHash.ToString()}'"));
+
+                Contract.Assert(false, stringBuilder.ToString());
+            }
+        }
+
+        private static ExecutionResult GetCacheHitExecutionResult(
+            OperationContext operationContext,
+            IPipExecutionEnvironment environment,
+            Process pip,
+            RunnableFromCacheResult runnableFromCacheCheckResult)
+        {
+            Contract.Requires(environment != null);
+            Contract.Requires(pip != null);
+            Contract.Requires(runnableFromCacheCheckResult != null);
+            Contract.Requires(runnableFromCacheCheckResult.CanRunFromCache);
+
+            var cacheHitData = runnableFromCacheCheckResult.GetCacheHitData();
+
+            var executionResult = new ExecutionResult
+            {
+                WeakFingerprint = runnableFromCacheCheckResult.WeakFingerprint,
+
+                // This is the cache-hit path, so there were no uncacheable file accesses.
+                MustBeConsideredPerpetuallyDirty = false,
+                DynamicallyObservedFiles = runnableFromCacheCheckResult.DynamicallyObservedFiles,
+                DynamicallyObservedEnumerations = runnableFromCacheCheckResult.DynamicallyObservedEnumerations,
+                AllowedUndeclaredReads = runnableFromCacheCheckResult.AllowedUndeclaredReads,
+                AbsentPathProbesUnderOutputDirectories = runnableFromCacheCheckResult.AbsentPathProbesUnderNonDependenceOutputDirectories,
+            };
+
+            CheckCachedMetadataIntegrity(operationContext, environment, pip, runnableFromCacheCheckResult);
+
+            for (int i = 0; i < cacheHitData.CachedArtifactContentHashes.Length; i++)
+            {
+                var info = cacheHitData.CachedArtifactContentHashes[i].fileMaterializationInfo;
+                var file = cacheHitData.CachedArtifactContentHashes[i].fileArtifact;
+
+                AssertNoFileNamesMismatch(environment, pip, runnableFromCacheCheckResult, file, info);
+                executionResult.ReportOutputContent(file, info, PipOutputOrigin.NotMaterialized);
+            }
+
+            // For each opaque directory, iterate its dynamic outputs which are stored in cache descriptor metadata.
+            // The ordering of pip.DirectoryOutputs and metadata.DynamicOutputs is consistent.
+
+            // The index of the first artifact corresponding to an opaque directory input
+            using (var poolFileList = Pools.GetFileArtifactList())
+            {
+                var fileList = poolFileList.Instance;
+                for (int i = 0; i < pip.DirectoryOutputs.Length; i++)
+                {
+                    fileList.Clear();
+
+                    foreach (var dynamicOutputFileAndInfo in cacheHitData.DynamicDirectoryContents[i])
+                    {
+                        fileList.Add(dynamicOutputFileAndInfo.fileArtifact);
+                    }
+
+                    executionResult.ReportDirectoryOutput(pip.DirectoryOutputs[i], fileList);
+                }
+            }
+
+            // Report absent files
+            var absentFileInfo = FileMaterializationInfo.CreateWithUnknownLength(WellKnownContentHashes.AbsentFile);
+            if (cacheHitData.AbsentArtifacts != null)
+            {
+                foreach (var absentFile in cacheHitData.AbsentArtifacts)
+                {
+                    executionResult.ReportOutputContent(absentFile, absentFileInfo, PipOutputOrigin.NotMaterialized);
+                }
+            }
+
+            // Report the standard error/output files
+            // These may or may not also be declared pip outputs, it is safe to report the content twice
+            if (cacheHitData.StandardError != null)
+            {
+                var fileArtifact = GetCachedSandboxedProcessOutputArtifact(cacheHitData, pip, SandboxedProcessFile.StandardError);
+                var fileMaterializationInfo = FileMaterializationInfo.CreateWithUnknownLength(cacheHitData.StandardError.Item2);
+
+                executionResult.ReportOutputContent(fileArtifact, fileMaterializationInfo, PipOutputOrigin.NotMaterialized);
+            }
+
+            if (cacheHitData.StandardOutput != null)
+            {
+                var fileArtifact = GetCachedSandboxedProcessOutputArtifact(cacheHitData, pip, SandboxedProcessFile.StandardOutput);
+                var fileMaterializationInfo = FileMaterializationInfo.CreateWithUnknownLength(cacheHitData.StandardOutput.Item2);
+
+                executionResult.ReportOutputContent(fileArtifact, fileMaterializationInfo, PipOutputOrigin.NotMaterialized);
+            }
+
+            executionResult.SetResult(operationContext, PipResultStatus.NotMaterialized);
+            return executionResult;
+        }
+
+        private static async Task<bool> ReplayWarningsFromCacheAsync(
+            OperationContext operationContext,
+            IPipExecutionEnvironment environment,
+            PipExecutionState.PipScopeState state,
+            Process pip,
+            RunnableFromCacheResult.CacheHitData cacheHitData)
+        {
+            Contract.Requires(environment != null);
+            Contract.Requires(pip != null);
+            Contract.Requires(cacheHitData.Metadata.NumberOfWarnings > 0);
+
+            // TODO: Deploying here is redundant if the console stream was also a declared output.
+            //       Should collapse together such that console streams are always declared outputs.
+            var fileContentManager = environment.State.FileContentManager;
+            IEnumerable<(FileArtifact, ContentHash)> failedFiles = CollectionUtilities.EmptyArray<(FileArtifact, ContentHash)>();
+
+            if (cacheHitData.StandardOutput != null)
+            {
+                var file = GetCachedSandboxedProcessOutputArtifact(cacheHitData, pip, SandboxedProcessFile.StandardOutput);
+                failedFiles = await TryMaterializeStandardOutputFileHelperAsync(operationContext, pip, fileContentManager, failedFiles, file, cacheHitData.StandardOutput.Item2);
+            }
+
+            if (cacheHitData.StandardError != null)
+            {
+                var file = GetCachedSandboxedProcessOutputArtifact(cacheHitData, pip, SandboxedProcessFile.StandardError);
+                failedFiles = await TryMaterializeStandardOutputFileHelperAsync(operationContext, pip, fileContentManager, failedFiles, file, cacheHitData.StandardError.Item2);
+            }
+
+            if (failedFiles.Any())
+            {
+                // FileContentManager will log warnings for materialization failures
+                // Log overall error for failed materialization
+                Logger.Log.PipFailedToMaterializeItsOutputs(
+                    operationContext,
+                    pip.GetDescription(environment.Context),
+                    new ArtifactMaterializationFailure(failedFiles.ToReadOnlyArray(), environment.Context.PathTable).DescribeIncludingInnerFailures());
+                return false;
+            }
+
+            var pathTable = environment.Context.PathTable;
+            var configuration = environment.Configuration;
+            SemanticPathExpander semanticPathExpander = state.PathExpander;
+            var pipDataRenderer = new PipFragmentRenderer(
+                pathTable,
+                monikerRenderer: monikerGuid => environment.IpcProvider.LoadAndRenderMoniker(monikerGuid),
+                hashLookup: environment.ContentFingerprinter.ContentHashLookupFunction);
+
+            var executor = new SandboxedProcessPipExecutor(
+                environment.Context,
+                operationContext.LoggingContext,
+                pip,
+                configuration.Sandbox,
+                configuration.Layout,
+                configuration.Logging,
+                environment.RootMappings,
+                environment.ProcessInContainerManager,
+                pipEnvironment: environment.State.PipEnvironment,
+                validateDistribution: configuration.Distribution.ValidateDistribution,
+                directoryArtifactContext: new DirectoryArtifactContext(environment),
+                whitelist: null,
+                makeInputPrivate: null,
+                makeOutputPrivate: null,
+                semanticPathExpander: semanticPathExpander,
+                disableConHostSharing: configuration.Engine.DisableConHostSharing,
+                pipDataRenderer: pipDataRenderer,
+                directoryTranslator: environment.DirectoryTranslator,
+                vmInitializer: environment.VmInitializer,
+                tempDirectoryCleaner: environment.TempCleaner,
+                incrementalTools: configuration.IncrementalTools);
+
+            if (!await executor.TryInitializeWarningRegexAsync())
+            {
+                Contract.Assert(operationContext.LoggingContext.ErrorWasLogged, "Error was not logged for initializing the warning regex");
+                return false;
+            }
+
+            var standardOutput = GetOptionalSandboxedProcessOutputFromFile(pathTable, cacheHitData.StandardOutput, SandboxedProcessFile.StandardOutput);
+            var standardError = GetOptionalSandboxedProcessOutputFromFile(pathTable, cacheHitData.StandardError, SandboxedProcessFile.StandardError);
+            var success = await executor.TryLogWarningAsync(standardOutput, standardError);
+
+            if (success)
+            {
+                environment.ReportWarnings(fromCache: true, count: cacheHitData.Metadata.NumberOfWarnings);
+            }
+
+            return true;
+        }
+
+        private static async Task<IEnumerable<(FileArtifact, ContentHash)>> TryMaterializeStandardOutputFileHelperAsync(
+            OperationContext operationContext,
+            Process pip,
+            FileContentManager fileContentManager,
+            IEnumerable<(FileArtifact, ContentHash)> failedFiles,
+            FileArtifact file,
+            ContentHash contentHash)
+        {
+            var filesToMaterialize = new[] { file };
+            var result = await fileContentManager.TryMaterializeFilesAsync(
+                    requestingPip: pip,
+                    operationContext: operationContext,
+                    filesToMaterialize: filesToMaterialize,
+                    materializatingOutputs: true,
+                    isDeclaredProducer: pip.GetOutputs().Contains(file));
+
+            if (result != ArtifactMaterializationResult.Succeeded)
+            {
+                failedFiles = failedFiles.Concat(new[] { (file, contentHash) });
+            }
+
+            return failedFiles;
+        }
+
+        private static FileArtifact GetCachedSandboxedProcessOutputArtifact(
+            RunnableFromCacheResult.CacheHitData cacheHitData,
+            Process pip,
+            SandboxedProcessFile file)
+        {
+            var standardFileData = file == SandboxedProcessFile.StandardError ?
+                cacheHitData.StandardError :
+                cacheHitData.StandardOutput;
+
+            if (standardFileData == null)
+            {
+                return FileArtifact.Invalid;
+            }
+
+            FileArtifact pipStandardFileArtifact = file.PipFileArtifact(pip);
+            AbsolutePath standardFilePath = standardFileData.Item1;
+
+            if (pipStandardFileArtifact.Path == standardFilePath)
+            {
+                return pipStandardFileArtifact;
+            }
+
+            return FileArtifact.CreateOutputFile(standardFilePath);
+        }
+
+        private static SandboxedProcessOutput GetOptionalSandboxedProcessOutputFromFile(
+            PathTable pathTable,
+            Tuple<AbsolutePath, ContentHash, string> output,
+            SandboxedProcessFile file)
+        {
+            return output == null
+                ? null
+                : SandboxedProcessOutput.FromFile(
+                    output.Item1.ToString(pathTable),
+                    output.Item3,
+                    file);
+        }
+
+        private static RunnableFromCacheResult.CacheHitData TryCreatePipCacheDescriptorFromMetadata(
+            OperationContext operationContext,
+            IPipExecutionEnvironment environment,
+            PipExecutionState.PipScopeState state,
+            CacheablePip pip,
+            PipCacheDescriptorV2Metadata metadata,
+            PublishedEntryRefLocality refLocality,
+            ContentHash pathSetHash,
+            StrongContentFingerprint strongFingerprint,
+            ContentHash metadataHash,
+            ObservedPathSet? pathSet)
+        {
+            Contract.Requires(environment != null);
+            Contract.Requires(state != null);
+            Contract.Requires(pip != null);
+
+            var pathTable = environment.Context.PathTable;
+            var stringTable = environment.Context.StringTable;
+            var pathExpander = state.PathExpander;
+
+            if (metadata.StaticOutputHashes.Count != pip.CacheableStaticOutputsCount ||
+                metadata.DynamicOutputs.Count != pip.DirectoryOutputs.Length)
+            {
+                return null;
+            }
+
+            // TODO: We store a (path, hash, encoding) tuple for stdout/stderr on the metadata. This is because
+            //       these streams have been special cases, and the output paths are not necessarily even declared on the pip...
+            Tuple<AbsolutePath, ContentHash, string> standardOutput;
+            Tuple<AbsolutePath, ContentHash, string> standardError;
+            if (!TryParseOptionalStandardConsoleStreamHash(pathTable, pathExpander, metadata.StandardOutput, out standardOutput) ||
+                !TryParseOptionalStandardConsoleStreamHash(pathTable, pathExpander, metadata.StandardError, out standardError))
+            {
+                return null;
+            }
+
+            List<FileArtifact> absentArtifacts = null; // Almost never populated, since outputs are almost always required.
+            List<(FileArtifact, FileMaterializationInfo)> cachedArtifactContentHashes =
+                new List<(FileArtifact, FileMaterializationInfo)>(pip.Outputs.Length);
+
+            // Only the CanBeReferencedOrCached output will be saved in metadata.StaticOutputHashes
+            // We looped metadata.StaticOutputHashes and meanwhile find the corresponding output in current executing pip.
+            FileArtifactWithAttributes attributedOutput;
+            using (var poolAbsolutePathFileArtifactWithAttributes = Pools.GetAbsolutePathFileArtifactWithAttributesMap())
+            {
+                Dictionary<AbsolutePath, FileArtifactWithAttributes> outputs = poolAbsolutePathFileArtifactWithAttributes.Instance;
+                outputs.AddRange(pip.Outputs.Select(o => new KeyValuePair<AbsolutePath, FileArtifactWithAttributes>(o.Path, o)));
+
+                foreach (var staticOutputHashes in metadata.StaticOutputHashes)
+                {
+                    // TODO: The code path that returns null looks dubious. Could they ever be reached? Should we write a contract here instead of silently concluding weak fingerprint miss?
+
+                    FileMaterializationInfo materializationInfo = staticOutputHashes.Info.ToFileMaterializationInfo(pathTable);
+                    AbsolutePath metadataPath = AbsolutePath.Create(pathTable, staticOutputHashes.AbsolutePath);
+
+                    if (!outputs.TryGetValue(metadataPath, out attributedOutput))
+                    {
+                        // Output in metadata is missing from the pip specification; entry is invalid.
+                        Logger.Log.InvalidMetadataStaticOutputNotFound(operationContext, pip.Description, staticOutputHashes.AbsolutePath);
+                        return null;
+                    }
+
+                    Contract.Assert(attributedOutput.IsValid);
+
+                    FileArtifact output = attributedOutput.ToFileArtifact();
+
+                    // Following logic should be in sync with StoreContentForProcess method.
+                    bool isRequired = IsRequiredForCaching(attributedOutput);
+
+                    if (materializationInfo.Hash != WellKnownContentHashes.AbsentFile)
+                    {
+                        cachedArtifactContentHashes.Add((output, materializationInfo));
+                    }
+                    else if (isRequired)
+                    {
+                        // Required but looks absent; entry is invalid.
+                        Logger.Log.InvalidMetadataRequiredOutputIsAbsent(operationContext, pip.Description, staticOutputHashes.AbsolutePath);
+                        return null;
+                    }
+                    else
+                    {
+                        if (absentArtifacts == null)
+                        {
+                            absentArtifacts = new List<FileArtifact>();
+                        }
+
+                        absentArtifacts.Add(output);
+                    }
+                }
+            }
+
+            int staticExistentArtifactCount = cachedArtifactContentHashes.Count;
+
+            // For each opaque directory, iterate its dynamic outputs which are stored in cache descriptor metadata.
+            // The ordering of pip.DirectoryOutputs and metadata.DynamicOutputs is consistent.
+            var opaqueIndex = 0;
+            foreach (var opaqueDir in pip.DirectoryOutputs)
+            {
+                var dirPath = opaqueDir.Path;
+                foreach (var dynamicOutput in metadata.DynamicOutputs[opaqueIndex++])
+                {
+                    // Dynamic output is stored with content hash and relative path from its opaque directory.
+                    var filePath = dirPath.Combine(pathTable, RelativePath.Create(stringTable, dynamicOutput.RelativePath));
+                    FileArtifact outputFile = FileArtifact.CreateOutputFile(filePath);
+                    cachedArtifactContentHashes.Add((outputFile, dynamicOutput.Info.ToFileMaterializationInfo(pathTable)));
+                }
+            }
+
+            var cachedArtifactContentHashesArray = cachedArtifactContentHashes.ToArray();
+
+            // Create segments of cached artifact contents array that correspond to dynamic directory contents
+            var dynamicDirectoryContents = new ArrayView<(FileArtifact, FileMaterializationInfo)>[pip.DirectoryOutputs.Length];
+            int lastDynamicArtifactIndex = staticExistentArtifactCount;
+            for (int i = 0; i < metadata.DynamicOutputs.Count; i++)
+            {
+                var directoryContentsCount = metadata.DynamicOutputs[i].Count;
+
+                dynamicDirectoryContents[i] = new ArrayView<(FileArtifact, FileMaterializationInfo)>(
+                    cachedArtifactContentHashesArray,
+                    lastDynamicArtifactIndex,
+                    directoryContentsCount);
+
+                lastDynamicArtifactIndex += directoryContentsCount;
+            }
+
+            return new RunnableFromCacheResult.CacheHitData(
+                    pathSetHash: pathSetHash,
+                    strongFingerprint: strongFingerprint,
+                    metadata: metadata,
+                    cachedArtifactContentHashes: cachedArtifactContentHashesArray,
+                    absentArtifacts: (IReadOnlyList<FileArtifact>)absentArtifacts ?? CollectionUtilities.EmptyArray<FileArtifact>(),
+                    standardError: standardError,
+                    standardOutput: standardOutput,
+                    dynamicDirectoryContents: dynamicDirectoryContents,
+                    locality: refLocality,
+                    metadataHash: metadataHash,
+                    pathSet: pathSet);
+        }
+
+        private static bool TryParseOptionalStandardConsoleStreamHash(
+            PathTable pathTable,
+            PathExpander semanticPathExpander,
+            EncodedStringKeyedHash standardConsoleStream,
+            out Tuple<AbsolutePath, ContentHash, string> resolvedStandardConsoleStream)
+        {
+            if (standardConsoleStream == null)
+            {
+                resolvedStandardConsoleStream = null;
+                return true;
+            }
+
+            AbsolutePath path;
+            if (!semanticPathExpander.TryCreatePath(pathTable, standardConsoleStream.StringKeyedHash.Key, out path))
+            {
+                resolvedStandardConsoleStream = null;
+                return false;
+            }
+
+            resolvedStandardConsoleStream = Tuple.Create(path, standardConsoleStream.StringKeyedHash.ContentHash.ToContentHash(), standardConsoleStream.EncodingName);
+            return true;
+        }
+
+        private readonly struct TwoPhasePathSetValidationTarget : IObservedInputProcessingTarget<ObservedPathEntry>
+        {
+            private readonly string m_pipDescription;
+            private readonly OperationContext m_operationContext;
+            private readonly PathTable m_pathTable;
+            private readonly IPipExecutionEnvironment m_environment;
+
+            public TwoPhasePathSetValidationTarget(IPipExecutionEnvironment environment, OperationContext operationContext, string pipDescription, PathTable pathTable)
+            {
+                m_environment = environment;
+                m_pipDescription = pipDescription;
+                m_operationContext = operationContext;
+                m_pathTable = pathTable;
+            }
+
+            public string Description => m_pipDescription;
+
+            public AbsolutePath GetPathOfObservation(ObservedPathEntry assertion)
+            {
+                return assertion.Path;
+            }
+
+            public ObservationFlags GetObservationFlags(ObservedPathEntry assertion)
+            {
+                return (assertion.IsFileProbe ? ObservationFlags.FileProbe : ObservationFlags.None) |
+                    (assertion.IsDirectoryPath ? ObservationFlags.DirectoryLocation : ObservationFlags.None) |
+                    // If there are enumerations on the Path then it is an enumeration.
+                    (assertion.DirectoryEnumeration ? ObservationFlags.Enumeration : ObservationFlags.None);
+            }
+
+            public ObservedInputAccessCheckFailureAction OnAccessCheckFailure(ObservedPathEntry assertion, bool fromTopLevelDirectory)
+            {
+                // The path can't be accessed. Note that we don't apply a whitelist here (that only applies to process execution).
+                // We let this cause overall failure (i.e., a failed ObservedInputProcessingResult, and an undefined StrongContentFingerprint).
+                if (!BuildXL.Scheduler.ETWLogger.Log.IsEnabled(EventLevel.Verbose, Keywords.Diagnostics))
+                {
+                    Logger.Log.PathSetValidationTargetFailedAccessCheck(m_operationContext, m_pipDescription, assertion.Path.ToString(m_pathTable));
+                }
+
+                return ObservedInputAccessCheckFailureAction.Fail;
+            }
+
+            public void CheckProposedObservedInput(ObservedPathEntry assertion, ObservedInput proposedObservedInput)
+            {
+                return;
+            }
+
+            public bool IsSearchPathEnumeration(ObservedPathEntry directoryEnumeration)
+            {
+                return directoryEnumeration.IsSearchPath;
+            }
+
+            public string GetEnumeratePatternRegex(ObservedPathEntry directoryEnumeration)
+            {
+                return directoryEnumeration.EnumeratePatternRegex;
+            }
+
+            public void ReportUnexpectedAccess(ObservedPathEntry assertion, ObservedInputType observedInputType)
+            {
+                if (m_environment.Configuration.Schedule.UnexpectedSymlinkAccessReportingMode == UnexpectedSymlinkAccessReportingMode.All)
+                {
+                    m_environment.State.FileContentManager.ReportUnexpectedSymlinkAccess(m_operationContext, m_pipDescription, assertion.Path, observedInputType, reportedAccesses: default(CompactSet<ReportedFileAccess>));
+                }
+            }
+
+            public bool IsReportableUnexpectedAccess(AbsolutePath path)
+            {
+                return m_environment.Configuration.Schedule.UnexpectedSymlinkAccessReportingMode == UnexpectedSymlinkAccessReportingMode.All &&
+                    m_environment.State.FileContentManager.TryGetSymlinkPathKind(path, out var kind);
+            }
+        }
+
+        private readonly struct ObservedFileAccessValidationTarget : IObservedInputProcessingTarget<ObservedFileAccess>
+        {
+            private readonly IPipExecutionEnvironment m_environment;
+            private readonly OperationContext m_operationContext;
+            private readonly FileAccessReportingContext m_fileAccessReportingContext;
+            private readonly string m_processDescription;
+            private readonly PipExecutionState.PipScopeState m_state;
+
+            public string Description => m_processDescription;
+
+            public ObservedFileAccessValidationTarget(
+                OperationContext operationContext,
+                IPipExecutionEnvironment environment,
+                FileAccessReportingContext fileAccessReportingContext,
+                PipExecutionState.PipScopeState state,
+                string processDescription)
+            {
+                m_operationContext = operationContext;
+                m_environment = environment;
+                m_processDescription = processDescription;
+                m_fileAccessReportingContext = fileAccessReportingContext;
+                m_state = state;
+            }
+
+            public ObservationFlags GetObservationFlags(ObservedFileAccess observation)
+            {
+                return observation.ObservationFlags;
+            }
+
+            public AbsolutePath GetPathOfObservation(ObservedFileAccess observation)
+            {
+                return observation.Path;
+            }
+
+            public void CheckProposedObservedInput(ObservedFileAccess observation, ObservedInput proposedObservedInput)
+            {
+                return;
+            }
+
+            public void ReportUnexpectedAccess(ObservedFileAccess observation, ObservedInputType observedInputType)
+            {
+                if (m_environment.Configuration.Schedule.UnexpectedSymlinkAccessReportingMode != UnexpectedSymlinkAccessReportingMode.None)
+                {
+                    m_environment.State.FileContentManager.ReportUnexpectedSymlinkAccess(
+                        m_operationContext,
+                        m_processDescription,
+                        observation.Path,
+                        observedInputType,
+                        observation.Accesses);
+                }
+            }
+
+            public bool IsReportableUnexpectedAccess(AbsolutePath path)
+            {
+                return m_environment.Configuration.Schedule.UnexpectedSymlinkAccessReportingMode != UnexpectedSymlinkAccessReportingMode.None &&
+                    m_environment.State.FileContentManager.TryGetSymlinkPathKind(path, out var kind);
+            }
+
+            public ObservedInputAccessCheckFailureAction OnAccessCheckFailure(ObservedFileAccess observation, bool fromTopLevelDirectory)
+            {
+                // TODO: Should be able to log provenance of the sealed directory here (we don't even know which directory artifact corresponds).
+                //       This is a fine argument to move this function into the execution environment.
+                if (m_fileAccessReportingContext.MatchAndReportUnexpectedObservedFileAccess(observation) != FileAccessWhitelist.MatchType.NoMatch)
+                {
+                    return ObservedInputAccessCheckFailureAction.SuppressAndIgnorePath;
+                }
+
+                // If the access was whitelisted, some whitelist-related events will have been reported.
+                // Otherwise, error or warning level events for the unexpected accesses will have been reported; in
+                // that case we will additionally log a final message specific to this being a sealed directory
+                // related issue (see/* TODO:above about logging provenance of a containing seal).
+                if (fromTopLevelDirectory)
+                {
+                    Logger.Log.DisallowedFileAccessInTopOnlySourceSealedDirectory(m_operationContext, m_processDescription, observation.Path.ToString(m_environment.Context.PathTable));
+                }
+                else
+                {
+                    Logger.Log.ScheduleDisallowedFileAccessInSealedDirectory(m_operationContext, m_processDescription, observation.Path.ToString(m_environment.Context.PathTable));
+                }
+
+                return ObservedInputAccessCheckFailureAction.Fail;
+            }
+
+            public bool IsSearchPathEnumeration(ObservedFileAccess directoryEnumeration)
+            {
+                // A directory enumeration is a search path enumeration if at least one of the accessing tools are marked
+                // as search path enumeration tools in the directory membership fingerprinter rule set
+                string lastToolPath = null;
+                foreach (var access in directoryEnumeration.Accesses)
+                {
+                    if (access.Process.Path == lastToolPath)
+                    {
+                        // Skip if we already checked this path
+                        continue;
+                    }
+
+                    if (access.RequestedAccess != RequestedAccess.Enumerate)
+                    {
+                        continue;
+                    }
+
+                    lastToolPath = access.Process.Path;
+                    if (m_state.DirectoryMembershipFingerprinterRuleSet?.IsSearchPathEnumerationTool(access.Process.Path) == true)
+                    {
+                        return true;
+                    }
+                }
+
+                return false;
+            }
+
+            public string GetEnumeratePatternRegex(ObservedFileAccess directoryEnumeration)
+            {
+                using (var setPool = Pools.GetStringSet())
+                {
+                    var set = setPool.Instance;
+                    foreach (var access in directoryEnumeration.Accesses)
+                    {
+                        if (access.RequestedAccess != RequestedAccess.Enumerate)
+                        {
+                            continue;
+                        }
+
+                        if (m_state.DirectoryMembershipFingerprinterRuleSet?.IsSearchPathEnumerationTool(access.Process.Path) == true)
+                        {
+                            continue;
+                        }
+
+                        if (access.EnumeratePattern == null)
+                        {
+                            Contract.Assert(false, "Enumerate pattern cannot be null: " + directoryEnumeration.Path.ToString(m_environment.Context.PathTable) + Environment.NewLine
+                                + string.Join(Environment.NewLine, directoryEnumeration.Accesses.Select(a => a.Describe())));
+                        }
+
+                        set.Add(access.EnumeratePattern);
+                    }
+
+                    return RegexDirectoryMembershipFilter.ConvertWildcardsToRegex(set.OrderBy(m => m, StringComparer.OrdinalIgnoreCase).ToArray());
+                }
+            }
+        }
+
+        /// <summary>
+        /// Processes an <see cref="ObservedPathSet"/> consisting of prior observed accesses (as if the process were to run now, and
+        /// access these paths). If all accesses are allowable for the pip (this may not be the case due to pip graph changes since the prior execution),
+        /// this function returns a <see cref="StrongContentFingerprint"/>. That returned fingerprint extends the provided <paramref name="weakFingerprint"/>
+        /// to account for those additional inputs; a prior execution for the same strong fingerprint is safely re-usable.
+        /// Note that if the returned processing status is <see cref="ObservedInputProcessingStatus.Aborted"/>, then a failure has been logged and pip
+        /// execution must fail.
+        /// </summary>
+        private static async Task<(ObservedInputProcessingResult, StrongContentFingerprint)> TryComputeStrongFingerprintBasedOnPriorObservedPathSetAsync(
+            OperationContext operationContext,
+            IPipExecutionEnvironment environment,
+            PipExecutionState.PipScopeState state,
+            CacheablePip pip,
+            WeakContentFingerprint weakFingerprint,
+            ObservedPathSet pathSet,
+            ContentHash pathSetHash)
+        {
+            Contract.Requires(environment != null);
+            Contract.Requires(pip != null);
+            Contract.Requires(pathSet.Paths.IsValid);
+
+            using (operationContext.StartOperation(PipExecutorCounter.PriorPathSetEvaluationToProduceStrongFingerprintDuration))
+            {
+                ObservedInputProcessingResult validationResult =
+                    await ObservedInputProcessor.ProcessPriorPathSetAsync(
+                        operationContext,
+                        environment,
+                        state,
+                        new TwoPhasePathSetValidationTarget(environment, operationContext, pip.Description, environment.Context.PathTable),
+                        pip,
+                        pathSet);
+
+                environment.Counters.IncrementCounter(PipExecutorCounter.PriorPathSetsEvaluatedToProduceStrongFingerprint);
+
+                // force cache miss if observed input processing result is not 'Success'
+                if (validationResult.Status != ObservedInputProcessingStatus.Success)
+                {
+                    return (validationResult, default(StrongContentFingerprint));
+                }
+
+                // log and compute strong fingerprint using the PathSet hash from the cache
+                LogInputAssertions(
+                    operationContext,
+                    environment.Context,
+                    pip,
+                    validationResult);
+
+                StrongContentFingerprint strongFingerprint;
+                using (operationContext.StartOperation(PipExecutorCounter.ComputeStrongFingerprintDuration))
+                {
+                    strongFingerprint = validationResult.ComputeStrongFingerprint(
+                        environment.Context.PathTable,
+                        weakFingerprint,
+                        pathSetHash);
+                }
+
+                return (validationResult, strongFingerprint);
+            }
+        }
+
+        /// <summary>
+        /// Validates that all observed file accesses of a pip's execution are allowable, based on the pip's declared dependencies and configuration.
+        /// Note that **<paramref name="observedFileAccesses"/> may be sorted in place**.
+        /// </summary>
+        private static async Task<ObservedInputProcessingResult> ValidateObservedFileAccesses(
+            OperationContext operationContext,
+            IPipExecutionEnvironment environment,
+            PipExecutionState.PipScopeState state,
+            CacheablePip pip,
+            FileAccessReportingContext fileAccessReportingContext,
+            SortedReadOnlyArray<ObservedFileAccess, ObservedFileAccessExpandedPathComparer> observedFileAccesses,
+            bool trackFileChanges = true)
+        {
+            Contract.Requires(environment != null);
+            Contract.Requires(pip != null);
+            Contract.Requires(fileAccessReportingContext != null);
+
+            var target = new ObservedFileAccessValidationTarget(
+                operationContext,
+                environment,
+                fileAccessReportingContext,
+                state,
+                pip.Description);
+
+            var result = await ObservedInputProcessor.ProcessNewObservationsAsync(
+                operationContext,
+                environment,
+                state,
+                target,
+                pip,
+                observedFileAccesses,
+                trackFileChanges);
+
+            LogInputAssertions(
+                operationContext,
+                environment.Context,
+                pip,
+                result);
+
+            return result;
+        }
+
+        /// <summary>
+        /// We have optional tracing for all discovered directory / file / absent-path dependencies.
+        /// This function dumps out the result of an <see cref="ObservedInputProcessor"/> if needed.
+        /// Note that this is generic to cache-hit vs. cache-miss as well as single-phase vs. two-phase lookup.
+        /// </summary>
+        private static void LogInputAssertions(
+            OperationContext operationContext,
+            PipExecutionContext context,
+            CacheablePip pip,
+            ObservedInputProcessingResult processedInputs)
+        {
+            // ObservedInputs are only available on processing success.
+            if (processedInputs.Status != ObservedInputProcessingStatus.Success)
+            {
+                return;
+            }
+
+            // Tracing input assertions is expensive (many events and many string expansions); we avoid tracing when nobody is listening.
+            if (!BuildXL.Scheduler.ETWLogger.Log.IsEnabled(EventLevel.Verbose, Keywords.Diagnostics))
+            {
+                return;
+            }
+
+            foreach (ObservedInput input in processedInputs.ObservedInputs)
+            {
+                if (input.Type == ObservedInputType.DirectoryEnumeration)
+                {
+                    Logger.Log.PipDirectoryMembershipAssertion(
+                        operationContext,
+                        pip.Description,
+                        input.Path.ToString(context.PathTable),
+                        input.Hash.ToHex());
+                }
+                else
+                {
+                    Logger.Log.TracePipInputAssertion(
+                        operationContext,
+                        pip.Description,
+                        input.Path.ToString(context.PathTable),
+                        input.Hash.ToHex());
+                }
+            }
+        }
+
+        /// <summary>
+        /// Attempt to bring multiple file contents into the local cache.
+        /// </summary>
+        /// <remarks>
+        /// May log warnings (but not errors) on failure.
+        /// </remarks>
+        /// <param name="operationContext">Logging context associated with the pip</param>
+        /// <param name="environment">Execution environment</param>
+        /// <param name="pip">Pip that requested these contents (for logging)</param>
+        /// <param name="cachedArtifactContentHashes">Enumeration of content to copy locally.</param>
+        /// <param name="strongFingerprint">the associated strong fingerprint</param>
+        /// <param name="metadataHash">the hash of the metadata which entry which references the content</param>
+        /// <param name="standardOutput">Standard output</param>
+        /// <param name="standardError">Standard error</param>
+        /// <returns>True if all succeeded, otherwise false.</returns>
+        private static async Task<bool> TryLoadAvailableOutputContentAsync(
+            OperationContext operationContext,
+            IPipExecutionEnvironment environment,
+            CacheablePip pip,
+            IReadOnlyCollection<(FileArtifact fileArtifact, FileMaterializationInfo fileMaterializationInfo)> cachedArtifactContentHashes,
+            StrongContentFingerprint strongFingerprint,
+            ContentHash metadataHash,
+            Tuple<AbsolutePath, ContentHash, string> standardOutput = null,
+            Tuple<AbsolutePath, ContentHash, string> standardError = null)
+        {
+            Contract.Requires(environment != null);
+            Contract.Requires(pip != null);
+            Contract.Requires(cachedArtifactContentHashes != null);
+
+            var allHashes =
+                new List<(FileArtifact, ContentHash)>(
+                    cachedArtifactContentHashes.Count + (standardError == null ? 0 : 1) + (standardOutput == null ? 0 : 1));
+
+            // only check/load "real" files - reparse points are not stored in CAS, they are stored in metadata that we have already obtained
+            // if we try to load reparse points' content from CAS, content availability check would fail, and as a result,
+            // BuildXL would have to re-run the pip (even if all other outputs are available)
+            // Also, do not load zero-hash files (there is nothing in CAS with this hash) 
+            allHashes.AddRange(cachedArtifactContentHashes
+                .Where(pair => pair.fileMaterializationInfo.IsCacheable)
+                .Select(a => (a.fileArtifact, a.fileMaterializationInfo.Hash)));
+
+            if (standardOutput != null)
+            {
+                allHashes.Add((FileArtifact.CreateOutputFile(standardOutput.Item1), standardOutput.Item2));
+            }
+
+            if (standardError != null)
+            {
+                allHashes.Add((FileArtifact.CreateOutputFile(standardError.Item1), standardError.Item2));
+            }
+
+            // Check whether the cache provides a strong guarantee that content will be available for a successful pin
+            bool hasStrongOutputContentAvailabilityGuarantee = environment.State.Cache.HasStrongOutputContentAvailabilityGuarantee(metadataHash);
+
+            // When VerifyCacheLookupPin is specified (and cache provides no strong guarantee), we need to materialize as well to ensure the content is actually available
+            bool materializeToVerifyAvailability = environment.Configuration.Schedule.VerifyCacheLookupPin && !hasStrongOutputContentAvailabilityGuarantee;
+
+            // If pin cached outputs is off and verify cache lookup pin is not enabled/triggered for the current pip,
+            // then just return true.
+            if (!environment.Configuration.Schedule.PinCachedOutputs && !materializeToVerifyAvailability)
+            {
+                return true;
+            }
+
+            using (operationContext.StartOperation(materializeToVerifyAvailability ?
+                PipExecutorCounter.TryLoadAvailableOutputContent_VerifyCacheLookupPinDuration :
+                PipExecutorCounter.TryLoadAvailableOutputContent_PinDuration))
+            {
+                var succeeded = await environment.State.FileContentManager.TryLoadAvailableOutputContentAsync(
+                    pip,
+                    operationContext,
+                    allHashes,
+                    materialize: materializeToVerifyAvailability);
+
+                if (materializeToVerifyAvailability || !succeeded)
+                {
+                    environment.State.Cache.RegisterOutputContentMaterializationResult(strongFingerprint, metadataHash, succeeded);
+                }
+
+                return succeeded;
+            }
+        }
+
+        private struct ExtractedPathEntry
+        {
+            public ObservedPathEntry Entry;
+            public int UseCount;
+        }
+
+        [Flags]
+        private enum OutputFlags
+        {
+            /// <summary>
+            /// Declared output file. <see cref="Process.FileOutputs"/>
+            /// </summary>
+            DeclaredFile = 1,
+
+            /// <summary>
+            /// Dynamic output file under process output directory. <see cref="Process.DirectoryOutputs"/>
+            /// </summary>
+            DynamicFile = 1 << 1,
+
+            /// <summary>
+            /// Standard output file
+            /// </summary>
+            StandardOut = 1 << 2,
+
+            /// <summary>
+            /// Standard error file
+            /// </summary>
+            StandardError = 1 << 3,
+        }
+
+        /// <summary>
+        /// The file artifact with attributes and output flags
+        /// </summary>
+        private struct FileOutputData
+        {
+            /// <summary>
+            /// The output file artifact.
+            /// </summary>
+            internal int OpaqueDirectoryIndex;
+
+            /// <summary>
+            /// The flags associated with the output file
+            /// </summary>
+            internal OutputFlags Flags;
+
+            /// <summary>
+            /// Gets whether all the given flags are applicable to the output file
+            /// </summary>
+            internal bool HasAllFlags(OutputFlags flags)
+            {
+                return (Flags & flags) == flags;
+            }
+
+            /// <summary>
+            /// Gets whether any of the given flags are applicable to the output file
+            /// </summary>
+            internal bool HasAnyFlag(OutputFlags flags)
+            {
+                return (Flags & flags) != 0;
+            }
+
+            /// <summary>
+            /// Updates the file data for the path in the map
+            /// </summary>
+            /// <param name="map">map of path to file data</param>
+            /// <param name="path">the path to the output file</param>
+            /// <param name="flags">flags to add (if any)</param>
+            /// <param name="index">the opaque directory index (if applicable i.e. <paramref name="flags"/> is <see cref="OutputFlags.DynamicFile"/>)</param>
+            internal static void UpdateFileData(Dictionary<AbsolutePath, FileOutputData> map, AbsolutePath path, OutputFlags? flags = null, int? index = null)
+            {
+                Contract.Assert(flags != OutputFlags.DynamicFile || index != null, "Opaque index must be specified for dynamic output files");
+
+                FileOutputData fileData;
+                if (!map.TryGetValue(path, out fileData))
+                {
+                    fileData = default(FileOutputData);
+                }
+
+                if (flags != null)
+                {
+                    fileData.Flags |= flags.Value;
+                }
+
+                if (index != null)
+                {
+                    fileData.OpaqueDirectoryIndex = index.Value;
+                }
+
+                map[path] = fileData;
+            }
+        }
+
+        private static bool CheckForAllowedDirectorySymlinkOrJunctionProduction(AbsolutePath outputPath, OperationContext operationContext, string description, PathTable pathTable, ExecutionResult processExecutionResult)
+        {
+            if (OperatingSystemHelper.IsUnixOS)
+            {
+                return true;
+            }
+
+            var pathstring = outputPath.ToString(pathTable);
+            if (FileUtilities.IsDirectorySymlinkOrJunction(pathstring))
+            {
+                // We don't support storing directory symlinks/junctions to the cache in Windows right now.
+                // We won't fail the pip
+                // We won't cache it either
+                Logger.Log.StorageSymlinkDirInOutputDirectoryWarning(
+                    operationContext,
+                    description,
+                    pathstring);
+                processExecutionResult.MustBeConsideredPerpetuallyDirty = true;
+                return false;
+            }
+
+            return true;
+        }
+
+        /// <summary>
+        /// Discovers the content hashes of a process pip's outputs, which must now be on disk.
+        /// The pip's outputs will be stored into the <see cref="IArtifactContentCache"/> of <see cref="IPipExecutionEnvironment.Cache"/>,
+        /// and (if caching is enabled) a cache entry (the types varies; either single-phase or two-phase depending on configuration) will be created.
+        /// The cache entry itself is not immediately stored, and is instead placed on the <paramref name="processExecutionResult"/>. This is so that
+        /// in distributed builds, workers can handle output processing and validation but defer all metadata storage to the master.
+        /// </summary>
+        /// <remarks>
+        /// This may be called even if the execution environment lacks a cache, in which case the outputs are hashed and reported (but nothing else).
+        /// </remarks>
+        /// <param name="operationContext">Current logging context</param>
+        /// <param name="environment">Execution environment</param>
+        /// <param name="state">Pip execution state</param>
+        /// <param name="process">The process which has finished executing</param>
+        /// <param name="description">Description of <paramref name="process"/></param>
+        /// <param name="observedInputs">Observed inputs which should be part of the cache value</param>
+        /// <param name="encodedStandardOutput">The optional standard output file</param>
+        /// <param name="encodedStandardError">The optional standard error file</param>
+        /// <param name="numberOfWarnings">Number of warnings found in standard output and error</param>
+        /// <param name="processExecutionResult">The process execution result for recording process execution information</param>
+        /// <param name="enableCaching">If set, the pip's descriptor and content will be stored to the cache. Otherwise, its outputs will be hashed but not stored or referenced by a new descriptor.</param>
+        /// <param name="fingerprintComputation">Stores fingerprint computation information</param>
+        /// <param name="containerConfiguration">The configuration used to run the process in a container, if that option was specified</param>
+        private static async Task<bool> StoreContentForProcessAndCreateCacheEntryAsync(
+            OperationContext operationContext,
+            IPipExecutionEnvironment environment,
+            PipExecutionState.PipScopeState state,
+            Process process,
+            string description,
+            ObservedInputProcessingResult? observedInputs,
+            Tuple<AbsolutePath, Encoding> encodedStandardOutput,
+            Tuple<AbsolutePath, Encoding> encodedStandardError,
+            int numberOfWarnings,
+            ExecutionResult processExecutionResult,
+            bool enableCaching,
+            BoxRef<ProcessFingerprintComputationEventData> fingerprintComputation,
+            ContainerConfiguration containerConfiguration)
+        {
+            Contract.Requires(environment != null);
+            Contract.Requires(process != null);
+            Contract.Requires(
+                enableCaching == observedInputs.HasValue,
+                "Should provide observed inputs (relevant only when caching) iff caching is enabled.");
+            Contract.Requires(encodedStandardOutput == null || (encodedStandardOutput.Item1.IsValid && encodedStandardOutput.Item2 != null));
+            Contract.Requires(encodedStandardError == null || (encodedStandardError.Item1.IsValid && encodedStandardError.Item2 != null));
+            Contract.Requires(!processExecutionResult.IsSealed);
+
+            var pathTable = environment.Context.PathTable;
+
+            long totalOutputSize = 0;
+            int numDynamicOutputs = 0;
+            ContentHash? standardOutputContentHash = null;
+            ContentHash? standardErrorContentHash = null;
+
+            using (var poolFileArtifactWithAttributesList = Pools.GetFileArtifactWithAttributesList())
+            using (var poolAbsolutePathFileOutputDataMap = s_absolutePathFileOutputDataMapPool.GetInstance())
+            using (var poolAbsolutePathFileArtifactWithAttributes = Pools.GetAbsolutePathFileArtifactWithAttributesMap())
+            using (var poolFileList = Pools.GetFileArtifactList())
+            using (var poolAbsolutePathFileMaterializationInfoTuppleList = s_absolutePathFileMaterializationInfoTuppleListPool.GetInstance())
+            using (var poolFileArtifactPossibleFileMaterializationInfoTaskMap = s_fileArtifactPossibleFileMaterializationInfoTaskMapPool.GetInstance())
+            {
+                // Each dynamic output should map to which opaque directory they belong.
+                // Because we will store the hashes and paths of the dynamic outputs by preserving the ordering of process.DirectoryOutputs
+                var allOutputs = poolFileArtifactWithAttributesList.Instance;
+                var allOutputData = poolAbsolutePathFileOutputDataMap.Instance;
+
+                // If container isolation is enabled, this will represent a map between original outputs and its redirected output
+                // This is used to achieve output isolation: we keep the original paths, but use the content of redirected outputs
+                Dictionary<AbsolutePath, FileArtifactWithAttributes> allRedirectedOutputs = null;
+                if (containerConfiguration.IsIsolationEnabled)
+                {
+                    allRedirectedOutputs = poolAbsolutePathFileArtifactWithAttributes.Instance;
+                }
+
+                // Let's compute what got actually redirected
+                bool outputFilesAreRedirected = containerConfiguration.IsIsolationEnabled && process.ContainerIsolationLevel.IsolateOutputFiles();
+                bool exclusiveOutputDirectoriesAreRedirected = containerConfiguration.IsIsolationEnabled && process.ContainerIsolationLevel.IsolateExclusiveOpaqueOutputDirectories();
+                bool sharedOutputDirectoriesAreRedirected = containerConfiguration.IsIsolationEnabled && process.ContainerIsolationLevel.IsolateSharedOpaqueOutputDirectories();
+
+                foreach (var output in process.FileOutputs)
+                {
+                    FileOutputData.UpdateFileData(allOutputData, output.Path, OutputFlags.DeclaredFile);
+
+                    if (!CheckForAllowedDirectorySymlinkOrJunctionProduction(output.Path, operationContext, description, pathTable, processExecutionResult))
+                    {
+                        enableCaching = false;
+                        continue;
+                    }
+
+                    // If the directory containing the output file was redirected, then we want to cache the content of the redirected output instead.
+                    if (outputFilesAreRedirected && environment.ProcessInContainerManager.TryGetRedirectedDeclaredOutputFile(output.Path, containerConfiguration, out AbsolutePath redirectedOutputPath))
+                    {
+                        var redirectedOutput = new FileArtifactWithAttributes(redirectedOutputPath, output.RewriteCount, output.FileExistence);
+                        allRedirectedOutputs.Add(output.Path, redirectedOutput);
+                    }
+
+                    allOutputs.Add(output);
+                }
+
+                // We need to discover dynamic outputs in the given opaque directories.
+                var fileList = poolFileList.Instance;
+
+                for (int i = 0; i < process.DirectoryOutputs.Length; i++)
+                {
+                    fileList.Clear();
+                    var directoryArtifact = process.DirectoryOutputs[i];
+                    var directoryArtifactPath = directoryArtifact.Path;
+
+                    var index = i;
+
+                    // For the case of an opaque directory, the content is determined by scanning the file system
+                    if (!directoryArtifact.IsSharedOpaque)
+                    {
+                        var enumerationResult = environment.State.FileContentManager.EnumerateDynamicOutputDirectory(
+                            directoryArtifact,
+                            handleFile: fileArtifact =>
+                            {
+                                if (!CheckForAllowedDirectorySymlinkOrJunctionProduction(fileArtifact.Path, operationContext, description, pathTable, processExecutionResult))
+                                {
+                                    enableCaching = false;
+                                    return;
+                                }
+
+                                fileList.Add(fileArtifact);
+                                FileOutputData.UpdateFileData(allOutputData, fileArtifact.Path, OutputFlags.DynamicFile, index);
+                                var fileArtifactWithAttributes = fileArtifact.WithAttributes(FileExistence.Required);
+                                allOutputs.Add(fileArtifactWithAttributes);
+
+                                if (exclusiveOutputDirectoriesAreRedirected)
+                                {
+                                    PopulateRedirectedOutputsForFileInOpaque(pathTable, environment, containerConfiguration, directoryArtifactPath, fileArtifactWithAttributes, allRedirectedOutputs);
+                                }
+                            },
+
+                            // TODO: Currently the logic skips empty subdirectories. The logic needs to preserve the structure of opaque directories.
+                            // TODO: THe above issue is tracked by task 872930.
+                            handleDirectory: null);
+
+                        if (!enumerationResult.Succeeded)
+                        {
+                            Logger.Log.ProcessingPipOutputDirectoryFailed(
+                                operationContext,
+                                description,
+                                directoryArtifactPath.ToString(pathTable),
+                                enumerationResult.Failure.DescribeIncludingInnerFailures());
+                            return false;
+                        }
+                    }
+                    else
+                    {
+                        // For the case of shared opaque directories, the content is based on detours
+                        var writeAccessesByPath = processExecutionResult.SharedDynamicDirectoryWriteAccesses;
+                        if (!writeAccessesByPath.TryGetValue(directoryArtifactPath, out var accesses))
+                        {
+                            accesses = CollectionUtilities.EmptyArray<AbsolutePath>();
+                        }
+
+                        // So we know that all accesses here were write accesses, but we don't actually know if in the end the corresponding file
+                        // still exists (the tool could have created it and removed it right after). So we only add existing files.
+                        foreach (var access in accesses)
+                        {
+                            var maybeResult = FileUtilities.TryProbePathExistence(access.ToString(pathTable), followSymlink: false);
+                            if (!maybeResult.Succeeded)
+                            {
+                                Logger.Log.ProcessingPipOutputDirectoryFailed(
+                                    operationContext,
+                                    description,
+                                    directoryArtifactPath.ToString(pathTable),
+                                    maybeResult.Failure.DescribeIncludingInnerFailures());
+                                return false;
+                            }
+
+                            // TODO: directories are not reported as explicit content, since we don't have the functionality today to persist them in the cache.
+                            // But we could do this here in the future
+                            if (maybeResult.Result == PathExistence.ExistsAsDirectory)
+                            {
+                                continue;
+                            }
+
+                            if (!CheckForAllowedDirectorySymlinkOrJunctionProduction(access, operationContext, description, pathTable, processExecutionResult))
+                            {
+                                enableCaching = false;
+                                continue;
+                            }
+
+                            var fileArtifact = FileArtifact.CreateOutputFile(access);
+                            fileList.Add(fileArtifact);
+                            FileOutputData.UpdateFileData(allOutputData, fileArtifact.Path, OutputFlags.DynamicFile, index);
+
+                            var fileArtifactWithAttributes = fileArtifact.WithAttributes(
+                                maybeResult.Result == PathExistence.Nonexistent
+                                ? FileExistence.Temporary
+                                : FileExistence.Required);
+                            allOutputs.Add(fileArtifactWithAttributes);
+
+                            if (sharedOutputDirectoriesAreRedirected)
+                            {
+                                PopulateRedirectedOutputsForFileInOpaque(pathTable, environment, containerConfiguration, directoryArtifactPath, fileArtifactWithAttributes, allRedirectedOutputs);
+                            }
+                        }
+
+                        // The result of a shared opaque directory is always considered dirty
+                        // since it is not clear how to infer what to run based on the state
+                        // of the file system.
+                        processExecutionResult.MustBeConsideredPerpetuallyDirty = true;
+                    }
+
+                    processExecutionResult.ReportDirectoryOutput(directoryArtifact, fileList);
+                    numDynamicOutputs += fileList.Count;
+                }
+
+                if (encodedStandardOutput != null)
+                {
+                    var path = encodedStandardOutput.Item1;
+                    FileOutputData.UpdateFileData(allOutputData, path, OutputFlags.StandardOut);
+                    allOutputs.Add(FileArtifact.CreateOutputFile(path).WithAttributes(FileExistence.Required));
+                }
+
+                if (encodedStandardError != null)
+                {
+                    var path = encodedStandardError.Item1;
+                    FileOutputData.UpdateFileData(allOutputData, path, OutputFlags.StandardError);
+                    allOutputs.Add(FileArtifact.CreateOutputFile(path).WithAttributes(FileExistence.Required));
+                }
+
+                var outputHashPairs = poolAbsolutePathFileMaterializationInfoTuppleList.Instance;
+                var storeProcessOutputCompletionsByPath = poolFileArtifactPossibleFileMaterializationInfoTaskMap.Instance;
+
+                bool successfullyProcessedOutputs = true;
+
+                SemaphoreSlim concurrencySemaphore = new SemaphoreSlim(Environment.ProcessorCount);
+                foreach (var output in allOutputs)
+                {
+                    var outputData = allOutputData[output.Path];
+
+                    // For all cacheable outputs, start a task to store into the cache
+                    if (output.CanBeReferencedOrCached())
+                    {
+                        Task<Possible<FileMaterializationInfo>> storeCompletion;
+
+                        // Deduplicate output store operations so outputs are not stored to the cache concurrently.
+                        // (namely declared file outputs can also be under a dynamic directory as a dynamic output)
+                        if (!storeProcessOutputCompletionsByPath.TryGetValue(output.ToFileArtifact(), out storeCompletion))
+                        {
+                            var contentToStore = output;
+                            // If there is a redirected output for this path, use that one, so we always cache redirected outputs instead of the original ones
+                            if (containerConfiguration.IsIsolationEnabled && allRedirectedOutputs.TryGetValue(output.Path, out var redirectedOutput))
+                            {
+                                contentToStore = redirectedOutput;
+                            }
+
+                            storeCompletion = Task.Run(
+                                async () =>
+                                {
+                                    using (await concurrencySemaphore.AcquireAsync())
+                                    {
+                                        if (environment.Context.CancellationToken.IsCancellationRequested)
+                                        {
+                                            return environment.Context.CancellationToken.CreateFailure();
+                                        }
+
+                                        return await StoreCacheableProcessOutputAsync(
+                                                environment,
+                                                operationContext,
+                                                process,
+                                                contentToStore,
+                                                outputData);
+                                    }
+                                });
+
+                            storeProcessOutputCompletionsByPath[output.ToFileArtifact()] = storeCompletion;
+                        }
+                    }
+                    else if (outputData.HasAllFlags(OutputFlags.DynamicFile))
+                    {
+                        // Do not attempt to store dynamic temporary files into cache. However, we store them as a part of metadata as files with AbsentFile hash,
+                        // so accesses could be properly reported to FileMonitoringViolationAnalyzer on cache replay.
+                        storeProcessOutputCompletionsByPath[output.ToFileArtifact()] = Task.FromResult(Possible.Create(FileMaterializationInfo.CreateWithUnknownLength(WellKnownContentHashes.AbsentFile)));
+                    }
+                }
+
+                // We cannot enumerate over storeProcessOutputCompletionsByPath here
+                // because the order of such an enumeration is not deterministic.
+                foreach (var output in allOutputs)
+                {
+                    FileArtifact outputArtifact = output.ToFileArtifact();
+                    if (storeProcessOutputCompletionsByPath.TryGetValue(outputArtifact, out var storeProcessOutputTask))
+                    {
+                        // the task is now 'processed' => remove it, so we do not add duplicate entries to outputHashPairs
+                        storeProcessOutputCompletionsByPath.Remove(outputArtifact);
+                    }
+                    else
+                    {
+                        // there is no task for this artifact => we must have already processed it
+                        continue;
+                    }
+
+                    var outputData = allOutputData[outputArtifact.Path];
+
+                    Possible<FileMaterializationInfo> possiblyStoredOutputArtifactInfo;
+                    using (operationContext.StartOperation(PipExecutorCounter.SerializeAndStorePipOutputDuration))
+                    {
+                        possiblyStoredOutputArtifactInfo = await storeProcessOutputTask;
+                    }
+
+                    if (possiblyStoredOutputArtifactInfo.Succeeded)
+                    {
+                        FileMaterializationInfo outputArtifactInfo = possiblyStoredOutputArtifactInfo.Result;
+                        outputHashPairs.Add((outputArtifact.Path, outputArtifactInfo));
+
+                        // Sometimes standard error / standard out is a declared output. Other times it is an implicit output that we shouldn't report.
+                        // If it is a declared output, we notice that here and avoid trying to look at the file again below.
+                        // Generally we want to avoid looking at a file repeatedly to avoid seeing it in multiple states (perhaps even deleted).
+                        // TODO: Would be cleaner to always model console streams as outputs, but 'maybe present' (a generally useful status for outputs).
+                        if (outputData.HasAllFlags(OutputFlags.StandardOut))
+                        {
+                            standardOutputContentHash = outputArtifactInfo.Hash;
+                        }
+
+                        if (outputData.HasAllFlags(OutputFlags.StandardError))
+                        {
+                            standardErrorContentHash = outputArtifactInfo.Hash;
+                        }
+
+                        PipOutputOrigin origin;
+                        if (outputArtifactInfo.FileContentInfo.HasKnownLength)
+                        {
+                            totalOutputSize += outputArtifactInfo.Length;
+                            origin = PipOutputOrigin.Produced;
+                        }
+                        else
+                        {
+                            // Absent file
+                            origin = PipOutputOrigin.UpToDate;
+                        }
+
+                        if (!outputData.HasAnyFlag(OutputFlags.DeclaredFile | OutputFlags.DynamicFile))
+                        {
+                            // Only report output content if file is a 'real' pip output
+                            // i.e. declared or dynamic output (not just standard out/error)
+                            continue;
+                        }
+
+                        processExecutionResult.ReportOutputContent(
+                            outputArtifact,
+                            outputArtifactInfo,
+                            origin);
+                    }
+                    else
+                    {
+                        if (!(possiblyStoredOutputArtifactInfo.Failure is CancellationFailure))
+                        {
+                            // Storing output to cache failed. Log failure.
+                            Logger.Log.ProcessingPipOutputFileFailed(
+                                operationContext,
+                                description,
+                                outputArtifact.Path.ToString(pathTable),
+                                possiblyStoredOutputArtifactInfo.Failure.DescribeIncludingInnerFailures());
+                        }
+
+                        successfullyProcessedOutputs = false;
+                    }
+                }
+
+                // Short circuit before updating cache to avoid potentially creating an incorrect cache descriptor since there may
+                // be some missing output file hashes
+                if (!successfullyProcessedOutputs)
+                {
+                    Contract.Assume(operationContext.LoggingContext.ErrorWasLogged);
+                    return false;
+                }
+
+                Contract.Assert(encodedStandardOutput == null || standardOutputContentHash.HasValue, "Hashed as a declared output, or independently");
+                Contract.Assert(encodedStandardError == null || standardErrorContentHash.HasValue, "Hashed as a declared output, or independently");
+
+                if (enableCaching)
+                {
+                    Contract.Assert(observedInputs.HasValue);
+
+                    PipCacheDescriptorV2Metadata metadata =
+                        new PipCacheDescriptorV2Metadata
+                        {
+                            Id = PipFingerprintEntry.CreateUniqueId(),
+                            NumberOfWarnings = numberOfWarnings,
+                            StandardError = GetOptionalEncodedStringKeyedHash(environment, state, encodedStandardError, standardErrorContentHash),
+                            StandardOutput = GetOptionalEncodedStringKeyedHash(environment, state, encodedStandardOutput, standardOutputContentHash),
+                            TraceInfo = operationContext.LoggingContext.Session.Environment,
+                            TotalOutputSize = totalOutputSize,
+                            SemiStableHash = process.SemiStableHash,
+                            WeakFingerprint = fingerprintComputation.Value.WeakFingerprint.ToString(),
+                        };
+
+                    RecordOutputsOnMetadata(metadata, process, allOutputData, outputHashPairs, pathTable);
+
+                    // An assertion for the static outputs
+                    Contract.Assert(metadata.StaticOutputHashes.Count == process.GetCacheableOutputsCount());
+
+                    // An assertion for the dynamic outputs
+                    Contract.Assert(metadata.DynamicOutputs.Sum(a => a.Count) == numDynamicOutputs);
+
+                    var entryStore = await TryCreateTwoPhaseCacheEntryAndStoreMetadata(
+                        operationContext,
+                        environment,
+                        state,
+                        process,
+                        description,
+                        metadata,
+                        outputHashPairs,
+                        standardOutputContentHash,
+                        standardErrorContentHash,
+                        observedInputs.Value,
+                        fingerprintComputation);
+
+                    if (entryStore == null)
+                    {
+                        Contract.Assume(operationContext.LoggingContext.ErrorWasLogged);
+                        return false;
+                    }
+
+                    processExecutionResult.TwoPhaseCachingInfo = entryStore;
+
+                    if (environment.State.Cache.IsNewlyAdded(entryStore.PathSetHash))
+                    {
+                        processExecutionResult.PathSet = observedInputs.Value.GetPathSet(state.UnsafeOptions);
+                    }
+
+                    if (environment.State.Cache.IsNewlyAdded(entryStore.CacheEntry.MetadataHash))
+                    {
+                        processExecutionResult.PipCacheDescriptorV2Metadata = metadata;
+                    }
+                }
+
+                return true;
+            }
+        }
+
+        private static void PopulateRedirectedOutputsForFileInOpaque(PathTable pathTable, IPipExecutionEnvironment environment, ContainerConfiguration containerConfiguration, AbsolutePath opaqueDirectory, FileArtifactWithAttributes fileArtifactInOpaque, Dictionary<AbsolutePath, FileArtifactWithAttributes> allRedirectedOutputs)
+        {
+            if (environment.ProcessInContainerManager.TryGetRedirectedOpaqueFile(fileArtifactInOpaque.Path, opaqueDirectory, containerConfiguration, out AbsolutePath redirectedPath))
+            {
+                var redirectedOutput = new FileArtifactWithAttributes(redirectedPath, fileArtifactInOpaque.RewriteCount, fileArtifactInOpaque.FileExistence);
+                allRedirectedOutputs.Add(fileArtifactInOpaque.Path, redirectedOutput);
+            }
+        }
+
+        private static async Task<Possible<FileMaterializationInfo>> StoreCacheableProcessOutputAsync(
+            IPipExecutionEnvironment environment,
+            OperationContext operationContext,
+            Process process,
+            FileArtifactWithAttributes output,
+            FileOutputData outputData)
+        {
+            Contract.Assert(output.CanBeReferencedOrCached());
+
+            var pathTable = environment.Context.PathTable;
+
+            FileArtifact outputArtifact = output.ToFileArtifact();
+
+            ExpandedAbsolutePath expandedPath = outputArtifact.Path.Expand(pathTable);
+            string path = expandedPath.ExpandedPath;
+
+            var isRequired =
+                // Dynamic outputs and standard files are required
+                outputData.HasAnyFlag(OutputFlags.DynamicFile | OutputFlags.StandardError | OutputFlags.StandardOut) ||
+                IsRequiredForCaching(output);
+
+            // Store content for the existing outputs and report them.
+            // For non-existing ones just store well known descriptors
+            FileMaterializationInfo outputArtifactInfo;
+
+            bool requiredOrExistent;
+            if (isRequired)
+            {
+                requiredOrExistent = true;
+            }
+            else
+            {
+                // TODO: Shouldn't be doing a tracking probe here; instead should just make the store operation allow absence.
+                // TODO: File.Exists returns false for directories; this is unintentional and we should move away from that (but that may break some existing users)
+                //       So for now we replicate File.Exists behavior by checking for ExistsAsFile.
+                // N.B. we use local-disk store here rather than the VFS. We need an authentic local-file-system result
+                // (the VFS would just say 'output path should exist eventually', which is what we are working on).
+                Possible<bool> possibleProbeResult =
+                    environment.LocalDiskContentStore.TryProbeAndTrackPathForExistence(expandedPath)
+                        .Then(existence => existence == PathExistence.ExistsAsFile);
+                if (!possibleProbeResult.Succeeded)
+                {
+                    return possibleProbeResult.Failure;
+                }
+
+                requiredOrExistent = possibleProbeResult.Result;
+            }
+
+            if (requiredOrExistent)
+            {
+                bool isProcessPreservingOutputs = IsProcessPreservingOutputFile(environment, process, outputArtifact, outputData);
+                bool isRewrittenOutputFile = IsRewriteOutputFile(environment, outputArtifact);
+
+                bool shouldOutputBePreserved =
+                    // Process is marked for allowing preserved output.
+                    isProcessPreservingOutputs &&
+                    // Rewritten output is stored to the cache.
+                    !isRewrittenOutputFile;
+
+                var reparsePointType = FileUtilities.TryGetReparsePointType(outputArtifact.Path.ToString(environment.Context.PathTable));
+
+                bool isSymlink = reparsePointType.Succeeded && reparsePointType.Result == ReparsePointType.SymLink;
+
+                bool shouldStoreOutputToCache =
+                    ((environment.Configuration.Schedule.StoreOutputsToCache && !shouldOutputBePreserved) ||
+                    isRewrittenOutputFile)
+                    && !isSymlink;
+
+                Possible<TrackedFileContentInfo> possiblyStoredOutputArtifact = shouldStoreOutputToCache
+                    ? await StoreProcessOutputToCacheAsync(operationContext, environment, process, outputArtifact, isSymlink)
+                    : await TrackPipOutputAsync(
+                        operationContext,
+                        environment,
+                        outputArtifact,
+                        environment.ShouldCreateHandleWithSequentialScan(outputArtifact),
+                        isSymlink);
+
+                if (!possiblyStoredOutputArtifact.Succeeded)
+                {
+                    return possiblyStoredOutputArtifact.Failure;
+                }
+
+                outputArtifactInfo = possiblyStoredOutputArtifact.Result.FileMaterializationInfo;
+                return outputArtifactInfo;
+            }
+
+            outputArtifactInfo = FileMaterializationInfo.CreateWithUnknownLength(WellKnownContentHashes.AbsentFile);
+            return outputArtifactInfo;
+        }
+
+        private static bool IsProcessPreservingOutputs(IPipExecutionEnvironment environment, Process process)
+        {
+            Contract.Requires(environment != null);
+            Contract.Requires(process != null);
+
+            return process.AllowPreserveOutputs &&
+                   environment.Configuration.Sandbox.UnsafeSandboxConfiguration.PreserveOutputs != PreserveOutputsMode.Disabled;
+        }
+
+        private static bool IsProcessPreservingOutputFile(IPipExecutionEnvironment environment, Process process, FileArtifact fileArtifact, FileOutputData fileOutputData)
+        {
+            Contract.Requires(environment != null);
+            Contract.Requires(process != null);
+
+            if (!IsProcessPreservingOutputs(environment, process))
+            {
+                return false;
+            }
+
+            AbsolutePath declaredArtifactPath = fileArtifact.Path;
+            if (fileOutputData.HasAnyFlag(OutputFlags.DynamicFile))
+            {
+                // If it is a dynamic file, let's find the declared directory path.
+                declaredArtifactPath = process.DirectoryOutputs[fileOutputData.OpaqueDirectoryIndex].Path;
+            }
+
+            return PipArtifacts.IsPreservedOutputByPip(process, declaredArtifactPath, environment.Context.PathTable);
+        }
+
+        private static bool IsRewriteOutputFile(IPipExecutionEnvironment environment, FileArtifact file)
+        {
+            Contract.Requires(environment != null);
+            Contract.Requires(file.IsOutputFile);
+
+            // Either the file is the next version of an output file or it will be rewritten later.
+            return file.RewriteCount > 1 || environment.IsFileRewritten(file);
+        }
+
+        /// <summary>
+        /// Records the static and dynamic (SealedDynamicDirectories) outputs data on the cache entry.
+        /// </summary>
+        private static void RecordOutputsOnMetadata(
+            PipCacheDescriptorV2Metadata metadata,
+            Process process,
+            Dictionary<AbsolutePath, FileOutputData> allOutputData,
+            List<(AbsolutePath, FileMaterializationInfo)> outputHashPairs,
+            PathTable pathTable)
+        {
+            // Initialize the list of dynamic outputs per directory output (opaque directory)
+            for (int i = 0; i < process.DirectoryOutputs.Length; i++)
+            {
+                metadata.DynamicOutputs.Add(new List<RelativePathFileMaterializationInfo>());
+            }
+
+            foreach (var outputHashPair in outputHashPairs)
+            {
+                var path = outputHashPair.Item1;
+                var materializationInfo = outputHashPair.Item2;
+                var outputData = allOutputData[path];
+
+                if (outputData.HasAllFlags(OutputFlags.DeclaredFile))
+                {
+                    var keyedHash = new AbsolutePathFileMaterializationInfo
+                    {
+                        AbsolutePath = path.ToString(pathTable),
+                        Info = materializationInfo.ToBondFileMaterializationInfo(pathTable),
+                    };
+                    metadata.StaticOutputHashes.Add(keyedHash);
+                }
+
+                if (outputData.HasAllFlags(OutputFlags.DynamicFile))
+                {
+                    // If it is a dynamic output, store the hash and relative path from the opaque directory by preserving the ordering.
+                    int opaqueIndex = outputData.OpaqueDirectoryIndex;
+                    Contract.Assert(process.DirectoryOutputs.Length > opaqueIndex);
+                    RelativePath relativePath;
+                    var success = process.DirectoryOutputs[opaqueIndex].Path.TryGetRelative(pathTable, path, out relativePath);
+                    Contract.Assert(success);
+                    var keyedHash = new RelativePathFileMaterializationInfo
+                    {
+                        RelativePath = relativePath.ToString(pathTable.StringTable),
+                        Info = materializationInfo.ToBondFileMaterializationInfo(pathTable),
+                    };
+                    metadata.DynamicOutputs[opaqueIndex].Add(keyedHash);
+                }
+            }
+        }
+
+        /// <summary>
+        /// Returns a cache entry that can later be stored to an <see cref="ITwoPhaseFingerprintStore"/>.
+        /// In prep for storing the cache entry, we first store some supporting metadata content to the CAS:
+        /// - The path-set (set of additional observed inputs, used to generate the strong fingerprint)
+        /// - The metadata blob (misc. fields such as number of warnings, and provenance info).
+        /// Some cache implementations may enforce that this content is stored in order to accept an entry.
+        /// Returns 'null' if the supporting metadata cannot be stored.
+        /// </summary>
+        private static async Task<TwoPhaseCachingInfo> TryCreateTwoPhaseCacheEntryAndStoreMetadata(
+            OperationContext operationContext,
+            IPipExecutionEnvironment environment,
+            PipExecutionState.PipScopeState state,
+            Process process,
+            string processDescription,
+            PipCacheDescriptorV2Metadata metadata,
+            List<(AbsolutePath, FileMaterializationInfo)> outputHashPairs,
+            ContentHash? standardOutputContentHash,
+            ContentHash? standardErrorContentHash,
+            ObservedInputProcessingResult observedInputProcessingResult,
+            BoxRef<ProcessFingerprintComputationEventData> fingerprintComputation)
+        {
+            Contract.Requires(environment != null);
+            Contract.Requires(metadata != null);
+            Contract.Requires(outputHashPairs != null);
+
+            var twoPhaseCache = environment.State.Cache;
+            var weakFingerprint = fingerprintComputation.Value.WeakFingerprint;
+
+            var pathSet = observedInputProcessingResult.GetPathSet(state.UnsafeOptions);
+            Possible<ContentHash> maybePathSetStored = await environment.State.Cache.TryStorePathSetAsync(pathSet);
+            if (!maybePathSetStored.Succeeded)
+            {
+                Logger.Log.TwoPhaseFailedToStoreMetadataForCacheEntry(
+                    operationContext,
+                    processDescription,
+                    maybePathSetStored.Failure.Annotate("Unable to store path set.").DescribeIncludingInnerFailures());
+                return null;
+            }
+
+            ContentHash pathSetHash = maybePathSetStored.Result;
+            StrongContentFingerprint strongFingerprint;
+            using (operationContext.StartOperation(PipExecutorCounter.ComputeStrongFingerprintDuration))
+            {
+                strongFingerprint = observedInputProcessingResult.ComputeStrongFingerprint(
+                    environment.Context.PathTable,
+                    weakFingerprint,
+                    pathSetHash);
+                metadata.StrongFingerprint = strongFingerprint.ToString();
+            }
+
+            fingerprintComputation.Value.StrongFingerprintComputations = new[]
+            {
+                ProcessStrongFingerprintComputationData.CreateForExecution(
+                    pathSetHash,
+                    pathSet,
+                    observedInputProcessingResult.ObservedInputs,
+                    strongFingerprint),
+            };
+
+            Possible<ContentHash> maybeStoredMetadata;
+            using (operationContext.StartOperation(PipExecutorCounter.SerializeAndStorePipMetadataDuration))
+            {
+                // Note that we wrap the metadata in a PipFingerprintEntry before storing it; this is symmetric with the read-side (TryCreatePipCacheDescriptorFromMetadataAndReferencedContent)
+                maybeStoredMetadata = await twoPhaseCache.TryStoreMetadataAsync(metadata);
+                if (!maybeStoredMetadata.Succeeded)
+                {
+                    Logger.Log.TwoPhaseFailedToStoreMetadataForCacheEntry(
+                        operationContext,
+                        processDescription,
+                        maybeStoredMetadata.Failure.Annotate("Unable to store metadata blob.").DescribeIncludingInnerFailures());
+                    return null;
+                }
+            }
+
+            ContentHash metadataHash = maybeStoredMetadata.Result;
+            twoPhaseCache.RegisterOutputContentMaterializationResult(strongFingerprint, metadataHash, true);
+
+            // Even though, we don't store the outputs to the cache when outputs should be preserved,
+            // the output hashes are still included in the referenced contents.
+            // Suppose that we don't include the output hashes. Let's have a pip P whose output o should be preserved.
+            // P executes, and stores #M of metadata hash with some strong fingerprint SF.
+            // Before the next build, o is deleted from disk. Now, P maintains its SF because its input has not changed.
+            // P gets a cache hit, but when BuildXL tries to load o with #o (stored in M), it fails because o wasn't stored in the cache 
+            // and o doesn't exist on disk. Thus, P executes and produces o with different hash #o'. However, the post-execution of P 
+            // will fail to store #M because the entry has existed.
+            //
+            // In the next run, P again gets a cache hit, but when BuildXL tries to load o with #o (stored in M) it fails because o wasn't stored 
+            // in the cache and o, even though exists on disk, has different hash (#o vs. #o'). Thus, P executes again and produces o with different hash #o''.
+            // This will happen over and over again.
+            //
+            // If #o is also included in the reference content, then when cache cannot pin #o (because it was never stored in the cache),
+            // then it removes the entry, and thus, the post-execution of P will succeed in storing (#M, #o').
+            var referencedContent = new List<ContentHash>();
+
+            Func<ContentHash?, bool> isValidContentHash = hash => hash != null && !hash.Value.IsSpecialValue();
+
+            if (isValidContentHash(standardOutputContentHash))
+            {
+                referencedContent.Add(standardOutputContentHash.Value);
+            }
+
+            if (isValidContentHash(standardErrorContentHash))
+            {
+                referencedContent.Add(standardErrorContentHash.Value);
+            }
+
+            referencedContent.AddRange(outputHashPairs.Select(p => p.Item2).Where(fileMaterializationInfo => fileMaterializationInfo.IsCacheable).Select(fileMaterializationInfo => fileMaterializationInfo.Hash));
+
+            return new TwoPhaseCachingInfo(
+                weakFingerprint,
+                pathSetHash,
+                strongFingerprint,
+                new CacheEntry(metadataHash, "<Unspecified>", referencedContent.ToArray()));
+        }
+
+        /// <summary>
+        /// Returns true if the output is required for caching and validation is not disabled.
+        /// </summary>
+        private static bool IsRequiredForCaching(FileArtifactWithAttributes output)
+        {
+            return output.MustExist();
+        }
+
+        /// <summary>
+        /// Attempts to store an already-constructed cache entry. Metadata and content should have been stored already.
+        /// On any failure, this logs warnings.
+        /// </summary>
+        private static async Task<StoreCacheEntryResult> StoreTwoPhaseCacheEntryAsync(
+            OperationContext operationContext,
+            Process process,
+            CacheablePip pip,
+            IPipExecutionEnvironment environment,
+            PipExecutionState.PipScopeState state,
+            TwoPhaseCachingInfo cachingInfo)
+        {
+            Contract.Requires(cachingInfo != null);
+
+            AssertContentHashValid("PathSetHash", cachingInfo.PathSetHash);
+            AssertContentHashValid("CacheEntry.MetadataHash", cachingInfo.CacheEntry.MetadataHash);
+
+            Possible<CacheEntryPublishResult> result =
+                await environment.State.Cache.TryPublishCacheEntryAsync(
+                    pip.UnderlyingPip,
+                    cachingInfo.WeakFingerprint,
+                    cachingInfo.PathSetHash,
+                    cachingInfo.StrongFingerprint,
+                    cachingInfo.CacheEntry);
+
+            if (result.Succeeded)
+            {
+                if (result.Result.Status == CacheEntryPublishStatus.RejectedDueToConflictingEntry)
+                {
+                    Logger.Log.TwoPhaseCacheEntryConflict(
+                        operationContext,
+                        pip.Description,
+                        cachingInfo.StrongFingerprint.ToString());
+
+                    environment.Counters.IncrementCounter(PipExecutorCounter.ProcessPipDeterminismRecoveredFromCache);
+                    environment.ReportCacheDescriptorHit(result.Result.ConflictingEntry.OriginatingCache);
+
+                    CacheEntry conflictingEntry = result.Result.ConflictingEntry;
+                    return await ConvergeFromCache(operationContext, pip, environment, state, cachingInfo, process, conflictingEntry);
+                }
+
+                Contract.Assert(result.Result.Status == CacheEntryPublishStatus.Published);
+                Logger.Log.TwoPhaseCacheEntryPublished(
+                    operationContext,
+                    pip.Description,
+                    cachingInfo.WeakFingerprint.ToString(),
+                    cachingInfo.PathSetHash.ToHex(),
+                    cachingInfo.StrongFingerprint.ToString());
+            }
+            else
+            {
+                // NOTE: We return success even though storing the strong fingerprint did not succeed.
+                Logger.Log.TwoPhasePublishingCacheEntryFailedWarning(
+                    operationContext,
+                    pip.Description,
+                    result.Failure.DescribeIncludingInnerFailures(),
+                    cachingInfo.ToString());
+            }
+
+            return StoreCacheEntryResult.Succeeded;
+
+            void AssertContentHashValid(string description, ContentHash hash)
+            {
+                if (!hash.IsValid)
+                {
+                    Contract.Assert(false,
+                        $"Invalid '{description}' content hash for pip '{pip.Description}'. " +
+                        $"Hash =  {{ type: {hash.HashType}, lenght: {hash.Length}, hex: {hash.ToHex()} }}");
+                }
+            }
+        }
+
+        private static async Task<StoreCacheEntryResult> ConvergeFromCache(
+            OperationContext operationContext,
+            CacheablePip pip,
+            IPipExecutionEnvironment environment,
+            PipExecutionState.PipScopeState state,
+            TwoPhaseCachingInfo cachingInfo,
+            Process process,
+            CacheEntry conflictingEntry)
+        {
+            BoxRef<PipCacheMissEventData> pipCacheMiss = new PipCacheMissEventData
+            {
+                PipId = pip.PipId,
+                CacheMissType = PipCacheMissType.Invalid,
+            };
+
+            // Converge to the conflicting entry rather than ignoring and continuing.
+            var usableDescriptor = await TryConvertToRunnableFromCacheResultAsync(
+                null,
+                operationContext,
+                environment,
+                state,
+                pip,
+                PublishedEntryRefLocality.Converged,
+                pip.Description,
+                cachingInfo.WeakFingerprint,
+                cachingInfo.PathSetHash,
+                cachingInfo.StrongFingerprint,
+                conflictingEntry,
+                null,
+                pipCacheMiss);
+
+            if (usableDescriptor == null)
+            {
+                // Unable to retrieve cache descriptor for strong fingerprint
+                // Do nothing (just log a warning message).
+                Logger.Log.ConvertToRunnableFromCacheFailed(
+                    operationContext,
+                    pip.Description,
+                    pipCacheMiss.Value.CacheMissType.ToString());
+
+                // Didn't converge with cache because unable to get a usable descriptor
+                // But the storage of the two phase descriptor is still considered successful
+                // since there is a result in the cache for the strong fingerprint
+                return StoreCacheEntryResult.Succeeded;
+            }
+
+            var runnableFromCacheResult = CreateRunnableFromCacheResult(
+                usableDescriptor,
+                environment,
+                PublishedEntryRefLocality.Converged,
+                null, // Don't pass observedInputProcessingResult since this function doesn't rely on the part of the output dependent on that.
+                cachingInfo.WeakFingerprint);
+
+            ExecutionResult convergedExecutionResult = GetCacheHitExecutionResult(operationContext, environment, process, runnableFromCacheResult);
+
+            // In success case, return deployed from cache status to indicate that we converged with remote cache and that
+            // reporting to environment has already happened.
+            return StoreCacheEntryResult.CreateConvergedResult(convergedExecutionResult);
+        }
+
+        private static StringKeyedHash GetStringKeyedHash(IPipExecutionEnvironment environment, PipExecutionState.PipScopeState state, AbsolutePath path, ContentHash hash)
+        {
+            return new StringKeyedHash
+            {
+                Key = state.PathExpander.ExpandPath(environment.Context.PathTable, path),
+                ContentHash = hash.ToBondContentHash(),
+            };
+        }
+
+        private static EncodedStringKeyedHash GetOptionalEncodedStringKeyedHash(
+            IPipExecutionEnvironment environment,
+            PipExecutionState.PipScopeState state,
+            Tuple<AbsolutePath, Encoding> encodedStandardConsoleStream,
+            ContentHash? maybeHash)
+        {
+            Contract.Requires(encodedStandardConsoleStream == null || maybeHash.HasValue);
+
+            if (encodedStandardConsoleStream == null)
+            {
+                return null;
+            }
+
+            return new EncodedStringKeyedHash
+            {
+                StringKeyedHash = GetStringKeyedHash(environment, state, encodedStandardConsoleStream.Item1, maybeHash.Value),
+                EncodingName = encodedStandardConsoleStream.Item2.WebName,
+            };
+        }
+
+        /// <summary>
+        /// Hashes and stores the specified output artifact from a process.
+        /// </summary>
+        private static async Task<Possible<TrackedFileContentInfo>> StoreProcessOutputToCacheAsync(
+            OperationContext operationContext,
+            IPipExecutionEnvironment environment,
+            Process process,
+            FileArtifact outputFileArtifact,
+            bool isSymlink = false)
+        {
+            Contract.Requires(environment != null);
+            Contract.Requires(process != null);
+            Contract.Requires(outputFileArtifact.IsOutputFile);
+
+            var possiblyStored =
+                await
+                    environment.LocalDiskContentStore.TryStoreAsync(
+                        environment.Cache.ArtifactContentCache,
+                        GetFileRealizationMode(environment, process),
+                        outputFileArtifact.Path,
+                        tryFlushPageCacheToFileSystem: environment.Configuration.Sandbox.FlushPageCacheToFileSystemOnStoringOutputsToCache,
+                        isSymlink: isSymlink);
+
+            if (!possiblyStored.Succeeded)
+            {
+                Logger.Log.StorageCachePutContentFailed(
+                    operationContext,
+                    outputFileArtifact.Path.ToString(environment.Context.PathTable),
+                    possiblyStored.Failure.DescribeIncludingInnerFailures());
+            }
+
+            return possiblyStored;
+        }
+
+        private static async Task<Possible<TrackedFileContentInfo>> TrackPipOutputAsync(
+            OperationContext operationContext,
+            IPipExecutionEnvironment environment,
+            FileArtifact outputFileArtifact,
+            bool createHandleWithSequentialScan = false,
+            bool isSymlink = false)
+        {
+            Contract.Requires(environment != null);
+            Contract.Requires(outputFileArtifact.IsOutputFile);
+            // we cannot simply track rewritten files, we have to store them into cache
+            // it's fine to just track rewritten symlinks though (all data required for
+            // proper symlink materialization will be a part of cache metadata)
+            Contract.Requires(isSymlink || !IsRewriteOutputFile(environment, outputFileArtifact));
+
+            var possiblyTracked = await environment.LocalDiskContentStore.TryTrackAsync(
+                outputFileArtifact,
+                tryFlushPageCacheToFileSystem: environment.Configuration.Sandbox.FlushPageCacheToFileSystemOnStoringOutputsToCache,
+                // In tracking file, LocalDiskContentStore will call TryDiscoverAsync to compute the content hash of the file.
+                // TryDiscoverAsync uses FileContentTable to avoid re-hashing the file if the hash is already in the FileContentTable.
+                // Moreover, FileContentTable can enable so-called path mapping optimization that allows one to avoid opening handles and by-passing checking
+                // of the USN. However, here we are tracking a produced output. Thus, the known content hash should be ignored.
+                ignoreKnownContentHashOnDiscoveringContent: true,
+                createHandleWithSequentialScan: createHandleWithSequentialScan);
+
+            if (!possiblyTracked.Succeeded)
+            {
+                Logger.Log.StorageTrackOutputFailed(
+                    operationContext,
+                    outputFileArtifact.Path.ToString(environment.Context.PathTable),
+                    possiblyTracked.Failure.DescribeIncludingInnerFailures());
+            }
+
+            return possiblyTracked;
+        }
+
+        private static FileRealizationMode GetFileRealizationMode(IPipExecutionEnvironment environment)
+        {
+            return environment.Configuration.Engine.UseHardlinks
+                ? FileRealizationMode.HardLinkOrCopy // Prefers hardlinks, but will fall back to copying when creating a hard link fails. (e.g. >1023 links)
+                : FileRealizationMode.Copy;
+        }
+
+        private static FileRealizationMode GetFileRealizationMode(IPipExecutionEnvironment environment, Process process)
+        {
+            return (environment.Configuration.Engine.UseHardlinks && !process.OutputsMustRemainWritable)
+                ? FileRealizationMode.HardLinkOrCopy // Prefers hardlinks, but will fall back to copying when creating a hard link fails. (e.g. >1023 links)
+                : FileRealizationMode.Copy;
+        }
+
+        /// <summary>
+        /// Returns an enumerable containing all mutually exclusive counters for different cache miss reasons
+        /// </summary>
+        public static IEnumerable<PipExecutorCounter> GetListOfCacheMissTypes()
+        {
+            // All mutually exclusive counters for cache miss reasons
+            return new PipExecutorCounter[]
+            {
+                PipExecutorCounter.CacheMissesForDescriptorsDueToWeakFingerprints,
+                PipExecutorCounter.CacheMissesForDescriptorsDueToStrongFingerprints,
+                PipExecutorCounter.CacheMissesForDescriptorsDueToArtificialMissOptions,
+                PipExecutorCounter.CacheMissesForCacheEntry,
+                PipExecutorCounter.CacheMissesDueToInvalidDescriptors,
+                PipExecutorCounter.CacheMissesForProcessMetadata,
+                PipExecutorCounter.CacheMissesForProcessMetadataFromHistoricMetadata,
+                PipExecutorCounter.CacheMissesForProcessOutputContent,
+                PipExecutorCounter.CacheMissesForProcessConfiguredUncacheable,
+            };
+        }
+    }
+}