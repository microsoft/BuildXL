// Copyright (c) Microsoft. All rights reserved.
// Licensed under the MIT license. See LICENSE file in the project root for full license information.

using System;
using System.Collections.Concurrent;
using System.Collections.Generic;
using System.Diagnostics;
using System.IO;
using System.Linq;
using System.Threading;
using System.Threading.Tasks;
using BuildXL.Cache.ContentStore.Distributed;
using BuildXL.Cache.ContentStore.Distributed.NuCache;
using BuildXL.Cache.ContentStore.Distributed.NuCache.EventStreaming;
using BuildXL.Cache.ContentStore.Distributed.Redis;
using BuildXL.Cache.ContentStore.Distributed.Sessions;
using BuildXL.Cache.ContentStore.Distributed.Stores;
using BuildXL.Cache.ContentStore.Extensions;
using BuildXL.Cache.ContentStore.FileSystem;
using BuildXL.Cache.ContentStore.Hashing;
using BuildXL.Cache.ContentStore.Interfaces.FileSystem;
using BuildXL.Cache.ContentStore.Interfaces.Results;
using BuildXL.Cache.ContentStore.Interfaces.Sessions;
using BuildXL.Cache.ContentStore.Interfaces.Stores;
using BuildXL.Cache.ContentStore.Interfaces.Time;
using BuildXL.Cache.ContentStore.Interfaces.Tracing;
using BuildXL.Cache.ContentStore.InterfacesTest.Results;
using BuildXL.Cache.ContentStore.Stores;
using BuildXL.Cache.ContentStore.Tracing.Internal;
using BuildXL.Cache.ContentStore.UtilitiesCore;
using BuildXL.Cache.ContentStore.Utils;
using BuildXL.Utilities.Collections;
using BuildXL.Utilities.Tracing;
using ContentStoreTest.Distributed.ContentLocation;
using ContentStoreTest.Distributed.Redis;
using ContentStoreTest.Test;
using FluentAssertions;
using Microsoft.Azure.EventHubs;
using Xunit;
using Xunit.Abstractions;
using AbsolutePath = BuildXL.Cache.ContentStore.Interfaces.FileSystem.AbsolutePath;

namespace ContentStoreTest.Distributed.Sessions
{
    [Trait("Category", "Integration")]
    [Trait("Category", "LongRunningTest")]
    [Collection("Redis-based tests")]
    public class LocalLocationStoreDistributedContentTests : DistributedContentTests
    {
        private readonly LocalRedisFixture _redis;
        protected const HashType ContentHashType = HashType.Vso0;
        protected const int ContentByteCount = 100;

        private readonly ConcurrentDictionary<(Guid, int), LocalRedisProcessDatabase> _localDatabases = new ConcurrentDictionary<(Guid, int), LocalRedisProcessDatabase>();

        private PinConfiguration PinConfiguration { get; set; }

        private readonly Dictionary<int, RedisContentLocationStoreConfiguration> _configurations
            = new Dictionary<int, RedisContentLocationStoreConfiguration>();

        private Func<AbsolutePath, int, RedisContentLocationStoreConfiguration> CreateContentLocationStoreConfiguration { get; set; }
        private LocalRedisProcessDatabase _primaryGlobalStoreDatabase;
        private LocalRedisProcessDatabase _secondaryGlobalStoreDatabase;

        /// <nodoc />
        public LocalLocationStoreDistributedContentTests(LocalRedisFixture redis, ITestOutputHelper output)
            : base(output)
        {
            _redis = redis;
        }

        /// <inheritdoc />
        protected override void Dispose(bool disposing)
        {
            foreach (var database in _localDatabases.Values)
            {
                database.Dispose();
            }

            base.Dispose(disposing);
        }

        protected override IContentStore CreateStore(
            Context context,
            TestFileCopier fileCopier,
            DisposableDirectory testDirectory,
            int index,
            bool enableDistributedEviction,
            int? replicaCreditInMinutes,
            bool enableRepairHandling,
            bool emptyFileHashShortcutEnabled)
        {
            var rootPath = testDirectory.Path / "Root";
            var tempPath = testDirectory.Path / "Temp";
            var configurationModel = new ConfigurationModel(Config);
            var pathTransformer = new TestPathTransformer();
            var localMachineData = pathTransformer.GetLocalMachineLocation(rootPath);

            int dbIndex = 0;
            var localDatabase = GetDatabase(context, ref dbIndex);
            var localMachineDatabase = GetDatabase(context, ref dbIndex);
            _primaryGlobalStoreDatabase = GetDatabase(context, ref dbIndex);

            if (enableDistributedEviction && replicaCreditInMinutes == null)
            {
                // Apparently, replicaCreditInMinutes != null enables distributed eviction,
                // so make sure replicaCreditInMinutes is set when enableDistributedEviction is
                // true
                replicaCreditInMinutes = 0;
            }

            if (CreateContentLocationStoreConfiguration == null)
            {
                // If not configured use the write both, read redis
                _readMode = ContentLocationMode.Redis;
                _writeMode = ContentLocationMode.Both;
                ConfigureRocksDbContentLocationBasedTest(configureInMemoryEventStore: true, configurePin: false);
            }

            var configuration = CreateContentLocationStoreConfiguration?.Invoke(rootPath, index) ?? new RedisContentLocationStoreConfiguration();

            configuration.RedisGlobalStoreConnectionString = _primaryGlobalStoreDatabase.ConnectionString;
            if (_enableSecondaryRedis)
            {
                _secondaryGlobalStoreDatabase = GetDatabase(context, ref dbIndex);
                configuration.RedisGlobalStoreSecondaryConnectionString = _secondaryGlobalStoreDatabase.ConnectionString;
            }

            configuration.DistributedCentralStore = new DistributedCentralStoreConfiguration(rootPath);

            _configurations[index] = configuration;
            var testPathTransformer = new TestPathTransformer();
            var storeFactory = new RedisContentLocationStoreFactory(
                new LiteralConnectionStringProvider(localDatabase.ConnectionString),
                new LiteralConnectionStringProvider(localMachineDatabase.ConnectionString),
                TestClock,
                contentHashBumpTime: TimeSpan.FromHours(1),
                keySpace: RedisContentLocationStoreFactory.DefaultKeySpace,
                localMachineLocation: testPathTransformer.GetLocalMachineLocation(rootPath),
                fileSystem: null,
                configuration: configuration);

            var distributedContentStore = new DistributedContentStore<AbsolutePath>(
                localMachineData,
                (nagleBlock, distributedEvictionSettings, contentStoreSettings, trimBulkAsync) =>
                {
                    return new FileSystemContentStore(
                        FileSystem,
                        TestClock,
                        rootPath,
                        configurationModel,
                        nagleQueue: nagleBlock,
                        distributedEvictionSettings: distributedEvictionSettings,
                        settings: contentStoreSettings,
                        trimBulkAsync: trimBulkAsync);
                },
                storeFactory,
                fileCopier,
                fileCopier,
                pathTransformer,
                ContentAvailabilityGuarantee,
                tempPath,
                FileSystem,
                retryIntervalForCopies: DistributedContentSessionTests.DefaultRetryIntervalsForTest,
                locationStoreBatchSize: 1,
                replicaCreditInMinutes: replicaCreditInMinutes,
                pinConfiguration: PinConfiguration,
                clock: TestClock,
                enableRepairHandling: enableRepairHandling,
                contentStoreSettings: new ContentStoreSettings()
                {
                    CheckFiles = true,
                    UseEmptyFileHashShortcut = emptyFileHashShortcutEnabled,
                    UseLegacyQuotaKeeperImplementation = false,
                }
                );

            distributedContentStore.DisposeContentStoreFactory = false;
            return distributedContentStore;
        }

        private LocalRedisProcessDatabase GetDatabase(Context context, ref int index)
        {
            index++;
            if (!_localDatabases.TryGetValue((context.Id, index), out var localDatabase))
            {
                localDatabase = LocalRedisProcessDatabase.CreateAndStartEmpty(_redis, TestGlobal.Logger, SystemClock.Instance);
                _localDatabases.TryAdd((context.Id, index), localDatabase);
            }

            return localDatabase;
        }

        [Fact]
        public async Task PinCacheTests()
        {
            var startTime = TestClock.UtcNow;
            TimeSpan pinCacheTimeToLive = TimeSpan.FromMinutes(30);

            PinConfiguration = new PinConfiguration()
            {
                // Low risk and high risk tolerance for machine or file loss to prevent pin better from kicking in
                MachineRisk = 0.0000001,
                FileRisk = 0.0000001,
                PinRisk = 0.9999,
                PinCacheReplicaCreditRetentionMinutes = (int)pinCacheTimeToLive.TotalMinutes,
                UsePinCache = true
            };

            ContentAvailabilityGuarantee = ReadOnlyDistributedContentSession<AbsolutePath>.ContentAvailabilityGuarantee.FileRecordsExist;

            await RunTestAsync(
                new Context(Logger),
                3,
                async context =>
                {
                    var sessions = context.Sessions;
                    var session0 = context.GetDistributedSession(0);

                    var redisStore0 = context.GetRedisStore(session0);

                    // Insert random file in session 0
                    var putResult0 = await sessions[0].PutRandomAsync(context, ContentHashType, false, ContentByteCount, Token).ShouldBeSuccess();

                    // Pinning the file on another machine should succeed
                    await sessions[1].PinAsync(context, putResult0.ContentHash, Token).ShouldBeSuccess();

                    // Remove the location from backing content location store so that in the absence of pin caching the
                    // result of pin should be false.
                    var getBulkResult = await redisStore0.GetBulkAsync(context, new[] { putResult0.ContentHash }, Token, UrgencyHint.Nominal).ShouldBeSuccess();
                    Assert.True(getBulkResult.ContentHashesInfo[0].Locations.Count == 1);

                    await redisStore0.TrimBulkAsync(
                        context,
                        getBulkResult.ContentHashesInfo.Select(c => c.ContentHash).ToList(),
                        Token,
                        UrgencyHint.Nominal).ShouldBeSuccess();

                    // Verify no locations for the content
                    var postTrimGetBulkResult = await redisStore0.GetBulkAsync(context, new[] { putResult0.ContentHash }, Token, UrgencyHint.Nominal).ShouldBeSuccess();
                    Assert.True((postTrimGetBulkResult.ContentHashesInfo[0].Locations?.Count ?? 0) == 0);

                    // Simulate calling pin within pin cache TTL
                    TestClock.UtcNow = startTime + TimeSpan.FromMinutes(pinCacheTimeToLive.TotalMinutes * .99);

                    // Now try to pin/pin bulk again (within pin cache TTL)
                    await sessions[1].PinAsync(context.Context, putResult0.ContentHash, Token).ShouldBeSuccess();

                    var pinBulkResult1withinTtl = await sessions[1].PinAsync(context.Context, new[] { putResult0.ContentHash }, Token);
                    Assert.True((await pinBulkResult1withinTtl.Single()).Item.Succeeded);

                    // Simulate calling pin within pin cache TTL
                    TestClock.UtcNow = startTime + TimeSpan.FromMinutes(pinCacheTimeToLive.TotalMinutes * 1.01);

                    var pinResult1afterTtl = await sessions[1].PinAsync(context.Context, putResult0.ContentHash, Token);
                    Assert.False(pinResult1afterTtl.Succeeded);

                    var pinBulkResult1afterTtl = await sessions[1].PinAsync(context.Context, new[] { putResult0.ContentHash }, Token);
                    Assert.False((await pinBulkResult1afterTtl.Single()).Item.Succeeded);
                });
        }

        [Fact]
        public async Task LocalLocationStoreRedundantReconcileTest()
        {
            ConfigureWithOneMaster();

            await RunTestAsync(
                new Context(Logger),
                1,
                async context =>
                {
                    var master = context.GetMaster();

                    master.LocalLocationStore.IsReconcileUpToDate().Should().BeFalse();

                    await master.LocalLocationStore.ReconcileAsync(context).ThrowIfFailure();

                    var result = await master.LocalLocationStore.ReconcileAsync(context).ThrowIfFailure();
                    result.Value.totalLocalContentCount.Should().Be(-1, "Amount of local content should be unknown because reconcile is skipped");

                    master.LocalLocationStore.IsReconcileUpToDate().Should().BeTrue();

                    TestClock.UtcNow += LocalLocationStoreConfiguration.DefaultLocationEntryExpiry.Multiply(0.5);

                    master.LocalLocationStore.IsReconcileUpToDate().Should().BeTrue();

                    TestClock.UtcNow += LocalLocationStoreConfiguration.DefaultLocationEntryExpiry.Multiply(0.5);

                    master.LocalLocationStore.IsReconcileUpToDate().Should().BeFalse();

                    master.LocalLocationStore.MarkReconciled();

                    master.LocalLocationStore.IsReconcileUpToDate().Should().BeTrue();

                    master.LocalLocationStore.MarkReconciled(reconciled: false);

                    master.LocalLocationStore.IsReconcileUpToDate().Should().BeFalse();
                });
        }

        [Fact]
        public async Task LocalLocationStoreDistributedEvictionTest()
        {
            // Use the same context in two sessions when checking for file existence
            var loggingContext = new Context(Logger);

            var contentHashes = new List<ContentHash>();

            int machineCount = 5;
            ConfigureWithOneMaster();

            // HACK: Existing purge code removes an extra file. Testing with this in mind.
            await RunTestAsync(
                loggingContext,
                machineCount,
                async context =>
                {

                    var session = context.Sessions[context.GetMasterIndex()];
                    var masterStore = context.GetMaster();

                    var defaultFileSize = (Config.MaxSizeQuota.Hard / 4) + 1;

                    // Insert random file #1 into session
                    var putResult = await session.PutRandomAsync(context, HashType.Vso0, false, defaultFileSize, Token).ShouldBeSuccess();
                    contentHashes.Add(putResult.ContentHash);

                    // Ensure first piece of content older than other content by at least the replica credit
                    TestClock.UtcNow += TimeSpan.FromMinutes(ReplicaCreditInMinutes);

                    // Put random large file #2 into session.
                    putResult = await session.PutRandomAsync(context, HashType.Vso0, false, defaultFileSize, Token).ShouldBeSuccess();
                    contentHashes.Add(putResult.ContentHash);

                    // Put random large file #3 into session.
                    putResult = await session.PutRandomAsync(context, HashType.Vso0, false, defaultFileSize, Token).ShouldBeSuccess();
                    contentHashes.Add(putResult.ContentHash);

                    // Add replicas on all workers
                    foreach (var workerId in context.EnumerateWorkersIndices())
                    {
                        var workerSession = context.Sessions[workerId];

                        // Open stream to ensure content is brought to machine
                        using (await workerSession.OpenStreamAsync(context, contentHashes[2], Token).ShouldBeSuccess().SelectResult(o => o.Stream))
                        {
                        }
                    }

                    var locationsResult = await masterStore.GetBulkAsync(
                        context,
                        contentHashes,
                        Token,
                        UrgencyHint.Nominal,
                        GetBulkOrigin.Local).ShouldBeSuccess();

                    // Random file #2 and 3 should not be found
                    locationsResult.ContentHashesInfo.Count.Should().Be(3);
                    locationsResult.ContentHashesInfo[0].Locations.Count.Should().Be(1);
                    locationsResult.ContentHashesInfo[1].Locations.Count.Should().Be(1);
                    locationsResult.ContentHashesInfo[2].Locations.Count.Should().Be(machineCount);

                    // Put random large file #4 into session that will evict file #2 and #3.
                    putResult = await session.PutRandomAsync(context, HashType.Vso0, false, defaultFileSize, Token).ShouldBeSuccess();
                    putResult = await session.PutRandomAsync(context, HashType.Vso0, false, defaultFileSize, Token).ShouldBeSuccess();
                    contentHashes.Add(putResult.ContentHash);

                    await context.SyncAsync(context.GetMasterIndex());

                    locationsResult = await masterStore.GetBulkAsync(
                        context,
                        contentHashes,
                        Token,
                        UrgencyHint.Nominal,
                        GetBulkOrigin.Local).ShouldBeSuccess();

                    // Random file #2 and 3 should not be found
                    locationsResult.ContentHashesInfo.Count.Should().Be(4);
                    locationsResult.ContentHashesInfo[0].Locations.Should().BeEmpty();
                    locationsResult.ContentHashesInfo[2].Locations.Count.Should().Be(machineCount - 1, "Master should have evicted newer content because effective age due to replicas was older than other content");
                    locationsResult.ContentHashesInfo[3].Locations.Should().NotBeEmpty();
                },
                implicitPin: ImplicitPin.None,
                enableDistributedEviction: true);
        }

        [Fact]
        public async Task RegisterLocalLocationToGlobalRedisTest()
        {
            ConfigureWithOneMaster();

            await RunTestAsync(
                new Context(Logger),
                3,
                async context =>
                {
                    var store0 = context.GetLocationStore(0);
                    var store1 = context.GetLocationStore(1);

                    var hash = ContentHash.Random();

                    // Add to store 0
                    await store0.RegisterLocalLocationAsync(context, new[] { new ContentHashWithSize(hash, 120) }, Token, UrgencyHint.Nominal).ShouldBeSuccess();

                    // Result should be available from store 1 as a global result
                    var globalResult = await store1.GetBulkAsync(context, new[] { hash }, Token, UrgencyHint.Nominal, GetBulkOrigin.Global).ShouldBeSuccess();
                    globalResult.ContentHashesInfo[0].Locations.Should().NotBeNullOrEmpty();

                    var redisStore0 = (RedisGlobalStore)store0.LocalLocationStore.GlobalStore;

                    int registerContentCount = 5;
                    int registerMachineCount = 300;
                    HashSet<int> ids = new HashSet<int>();
                    List<MachineLocation> locations = new List<MachineLocation>();
                    List<ContentHashWithSize> content = Enumerable.Range(0, 40).Select(i => RandomContentWithSize()).ToList();

                    content.Add(new ContentHashWithSize(ContentHash.Random(), -1));

                    var contentLocationIdLists = new ConcurrentDictionary<ContentHash, HashSet<int>>();

                    for (int i = 0; i < registerMachineCount; i++)
                    {
                        var location = new MachineLocation((TestRootDirectoryPath / "redis" / i.ToString()).ToString());
                        locations.Add(location);
                        var id = await redisStore0.RegisterMachineAsync(context, location);
                        ids.Should().NotContain(id);
                        ids.Add(id);

                        List<ContentHashWithSize> machineContent = Enumerable.Range(0, registerContentCount)
                            .Select(_ => content[ThreadSafeRandom.Generator.Next(content.Count)]).ToList();

                        await redisStore0.RegisterLocationByIdAsync(context, machineContent, id).ShouldBeSuccess();

                        foreach (var item in machineContent)
                        {
                            var locationIds = contentLocationIdLists.GetOrAdd(item.Hash, new HashSet<int>());
                            locationIds.Add(id);
                        }

                        var getBulkResult = await redisStore0.GetBulkAsync(context, machineContent.SelectList(c => c.Hash)).ShouldBeSuccess();
                        IReadOnlyList<ContentLocationEntry> entries = getBulkResult.Value;

                        entries.Count.Should().Be(machineContent.Count);
                        for (int j = 0; j < entries.Count; j++)
                        {
                            var entry = entries[j];
                            var hashAndSize = machineContent[j];
                            entry.ContentSize.Should().Be(hashAndSize.Size);
                            entry.Locations[id].Should().BeTrue();
                        }
                    }

                    foreach (var page in content.GetPages(10))
                    {
                        var globalGetBulkResult = await store1.GetBulkAsync(context, page.SelectList(c => c.Hash), Token, UrgencyHint.Nominal, GetBulkOrigin.Global).ShouldBeSuccess();

                        var redisGetBulkResult = await redisStore0.GetBulkAsync(context, page.SelectList(c => c.Hash)).ShouldBeSuccess();

                        var infos = globalGetBulkResult.ContentHashesInfo;
                        var entries = redisGetBulkResult.Value;

                        for (int i = 0; i < page.Count; i++)
                        {
                            ContentHashWithSizeAndLocations info = infos[i];
                            ContentLocationEntry entry = entries[i];

                            context.Context.Debug($"Hash: {info.ContentHash}, Size: {info.Size}, LocCount: {info.Locations?.Count}");

                            info.ContentHash.Should().Be(page[i].Hash);
                            info.Size.Should().Be(page[i].Size);
                            entry.ContentSize.Should().Be(page[i].Size);

                            if (contentLocationIdLists.ContainsKey(info.ContentHash))
                            {
                                var locationIdList = contentLocationIdLists[info.ContentHash];
                                entry.Locations.Should().BeEquivalentTo(locationIdList.Select(id => new MachineId(id)).ToList());
                                entry.Locations.Should().HaveSameCount(locationIdList);
                                info.Locations.Should().HaveSameCount(locationIdList);

                            }
                            else
                            {
                                info.Locations.Should().BeNullOrEmpty();
                            }
                        }
                    }
                });
        }

        private ContentHashWithSize RandomContentWithSize()
        {
            var maxValue = 1L << ThreadSafeRandom.Generator.Next(1, 63);
            var factor = ThreadSafeRandom.Generator.NextDouble();
            long size = (long)(factor * maxValue);

            return new ContentHashWithSize(ContentHash.Random(), size);
        }

        [Fact]
        public async Task LazyAddForHighlyReplicatedContentTest()
        {
            ConfigureWithOneMaster();

            await RunTestAsync(
                new Context(Logger),
                SafeToLazilyUpdateMachineCountThreshold + 1,
                async context =>
                {
                    var master = context.GetMaster();

                    var hash = ContentHash.Random();
                    var hashes = new[] { new ContentHashWithSize(hash, 120) };

                    foreach (var workerStore in context.EnumerateWorkers())
                    {
                        // Add to store
                        await workerStore.RegisterLocalLocationAsync(context, hashes, Token, UrgencyHint.Nominal).ShouldBeSuccess();
                        workerStore.LocalLocationStore.Counters[ContentLocationStoreCounters.LocationAddQueued].Value.Should().Be(0);
                        workerStore.LocalLocationStore.GlobalStore.Counters[GlobalStoreCounters.RegisterLocalLocation].Value.Should().Be(1);
                    }

                    await master.RegisterLocalLocationAsync(context, hashes, Token, UrgencyHint.Nominal).ShouldBeSuccess();

                    master.LocalLocationStore.Counters[ContentLocationStoreCounters.LocationAddQueued].Value.Should().Be(1,
                        "When number of replicas is over limit location adds should be set through event stream but not eagerly sent to redis");

                    master.LocalLocationStore.GlobalStore.Counters[GlobalStoreCounters.RegisterLocalLocation].Value.Should().Be(0);
                });
        }

        [Fact]
        public async Task TestGetLruPages()
        {
            _enableReconciliation = true;
            ConfigureWithOneMaster();

            await RunTestAsync(
                new Context(Logger),
                2,
                async context =>
                {
                    var master = context.GetMaster();

                    int count = 10000;
                    var hashes = Enumerable.Range(0, count).Select(i => (delay: count - i, hash: ContentHash.Random()))
                        .Select(
                            c => new ContentHashWithLastAccessTimeAndReplicaCount(
                                c.hash,
                                DateTime.Now + TimeSpan.FromSeconds(2 * c.delay)))
                        .ToList();

                    var pages = master.GetLruPages(context, hashes).ToList();

                    var lruHashes = pages.SelectMany(p => p).ToList();

                    var visitedHashes = new HashSet<ContentHash>();
                    // All the hashes should be unique
                    foreach (var hash in lruHashes)
                    {
                        visitedHashes.Add(hash.ContentHash).Should().BeTrue();
                    }

                    // GetLruPages returns not a fully ordered entries. Instead, it sporadically shufles some of them.
                    // This makes impossible to assert here that the result is fully sorted.

                    await Task.Yield();
                });
        }


        [Theory]
        [InlineData(100)]
        // [InlineData(ContentLocationEventStore.ReconcileContentCountEventThreshold)] // Flaky test
        public async Task ReconciliationTest(int removeCount)
        {
            _enableReconciliation = true;
            ConfigureWithOneMaster();

            await RunTestAsync(
                new Context(Logger),
                2,
                async context =>
                {
                    var master = context.GetMaster();
                    var worker = context.GetFirstWorker();
                    var workerId = worker.LocalLocationStore.LocalMachineId;

                    var workerSession = context.Sessions[context.GetFirstWorkerIndex()];

                    ThreadSafeRandom.SetSeed(1);

                    var addedHashes = new List<ContentHashWithSize>();
                    var retainedHashes = new List<ContentHashWithSize>();
                    var removedHashes = Enumerable.Range(0, removeCount).Select(i => new ContentHashWithSize(ContentHash.Random(), 120)).OrderBy(h => h.Hash).ToList();

                    for (int i = 0; i < 10; i++)
                    {
                        var putResult = await workerSession.PutRandomAsync(context, ContentHashType, false, ContentByteCount, Token).ShouldBeSuccess();
                        addedHashes.Add(new ContentHashWithSize(putResult.ContentHash, putResult.ContentSize));
                    }

                    for (int i = 0; i < 10; i++)
                    {
                        var putResult = await workerSession.PutRandomAsync(context, ContentHashType, false, ContentByteCount, Token).ShouldBeSuccess();
                        retainedHashes.Add(new ContentHashWithSize(putResult.ContentHash, putResult.ContentSize));
                    }

                    foreach (var removedHash in removedHashes)
                    {
                        // Add hashes to master db that are not present on the worker so during reconciliation remove events will be sent to master for these hashes
                        master.LocalLocationStore.Database.LocationAdded(context, removedHash.Hash, workerId, removedHash.Size);
                        HasLocation(master.LocalLocationStore.Database, context, removedHash.Hash, workerId, removedHash.Size).Should()
                            .BeTrue();
                    }

                    foreach (var addedHash in addedHashes)
                    {
                        // Remove hashes from master db that ARE present on the worker so during reconciliation add events will be sent to master for these hashes
                        master.LocalLocationStore.Database.LocationRemoved(context, addedHash.Hash, workerId);
                        HasLocation(master.LocalLocationStore.Database, context, addedHash.Hash, workerId, addedHash.Size).Should()
                            .BeFalse();
                    }

                    // Upload and restore checkpoints to trigger reconciliation
                    await UploadCheckpointOnMasterAndRestoreOnWorkers(context);

                    int removedIndex = 0;
                    foreach (var removedHash in removedHashes)
                    {
                        HasLocation(master.LocalLocationStore.Database, context, removedHash.Hash, workerId, removedHash.Size).Should()
                            .BeFalse($"Index={removedIndex}, Hash={removedHash}");
                        removedIndex++;
                    }

                    foreach (var addedHash in addedHashes.Concat(retainedHashes))
                    {
                        HasLocation(master.LocalLocationStore.Database, context, addedHash.Hash, workerId, addedHash.Size).Should()
                            .BeTrue(addedHash.ToString());
                    }
                });
        }

        private static bool HasLocation(ContentLocationDatabase db, OperationContext context, ContentHash hash, MachineId machine, long size)
        {
            if (!db.TryGetEntry(context, hash, out var entry))
            {
                return false;
            }

            entry.ContentSize.Should().Be(size);

            return entry.Locations[machine.Index];
        }

        [Fact]
        public async Task CopyFileWithCancellation()
        {
            ConfigureWithOneMaster();
            await RunTestAsync(new Context(Logger), 3, async context =>
            {
                var sessions = context.Sessions;

                // Insert random file in session 0
                var randomBytes1 = ThreadSafeRandom.GetBytes(0x40);
                var worker = context.GetFirstWorkerIndex();
                var putResult1 = await sessions[worker].PutStreamAsync(context, HashType.Vso0, new MemoryStream(randomBytes1), Token).ShouldBeSuccess();

                // Ensure both files are downloaded to session 2
                var cts = new CancellationTokenSource();
                cts.Cancel();
                var master = context.GetMasterIndex();
                OpenStreamResult openResult = await sessions[master].OpenStreamAsync(context, putResult1.ContentHash, cts.Token);
                openResult.ShouldBeCancelled();
            });
        }

        [Fact]
        public async Task SkipRedundantTouchAndAddTest()
        {
            ConfigureWithOneMaster();

            await RunTestAsync(
                new Context(Logger),
                3,
                async context =>
                {
                    var workerStore = context.GetFirstWorker();

                    var hash = ContentHash.Random();
                    var hashes = new[] { new ContentHashWithSize(hash, 120) };
                    // Add to store
                    await workerStore.RegisterLocalLocationAsync(context, hashes, Token, UrgencyHint.Nominal).ShouldBeSuccess();

                    // Redundant add should not be sent
                    await workerStore.RegisterLocalLocationAsync(context, hashes, Token, UrgencyHint.Nominal).ShouldBeSuccess();

                    workerStore.LocalLocationStore.EventStore.Counters[ContentLocationEventStoreCounters.PublishAddLocations].Value.Should().Be(1);
                    workerStore.LocalLocationStore.EventStore.Counters[ContentLocationEventStoreCounters.PublishTouchLocations].Value.Should().Be(0);

                    await workerStore.TouchBulkAsync(context, hashes, Token, UrgencyHint.Nominal).ShouldBeSuccess();

                    // Touch after register local should not touch the content since it will be viewed as recently touched
                    workerStore.LocalLocationStore.EventStore.Counters[ContentLocationEventStoreCounters.PublishTouchLocations].Value.Should().Be(0);

                    TestClock.UtcNow += TimeSpan.FromDays(1);

                    await workerStore.TouchBulkAsync(context, hashes, Token, UrgencyHint.Nominal).ShouldBeSuccess();

                    // Touch after touch frequency should touch the content again
                    workerStore.LocalLocationStore.EventStore.Counters[ContentLocationEventStoreCounters.PublishTouchLocations].Value.Should().Be(1);

                    // After time interval the redundant add should be sent again (this operates as a touch of sorts)
                    await workerStore.RegisterLocalLocationAsync(context, hashes, Token, UrgencyHint.Nominal).ShouldBeSuccess();
                    workerStore.LocalLocationStore.EventStore.Counters[ContentLocationEventStoreCounters.PublishAddLocations].Value.Should().Be(2);
                });
        }

        [Theory]
        [InlineData(MachineReputation.Bad)]
        [InlineData(MachineReputation.Missing)]
        [InlineData(MachineReputation.Timeout)]
        public async Task ReputationTrackerTests(MachineReputation badReputation)
        {
            await RunTestAsync(
                new Context(Logger),
                3,
                async context =>
                {
                    var sessions = context.Sessions;
                    var session0 = context.GetDistributedSession(0);

                    var redisStore0 = context.GetRedisStore(session0);

                    string content = "MyContent";
                    // Inserting the content into session 0
                    var putResult0 = await sessions[0].PutContentAsync(context, content).ShouldBeSuccess();

                    // Inserting the content into sessions 1 and 2
                    await sessions[1].PutContentAsync(context, content).ShouldBeSuccess();
                    await sessions[2].PutContentAsync(context, content).ShouldBeSuccess();

                    var getBulkResult = await redisStore0.GetBulkAsync(context, new[] { putResult0.ContentHash }, Token, UrgencyHint.Nominal).ShouldBeSuccess();
                    Assert.Equal(3, getBulkResult.ContentHashesInfo[0].Locations.Count);

                    var firstLocation = getBulkResult.ContentHashesInfo[0].Locations[0];
                    var reputation = redisStore0.MachineReputationTracker.GetReputation(firstLocation);
                    Assert.Equal(MachineReputation.Good, reputation);

                    // Changing the reputation
                    redisStore0.MachineReputationTracker.ReportReputation(firstLocation, badReputation);
                    reputation = redisStore0.MachineReputationTracker.GetReputation(firstLocation);
                    Assert.Equal(badReputation, reputation);

                    getBulkResult = await redisStore0.GetBulkAsync(context, new[] { putResult0.ContentHash }, Token, UrgencyHint.Nominal).ShouldBeSuccess();
                    Assert.Equal(3, getBulkResult.ContentHashesInfo[0].Locations.Count);

                    // Location of the machine with bad reputation should be the last one in the list.
                    Assert.Equal(firstLocation, getBulkResult.ContentHashesInfo[0].Locations[2]);

                    // Causing reputation to expire
                    TestClock.UtcNow += TimeSpan.FromHours(1);

                    reputation = redisStore0.MachineReputationTracker.GetReputation(firstLocation);
                    Assert.Equal(MachineReputation.Good, reputation);
                });
        }

        [Theory]
        [InlineData(true)]
        [InlineData(false)]
        public async Task MultiLevelContentLocationStoreDatabasePinTests(bool usePinBulk)
        {
            ConfigureWithOneMaster();
            int storeCount = 3;

            await RunTestAsync(
                new Context(Logger),
                storeCount,
                async context =>
                {
                    var sessions = context.Sessions;

                    var workerStore = context.GetFirstWorker();
                    var firstWorkerIndex = context.GetFirstWorkerIndex();

                    var masterStore = context.GetMaster();

                    // Insert random file in a worker session
                    var putResult0 = await sessions[firstWorkerIndex].PutRandomAsync(context, ContentHashType, false, ContentByteCount, Token).ShouldBeSuccess();

                    // Content SHOULD NOT be registered locally since it has not been queried
                    var localGetBulkResult1a = await workerStore.GetBulkAsync(context, new[] { putResult0.ContentHash }, Token, UrgencyHint.Nominal, GetBulkOrigin.Local).ShouldBeSuccess();
                    localGetBulkResult1a.ContentHashesInfo[0].Locations.Should().BeNullOrEmpty();

                    for (int sessionIndex = 0; sessionIndex < storeCount; sessionIndex++)
                    {
                        // Pin the content in the session which should succeed
                        await PinContentForSession(putResult0.ContentHash, sessionIndex).ShouldBeSuccess();
                    }

                    await workerStore.TrimBulkAsync(
                        context,
                        new[] { putResult0.ContentHash },
                        Token,
                        UrgencyHint.Nominal).ShouldBeSuccess();

                    // Verify no locations for the content on master local db after receiving trim event
                    var postTrimGetBulkResult = await masterStore.GetBulkAsync(context, new[] { putResult0.ContentHash }, Token, UrgencyHint.Nominal, GetBulkOrigin.Local).ShouldBeSuccess();
                    postTrimGetBulkResult.ContentHashesInfo[0].Locations.Should().BeNullOrEmpty();

                    async Task<PinResult> PinContentForSession(ContentHash hash, int sessionIndex)
                    {
                        if (usePinBulk)
                        {
                            var result = await sessions[sessionIndex].PinAsync(context, new[] { hash }, Token);
                            return (await result.First()).Item;
                        }

                        return await sessions[sessionIndex].PinAsync(context, hash, Token);
                    }
                });
        }

        [Theory]
        [InlineData(true)]
        [InlineData(false)]
        public async Task MultiLevelContentLocationStoreDatabasePinFailOnEvictedContentTests(bool usePinBulk)
        {
            ConfigureWithOneMaster();
            int storeCount = 3;

            // Disable test pin better logic which currently succeeds if there is one replica registered. This will cause the pin
            // logic to fall back to verifying when the number of replicas is below 3
            PinConfiguration = null;

            await RunTestAsync(
                new Context(Logger),
                storeCount,
                async context =>
                {
                    var sessions = context.Sessions;

                    var workerStore = context.GetFirstWorker();
                    var masterStore = context.GetMaster();

                    var hash = ContentHash.Random();

                    // Add to worker store
                    await workerStore.RegisterLocalLocationAsync(context, new[] { new ContentHashWithSize(hash, 120) }, Token, UrgencyHint.Nominal).ShouldBeSuccess();

                    TestClock.UtcNow += TimeSpan.FromMinutes(2);
                    await masterStore.LocalLocationStore.HeartbeatAsync(context).ShouldBeSuccess();

                    for (int sessionIndex = 0; sessionIndex < storeCount; sessionIndex++)
                    {
                        // Heartbeat to ensure machine receives checkpoint
                        await context.GetLocationStore(sessionIndex).LocalLocationStore.HeartbeatAsync(context).ShouldBeSuccess();

                        // Pin the content in the session which should fail with content not found
                        await PinContentForSession(sessionIndex).ShouldBeContentNotFound();
                    }

                    async Task<PinResult> PinContentForSession(int sessionIndex)
                    {
                        if (usePinBulk)
                        {
                            var result = await sessions[sessionIndex].PinAsync(context, new[] { hash }, Token);
                            return (await result.First()).Item;
                        }

                        return await sessions[sessionIndex].PinAsync(context, hash, Token);
                    }
                });
        }

        [Fact]
        public async Task MultiLevelContentLocationStoreOpenStreamTests()
        {
            ConfigureWithOneMaster();

            await RunTestAsync(
                new Context(Logger),
                3,
                async context =>
                {
                    var sessions = context.Sessions;
                    var master = context.GetMaster();
                    var worker = context.GetFirstWorker();

                    var contentHash = await PutContentInSession0_PopulateSession1LocalDb_RemoveContentFromGlobalStore(sessions, context, worker, master);
                    var openStreamResult = await sessions[1].OpenStreamAsync(
                        context,
                        contentHash,
                        Token).ShouldBeSuccess();

#pragma warning disable AsyncFixer02
                    openStreamResult.Stream.Dispose();
#pragma warning restore AsyncFixer02
                });
        }

        [Fact]
        public async Task MultiLevelContentLocationStorePlaceFileTests()
        {
            ConfigureWithOneMaster();

            await RunTestAsync(
                new Context(Logger),
                3,
                async context =>
                {
                    var sessions = context.Sessions;
                    var master = context.GetMaster();
                    var worker = context.GetFirstWorker();

                    var contentHash = await PutContentInSession0_PopulateSession1LocalDb_RemoveContentFromGlobalStore(sessions, context, worker, master);
                    await sessions[1].PlaceFileAsync(
                        context,
                        contentHash,
                        context.Directories[0].Path / "randomfile",
                        FileAccessMode.Write,
                        FileReplacementMode.ReplaceExisting,
                        FileRealizationMode.Copy,
                        Token).ShouldBeSuccess();
                });
        }



        [Fact]
        public async Task MultiLevelContentLocationStorePlaceFileFallbackToGlobalTest()
        {
            ConfigureWithOneMaster();

            await RunTestAsync(
                new Context(Logger),
                3,
                async context =>
                {
                    var sessions = context.Sessions;
                    var store0 = context.GetLocationStore(context.GetMasterIndex());
                    var store1 = context.GetLocationStore(context.EnumerateWorkersIndices().ElementAt(0));
                    var store2 = context.GetLocationStore(context.EnumerateWorkersIndices().ElementAt(1));

                    var content = ThreadSafeRandom.GetBytes((int)ContentByteCount);
                    var hashInfo = HashInfoLookup.Find(ContentHashType);
                    var contentHash = hashInfo.CreateContentHasher().GetContentHash(content);

                    // Register missing location with store 1
                    await store1.RegisterLocalLocationAsync(
                        context,
                        new[] { new ContentHashWithSize(contentHash, content.Length) },
                        Token,
                        UrgencyHint.Nominal).ShouldBeSuccess();

                    // Heartbeat to distribute checkpoints
                    await UploadCheckpointOnMasterAndRestoreOnWorkers(context);

                    var localResult = await store2.GetBulkAsync(context, contentHash, GetBulkOrigin.Local).ShouldBeSuccess();
                    localResult.ContentHashesInfo[0].Locations.Count.Should().Be(1);

                    var globalResult = await store2.GetBulkAsync(context, contentHash, GetBulkOrigin.Global).ShouldBeSuccess();
                    globalResult.ContentHashesInfo[0].Locations.Count.Should().Be(1);

                    // Put content into session 0
                    var putResult0 = await sessions[0].PutStreamAsync(context, ContentHashType, new MemoryStream(content), Token).ShouldBeSuccess();

                    // State should be:
                    //  Local: Store1
                    //  Global: Store1, Store0
                    localResult = await store2.GetBulkAsync(context, contentHash, GetBulkOrigin.Local).ShouldBeSuccess();
                    localResult.ContentHashesInfo[0].Locations.Count.Should().Be(1);

                    globalResult = await store2.GetBulkAsync(context, contentHash, GetBulkOrigin.Global).ShouldBeSuccess();
                    globalResult.ContentHashesInfo[0].Locations.Count.Should().Be(2);

                    // Place on session 2
                    await sessions[2].PlaceFileAsync(
                        context,
                        contentHash,
                        context.Directories[0].Path / "randomfile",
                        FileAccessMode.Write,
                        FileReplacementMode.ReplaceExisting,
                        FileRealizationMode.Copy,
                        Token).ShouldBeSuccess();
                });
        }

        [Fact]
        public async Task LocalDatabaseReplicationWithLocalDiskCentralStoreTest()
        {
            ConfigureWithOneMaster();

            await RunTestAsync(
                new Context(Logger),
                3,
                async context =>
                {
                    var sessions = context.Sessions;

                    var worker = context.GetFirstWorker();
                    var master = context.GetMaster();

                    // Insert random file in session 0
                    var putResult0 = await sessions[0].PutRandomAsync(context, ContentHashType, false, ContentByteCount, Token).ShouldBeSuccess();

                    // Content should be available in session 0
                    var masterLocalResult = await master.GetBulkAsync(
                        context,
                        new[] { putResult0.ContentHash },
                        Token,
                        UrgencyHint.Nominal,
                        GetBulkOrigin.Local).ShouldBeSuccess();
                    masterLocalResult.ContentHashesInfo[0].Locations.Should().NotBeNullOrEmpty();

                    // Making sure that the data exists in the first session but not in the second
                    var workerLocalResult = await worker.GetBulkAsync(
                        context,
                        new[] { putResult0.ContentHash },
                        Token,
                        UrgencyHint.Nominal,
                        GetBulkOrigin.Local).ShouldBeSuccess();
                    workerLocalResult.ContentHashesInfo[0].Locations.Should().BeNullOrEmpty();

                    TestClock.UtcNow += TimeSpan.FromMinutes(20);

                    await UploadCheckpointOnMasterAndRestoreOnWorkers(context);

                    // Now the data should be in the second session.
                    var workerLocalResult1 = await worker.GetBulkAsync(
                        context,
                        new[] { putResult0.ContentHash },
                        Token,
                        UrgencyHint.Nominal,
                        GetBulkOrigin.Local).ShouldBeSuccess();
                    workerLocalResult1.ContentHashesInfo[0].Locations.Should().NotBeNullOrEmpty();

                    // Ensure content is pulled from peers since distributed central storage is enabled
                    worker.LocalLocationStore.DistributedCentralStorage.Counters[CentralStorageCounters.TryGetFileFromPeerSucceeded].Value.Should().BeGreaterThan(0);
                    worker.LocalLocationStore.DistributedCentralStorage.Counters[CentralStorageCounters.TryGetFileFromFallback].Value.Should().Be(0);
                });
        }

        [Theory]
        [InlineData(false)]
        [InlineData(true)]
        public async Task LocalDatabaseReplicationWithMasterSelectionTest(bool useIncrementalCheckpointing)
        {
            var centralStoreConfiguration = new LocalDiskCentralStoreConfiguration(TestRootDirectoryPath / "centralstore", Guid.NewGuid().ToString());

            var masterLeaseExpiryTime = TimeSpan.FromMinutes(3);

            ConfigureRocksDbContentLocationBasedTest(
                configureInMemoryEventStore: true,
                (index, testRootDirectory, config) =>
                {
                    config.Checkpoint = new CheckpointConfiguration(testRootDirectory)
                    {
                        /* Set role to null to automatically choose role using master election */
                        Role = null,
                        UseIncrementalCheckpointing = useIncrementalCheckpointing,
                        CreateCheckpointInterval = TimeSpan.FromMinutes(1),
                        RestoreCheckpointInterval = TimeSpan.FromMinutes(1),
                        HeartbeatInterval = Timeout.InfiniteTimeSpan,
                        MasterLeaseExpiryTime = masterLeaseExpiryTime
                    };
                    config.CentralStore = centralStoreConfiguration;
                });

            await RunTestAsync(
                new Context(Logger),
                2,
                async context =>
                {
                    var sessions = context.Sessions;

                    var ls0 = context.GetLocationStore(0);
                    var ls1 = context.GetLocationStore(1);

                    var lls0 = context.GetLocalLocationStore(0);
                    var lls1 = context.GetLocalLocationStore(1);

                    // Machines must acquire role on startup
                    Assert.True(lls0.CurrentRole != null);
                    Assert.True(lls1.CurrentRole != null);

                    // One of the machines must acquire the master role
                    Assert.True(lls0.CurrentRole == Role.Master || lls1.CurrentRole == Role.Master);

                    // One of the machines should be a worker (i.e. only one master is allowed)
                    Assert.True(lls0.CurrentRole == Role.Worker || lls1.CurrentRole == Role.Worker);

                    var masterRedisStore = lls0.CurrentRole == Role.Master ? ls0 : ls1;
                    var workerRedisStore = lls0.CurrentRole == Role.Master ? ls1 : ls0;

                    long diff<TEnum>(CounterCollection<TEnum> c1, CounterCollection<TEnum> c2, TEnum name)
                        where TEnum : struct => c1[name].Value - c2[name].Value;

                    for (int i = 0; i < 5; i++)
                    {
                        var masterCounters = masterRedisStore.LocalLocationStore.Counters.Snapshot();
                        var workerCounters = workerRedisStore.LocalLocationStore.Counters.Snapshot();

                        // Insert random file in session 0
                        var putResult0 = await sessions[0].PutRandomAsync(context, ContentHashType, false, ContentByteCount, Token).ShouldBeSuccess();

                        // Content should be available in session 0
                        var masterResult = await masterRedisStore.GetBulkAsync(
                            context,
                            new[] { putResult0.ContentHash },
                            Token,
                            UrgencyHint.Nominal,
                            GetBulkOrigin.Local).ShouldBeSuccess();
                        masterResult.ContentHashesInfo[0].Locations.Should().NotBeEmpty();

                        // Making sure that the data exists in the master session but not in the worker
                        var workerResult = await workerRedisStore.GetBulkAsync(
                            context,
                            new[] { putResult0.ContentHash },
                            Token,
                            UrgencyHint.Nominal,
                            GetBulkOrigin.Local).ShouldBeSuccess();
                        workerResult.ContentHashesInfo[0].Locations.Should().BeNullOrEmpty();

                        TestClock.UtcNow += TimeSpan.FromMinutes(2);
                        TestClock.UtcNow += TimeSpan.FromMinutes(masterLeaseExpiryTime.TotalMinutes / 2);

                        // Save checkpoint by heartbeating master
                        await masterRedisStore.LocalLocationStore.HeartbeatAsync(context).ShouldBeSuccess();

                        // Verify file was uploaded
                        // Verify file was skipped (if not first iteration)

                        // Restore checkpoint by  heartbeating worker
                        await workerRedisStore.LocalLocationStore.HeartbeatAsync(context).ShouldBeSuccess();

                        if (useIncrementalCheckpointing)
                        {
                            // Files should be uploaded by master and downloaded by worker
                            diff(masterRedisStore.LocalLocationStore.Counters, masterCounters, ContentLocationStoreCounters.IncrementalCheckpointFilesUploaded).Should().BePositive();
                            diff(workerRedisStore.LocalLocationStore.Counters, workerCounters, ContentLocationStoreCounters.IncrementalCheckpointFilesDownloaded).Should().BePositive();

                            if (i != 0)
                            {
                                // Prior files should be skipped on subsequent iterations
                                diff(masterRedisStore.LocalLocationStore.Counters, masterCounters, ContentLocationStoreCounters.IncrementalCheckpointFilesUploadSkipped).Should().BePositive();
                                diff(workerRedisStore.LocalLocationStore.Counters, workerCounters, ContentLocationStoreCounters.IncrementalCheckpointFilesDownloadSkipped).Should().BePositive();
                            }
                        }

                        // Master should retain its role since the lease expiry time has not elapsed
                        Assert.Equal(Role.Master, masterRedisStore.LocalLocationStore.CurrentRole);
                        Assert.Equal(Role.Worker, workerRedisStore.LocalLocationStore.CurrentRole);

                        // Now the data should be in the worker session.
                        workerResult = await workerRedisStore.GetBulkAsync(
                            context,
                            new[] { putResult0.ContentHash },
                            Token,
                            UrgencyHint.Nominal,
                            GetBulkOrigin.Local).ShouldBeSuccess();
                        workerResult.ContentHashesInfo[0].Locations.Should().NotBeNullOrEmpty();
                    }

                    // Roles should be retained if heartbeat happen within lease expiry window
                    TestClock.UtcNow += TimeSpan.FromMinutes(masterLeaseExpiryTime.TotalMinutes / 2);
                    await workerRedisStore.LocalLocationStore.HeartbeatAsync(context).ShouldBeSuccess();
                    await masterRedisStore.LocalLocationStore.HeartbeatAsync(context).ShouldBeSuccess();
                    Assert.Equal(Role.Worker, workerRedisStore.LocalLocationStore.CurrentRole);
                    Assert.Equal(Role.Master, masterRedisStore.LocalLocationStore.CurrentRole);

                    // Increment the time to ensure master lease expires
                    // then heartbeat worker first to ensure it steals the lease
                    // Master heartbeat trigger it to become a worker since the other
                    // machine will
                    TestClock.UtcNow += masterLeaseExpiryTime;
                    TestClock.UtcNow += TimeSpan.FromMinutes(masterLeaseExpiryTime.TotalMinutes * 2);
                    await workerRedisStore.LocalLocationStore.HeartbeatAsync(context).ShouldBeSuccess();
                    await masterRedisStore.LocalLocationStore.HeartbeatAsync(context).ShouldBeSuccess();

                    // Worker should steal master role since it h
                    // Worker should steal master role since it has expired
                    Assert.Equal(Role.Master, workerRedisStore.LocalLocationStore.CurrentRole);
                    Assert.Equal(Role.Worker, masterRedisStore.LocalLocationStore.CurrentRole);

                    // Test releasing role
                    await workerRedisStore.LocalLocationStore.ReleaseRoleIfNecessaryAsync(context);
                    Assert.Equal(null, workerRedisStore.LocalLocationStore.CurrentRole);

                    // Master redis store should now be able to reacquire master role
                    await masterRedisStore.LocalLocationStore.HeartbeatAsync(context).ShouldBeSuccess();
                    Assert.Equal(Role.Master, masterRedisStore.LocalLocationStore.CurrentRole);
                });
        }

        [Fact]
        public async Task EventStreamContentLocationStoreBasicTests()
        {
            ConfigureWithOneMaster();

            await RunTestAsync(
                new Context(Logger),
                3,
                async context =>
                {
                    var sessions = context.Sessions;

                    var worker = context.GetFirstWorker();
                    var master = context.GetMaster();

                    // Insert random file in session 0
                    var putResult0 = await sessions[0].PutRandomAsync(context, ContentHashType, false, ContentByteCount, Token).ShouldBeSuccess();

                    var workerResult = await worker.GetBulkAsync(
                        context,
                        new[] { putResult0.ContentHash },
                        Token,
                        UrgencyHint.Nominal,
                        GetBulkOrigin.Local).ShouldBeSuccess();
                    workerResult.ContentHashesInfo[0].Locations.Should().BeNullOrEmpty("Worker should not have the content.");

                    var masterResult = await master.GetBulkAsync(
                        context,
                        new[] { putResult0.ContentHash },
                        Token,
                        UrgencyHint.Nominal,
                        GetBulkOrigin.Local).ShouldBeSuccess();
                    masterResult.ContentHashesInfo[0].Locations.Count.Should().Be(1, "Master should receive an event and add the content to local store");

                    masterResult = await master.GetBulkAsync(
                        context,
                        new[] { putResult0.ContentHash },
                        Token,
                        UrgencyHint.Nominal,
                        GetBulkOrigin.Global).ShouldBeSuccess();
                    masterResult.ContentHashesInfo[0].Locations.Count.Should().Be(1, "Master should be able to get the content from the global store");

                    await UploadCheckpointOnMasterAndRestoreOnWorkers(context);

                    workerResult = await worker.GetBulkAsync(
                        context,
                        new[] { putResult0.ContentHash },
                        Token,
                        UrgencyHint.Nominal,
                        GetBulkOrigin.Local).ShouldBeSuccess();
                    workerResult.ContentHashesInfo[0].Locations.Should().NotBeNullOrEmpty("Worker should get the content in local database after sync");

                    // Remove the location from backing content location store so that in the absence of pin caching the
                    // result of pin should be false.
                    await master.TrimBulkAsync(
                        context,
                        masterResult.ContentHashesInfo.Select(c => c.ContentHash).ToList(),
                        Token,
                        UrgencyHint.Nominal).ShouldBeSuccess();

                    await UploadCheckpointOnMasterAndRestoreOnWorkers(context);

                    // Verify no locations for the content
                    workerResult = await worker.GetBulkAsync(
                        context,
                        new[] { putResult0.ContentHash },
                        Token,
                        UrgencyHint.Nominal,
                        GetBulkOrigin.Local).ShouldBeSuccess();
                    workerResult.ContentHashesInfo[0].Locations.Should().BeNullOrEmpty();

                    // Verify no locations for the content
                    masterResult = await master.GetBulkAsync(
                        context,
                        new[] { putResult0.ContentHash },
                        Token,
                        UrgencyHint.Nominal,
                        GetBulkOrigin.Global).ShouldBeSuccess();
                    masterResult.ContentHashesInfo[0].Locations.Should().NotBeNullOrEmpty("With LLS only mode, content is not eagerly removed from Redis.");

                    masterResult = await master.GetBulkAsync(
                        context,
                        new[] { putResult0.ContentHash },
                        Token,
                        UrgencyHint.Nominal,
                        GetBulkOrigin.Local).ShouldBeSuccess();
                    masterResult.ContentHashesInfo[0].Locations.Should().BeNullOrEmpty("The result should not be available in LLS.");
                });
        }

        private static void CopyDirectory(string sourceRoot, string destinationRoot, bool overwriteExistingFiles = false)
        {
            sourceRoot = sourceRoot.TrimEnd('\\');
            destinationRoot = destinationRoot.TrimEnd('\\');

            var allFiles = Directory
                .GetFiles(sourceRoot, "*.*", SearchOption.AllDirectories);
            foreach (var file in allFiles)
            {
                var destinationFileName = Path.Combine(destinationRoot, file.Substring(sourceRoot.Length + 1));
                if (File.Exists(destinationFileName) && !overwriteExistingFiles)
                {
                    continue;
                }

                Directory.CreateDirectory(Path.GetDirectoryName(destinationFileName));
                File.Copy(file, destinationFileName);
                File.SetAttributes(destinationFileName, File.GetAttributes(destinationFileName) & ~FileAttributes.ReadOnly);
            }
        }

        [Fact(Skip = "Diagnostic purposes only")]
        public async Task TestDistributedEviction()
        {
            var testDbPath = new AbsolutePath(@"ADD PATH TO LLS DB HERE");
            _testDatabasePath = TestRootDirectoryPath / "tempdb";
            CopyDirectory(testDbPath.Path, _testDatabasePath.Path);

            var contentDirectoryPath = new AbsolutePath(@"ADD PATH TO CONTENT DIRECTORY HERE");
            ConfigureWithOneMaster();

            await RunTestAsync(
                new Context(Logger),
                1,
                async context =>
                {
                    var sessions = context.Sessions;

                    var master = context.GetMaster();

                    var root = TestRootDirectoryPath / "memdir";
                    var tempDbDir = TestRootDirectoryPath / "tempdb";


                    FileSystem.CreateDirectory(root);
                    var dir = new MemoryContentDirectory(new PassThroughFileSystem(), root);

                    File.Copy(contentDirectoryPath.Path, dir.FilePath.Path, overwrite: true);
                    await dir.StartupAsync(context).ThrowIfFailure();

                    master.LocalLocationStore.OverrideMachineId = new MachineId(144);

                    var lruContent = await dir.GetLruOrderedCacheContentWithTimeAsync();

                    var tracer = context.Context;

                    tracer.Debug($"LRU content count = {lruContent.Count}");
                    int pageNumber = 0;
                    int cumulativeCount = 0;
                    long lastTime = 0;
                    long lastOriginalTime = 0;
                    HashSet<ContentHash> hashes = new HashSet<ContentHash>();
                    foreach (var page in master.GetLruPages(context, lruContent))
                    {
                        cumulativeCount += page.Count;
                        tracer.Debug($"Page {pageNumber++}: {page.Count} / {cumulativeCount}");

                        foreach (var item in page)
                        {
                            tracer.Debug($"{item}");
                            tracer.Debug($"LTO: {item.LastAccessTime.Ticks - lastTime}, LOTO: {item.OriginalLastAccessTime.Ticks - lastOriginalTime}, IsDupe: {!hashes.Add(item.ContentHash)}");

                            lastTime = item.LastAccessTime.Ticks;
                            lastOriginalTime = item.OriginalLastAccessTime.Ticks;
                        }
                    }

                    await Task.Yield();
                });
        }

        [Fact]
        public async Task DualRedundancyGlobalRedisTest()
        {
            _enableSecondaryRedis = true;
            ConfigureWithOneMaster();
            int machineCount = 3;

            await RunTestAsync(
                new Context(Logger),
                machineCount,
                async context =>
                {
                    var sessions = context.Sessions;

                    var masterSession = sessions[context.GetMasterIndex()];
                    var workerSession = sessions[context.GetFirstWorkerIndex()];
                    var master = context.GetMaster();
                    var worker = context.GetFirstWorker();

                    // Heartbeat the master to ensure cluster state is mirrored to secondary
                    TestClock.UtcNow += _configurations[0].ClusterStateMirrorInterval + TimeSpan.FromSeconds(1);
                    await master.LocalLocationStore.HeartbeatAsync(context).ShouldBeSuccess();

                    var keys = _primaryGlobalStoreDatabase.Keys.ToList();

                    // Delete cluster state from primary
                    (await _primaryGlobalStoreDatabase.KeyDeleteAsync(((RedisGlobalStore)master.LocalLocationStore.GlobalStore).FullyQualifiedClusterStateKey)).Should().BeTrue();

                    var masterClusterState = master.LocalLocationStore.ClusterState;

                    var clusterState = new ClusterState();
                    await worker.LocalLocationStore.GlobalStore.UpdateClusterStateAsync(context, clusterState).ShouldBeSuccess();

                    clusterState.MaxMachineId.Should().Be(machineCount);

                    for (int machineIndex = 1; machineIndex <= clusterState.MaxMachineId; machineIndex++)
                    {
                        var machineId = new MachineId(machineIndex);
                        clusterState.TryResolve(machineId, out var machineLocation).Should().BeTrue();
                        masterClusterState.TryResolve(machineId, out var masterResolvedMachineLocation).Should().BeTrue();
                        machineLocation.Should().BeEquivalentTo(masterResolvedMachineLocation);
                    }

                    // Ensure resiliency to removal from both primary and secondary
                    await verifyContentResiliency(_primaryGlobalStoreDatabase, _secondaryGlobalStoreDatabase);
                    await verifyContentResiliency(_secondaryGlobalStoreDatabase, _primaryGlobalStoreDatabase);

                    async Task verifyContentResiliency(LocalRedisProcessDatabase redis1, LocalRedisProcessDatabase redis2)
                    {
                        // Insert random file in session 0
                        var putResult = await masterSession.PutRandomAsync(context, ContentHashType, false, ContentByteCount, Token).ShouldBeSuccess();

                        var globalGetBulkResult = await worker.GetBulkAsync(
                            context,
                            new[] { putResult.ContentHash },
                            Token,
                            UrgencyHint.Nominal,
                            GetBulkOrigin.Global).ShouldBeSuccess();
                        globalGetBulkResult.ContentHashesInfo[0].Locations.Count.Should().Be(1, "Content should be registered with the global store");

                        // Delete key from primary database
                        (await redis1.DeleteStringKeys(s => s.Contains(RedisGlobalStore.GetRedisKey(putResult.ContentHash)))).Should().BeGreaterThan(0);

                        globalGetBulkResult = await worker.GetBulkAsync(
                            context,
                            new[] { putResult.ContentHash },
                            Token,
                            UrgencyHint.Nominal,
                            GetBulkOrigin.Global).ShouldBeSuccess();

                        globalGetBulkResult.ContentHashesInfo[0].Locations.Count.Should().Be(1, "Content should be registered with the global store since locations are backed up in other store");

                        // Delete key from secondary database
                        (await redis2.DeleteStringKeys(s => s.Contains(RedisGlobalStore.GetRedisKey(putResult.ContentHash)))).Should().BeGreaterThan(0);

                        globalGetBulkResult = await worker.GetBulkAsync(
                            context,
                            new[] { putResult.ContentHash },
                            Token,
                            UrgencyHint.Nominal,
                            GetBulkOrigin.Global).ShouldBeSuccess();
                        globalGetBulkResult.ContentHashesInfo[0].Locations.Should().BeNullOrEmpty("Content should be missing from global store after removal from both redis databases");
                    }
                });
        }

        [Fact]
        public async Task ClusterStateIsPersistedLocally()
        {
            ConfigureWithOneMaster();
            int machineCount = 3;

            await RunTestAsync(
                new Context(Logger),
                machineCount,
                async context =>
                {
                    var sessions = context.Sessions;

                    var masterSession = sessions[context.GetMasterIndex()];
                    var workerSession = sessions[context.GetFirstWorkerIndex()];
                    var master = context.GetMaster();
                    var worker = context.GetFirstWorker();

                    // Heartbeat the master to ensure cluster state is written to local db
                    TestClock.UtcNow += _configurations[0].ClusterStateMirrorInterval + TimeSpan.FromSeconds(1);
                    await master.LocalLocationStore.HeartbeatAsync(context).ShouldBeSuccess();

                    var masterClusterState = master.LocalLocationStore.ClusterState;

                    var clusterState = new ClusterState();

                    // Try populating cluster state from local db
                    master.LocalLocationStore.Database.UpdateClusterState(context, clusterState, write: false);

                    clusterState.MaxMachineId.Should().Be(machineCount);

                    for (int machineIndex = 1; machineIndex <= clusterState.MaxMachineId; machineIndex++)
                    {
                        var machineId = new MachineId(machineIndex);
                        clusterState.TryResolve(machineId, out var machineLocation).Should().BeTrue();
                        masterClusterState.TryResolve(machineId, out var masterResolvedMachineLocation).Should().BeTrue();
                        machineLocation.Should().BeEquivalentTo(masterResolvedMachineLocation);
                    }
                });
        }

        [Fact]
        public async Task GarbageCollectionTests()
        {
            ConfigureWithOneMaster();

            await RunTestAsync(
                new Context(Logger),
                3,
                async context =>
                {
                    var sessions = context.Sessions;

                    var workerSession = sessions[context.GetFirstWorkerIndex()];
                    var master = context.GetMaster();

                    // Insert random file in session 0
                    var putResult0 = await workerSession.PutRandomAsync(context, ContentHashType, false, ContentByteCount, Token).ShouldBeSuccess();

                    var masterResult = await master.GetBulkAsync(
                        context,
                        new[] { putResult0.ContentHash },
                        Token,
                        UrgencyHint.Nominal,
                        GetBulkOrigin.Local).ShouldBeSuccess();
                    masterResult.ContentHashesInfo[0].Locations.Count.Should().Be(1, "Master should receive an event and add the content to local store");

                    // Add time so worker machine is inactive
                    TestClock.UtcNow += TimeSpan.FromMinutes(20);
                    await master.LocalLocationStore.HeartbeatAsync(context).ShouldBeSuccess();

                    masterResult = await master.GetBulkAsync(
                        context,
                        new[] { putResult0.ContentHash },
                        Token,
                        UrgencyHint.Nominal,
                        GetBulkOrigin.Local).ShouldBeSuccess();
                    masterResult.ContentHashesInfo[0].Locations.Should().BeNullOrEmpty("After heartbeat, worker location should be filtered due to inactivity");

                    master.LocalLocationStore.Database.Counters[ContentLocationDatabaseCounters.TotalNumberOfCleanedEntries].Value.Should().Be(0, "No entries should be cleaned before GC is called");
                    master.LocalLocationStore.Database.Counters[ContentLocationDatabaseCounters.TotalNumberOfCollectedEntries].Value.Should().Be(0, "No entries should be cleaned before GC is called");

                    master.LocalLocationStore.Database.GarbageCollect(context);

                    master.LocalLocationStore.Database.Counters[ContentLocationDatabaseCounters.TotalNumberOfCollectedEntries].Value.Should().Be(1, "After GC, the entry with only a location from the expired machine should be collected");
                });
        }

        [Fact]
        public async Task SelfEvictionTests()
        {
            ConfigureWithOneMaster();

            await RunTestAsync(
                new Context(Logger),
                3,
                async context =>
                {
                    var sessions = context.Sessions;

                    var worker0 = context.GetFirstWorker();
                    var worker1 = context.EnumerateWorkers().ElementAt(1);
                    var workerSession = sessions[context.GetFirstWorkerIndex()];
                    var workerContentStore = (IRepairStore)context.Stores[context.GetFirstWorkerIndex()];
                    var master = context.GetMaster();

                    // Insert random file in session 0
                    var putResult0 = await workerSession.PutRandomAsync(context, ContentHashType, false, ContentByteCount, Token).ShouldBeSuccess();

                    worker0.LocalLocationStore.Counters[ContentLocationStoreCounters.LocationAddRecentInactiveEager].Value.Should().Be(0);

                    var masterResult = await master.GetBulkAsync(
                        context,
                        new[] { putResult0.ContentHash },
                        Token,
                        UrgencyHint.Nominal,
                        GetBulkOrigin.Local).ShouldBeSuccess();
                    masterResult.ContentHashesInfo[0].Locations.Count.Should().Be(1, "Master should receive an event and add the content to local store");

                    // Add time so machine recomputes inactive machines
                    TestClock.UtcNow += TimeSpan.FromSeconds(1);

                    // Call heartbeat first to ensure last heartbeat time is up to date but then call remove from tracker to ensure marked unavailable
                    await worker0.LocalLocationStore.HeartbeatAsync(context).ShouldBeSuccess();
                    await workerContentStore.RemoveFromTrackerAsync(context).ShouldBeSuccess();

                    // Heartbeat the master to ensure set of inactive machines is updated
                    await master.LocalLocationStore.HeartbeatAsync(context).ShouldBeSuccess();

                    masterResult = await master.GetBulkAsync(
                        context,
                        new[] { putResult0.ContentHash },
                        Token,
                        UrgencyHint.Nominal,
                        GetBulkOrigin.Local).ShouldBeSuccess();
                    masterResult.ContentHashesInfo[0].Locations.Should().BeNullOrEmpty("After heartbeat, worker location should be filtered due to inactivity");

                    master.LocalLocationStore.Database.Counters[ContentLocationDatabaseCounters.TotalNumberOfCleanedEntries].Value.Should().Be(0, "No entries should be cleaned before GC is called");
                    master.LocalLocationStore.Database.Counters[ContentLocationDatabaseCounters.TotalNumberOfCollectedEntries].Value.Should().Be(0, "No entries should be cleaned before GC is called");

                    master.LocalLocationStore.Database.ForceCacheFlush(context);

                    master.LocalLocationStore.Database.GarbageCollect(context);

                    master.LocalLocationStore.Database.Counters[ContentLocationDatabaseCounters.TotalNumberOfCollectedEntries].Value.Should().Be(1, "After GC, the entry with only a location from the expired machine should be collected");

                    // Heartbeat worker to switch back to active state
                    await worker0.LocalLocationStore.HeartbeatAsync(context).ShouldBeSuccess();

                    // Insert random file in session 0
                    var putResult1 = await workerSession.PutRandomAsync(context, ContentHashType, false, ContentByteCount, Token).ShouldBeSuccess();

                    worker0.LocalLocationStore.Counters[ContentLocationStoreCounters.LocationAddRecentInactiveEager].Value.Should().Be(1, "Putting content after inactivity should eagerly go to global store.");

                    var worker1GlobalResult = await worker1.GetBulkAsync(
                        context,
                        new[] { putResult1.ContentHash },
                        Token,
                        UrgencyHint.Nominal,
                        GetBulkOrigin.Global).ShouldBeSuccess();
                    worker1GlobalResult.ContentHashesInfo[0].Locations.Should()
                        .NotBeNullOrEmpty("Putting content on worker 0 after inactivity should eagerly go to global store.");

                },
                enableRepairHandling: true);
        }

        [Fact]
        public async Task EventStreamContentLocationStoreEventHubBasicTests()
        {
            var centralStoreConfiguration = new LocalDiskCentralStoreConfiguration(TestRootDirectoryPath / "centralstore", Guid.NewGuid().ToString());

            if (!ConfigureRocksDbContentLocationBasedTestWithEventHub(
                (index, testRootDirectory, config, storageConnectionString) =>
                {
                    var role = index == 0 ? Role.Master : Role.Worker;
                    config.Checkpoint = new CheckpointConfiguration(testRootDirectory)
                    {
                        CreateCheckpointInterval = TimeSpan.FromMinutes(1),
                        RestoreCheckpointInterval = TimeSpan.FromMinutes(1),
                        HeartbeatInterval = Timeout.InfiniteTimeSpan,
                        Role = role,
                    };

                    config.CentralStore = centralStoreConfiguration;
                }))
            {
                // Test is misconfigured.
                Output.WriteLine("The test is skipped.");
                return;
            }

            // TODO: How to wait for events?
            const int EventPropagationDelayMs = 5000;

            await RunTestAsync(
                new Context(Logger),
                3,
                async context =>
                {
                    // Here is the user scenario that the test verifies:
                    // Setup:
                    //   - Session0: EH (master) + RocksDb
                    //   - Session1: EH (worker) + RocksDb
                    //   - Session2: EH (worker) + RocksDb
                    //
                    // 1. Put a location into Worker1
                    // 2. Get a local location from Master0. Location should exists in a local database, because master synchronizes events eagerly.
                    // 3. Get a local location from Worker2. Location SHOULD NOT exists in a local database, because worker does not receive events eagerly.
                    // 4. Remove the location from Worker1
                    // 5. Get a local location from Master0 (should not exists)
                    // 6. Get a local location from Worker2 (should still exists).
                    var sessions = context.Sessions;

                    var master0 = context.GetMaster();
                    var worker1Session = sessions[context.GetFirstWorkerIndex()];
                    var worker1 = context.EnumerateWorkers().ElementAt(0);
                    var worker2 = context.EnumerateWorkers().ElementAt(1);

                    // Only session0 is a master. So we need to put a location into a worker session and check that master received a sync event.
                    var putResult0 = await worker1Session.PutRandomAsync(context, ContentHashType, false, ContentByteCount, Token).ShouldBeSuccess();

                    await Task.Delay(EventPropagationDelayMs);

                    // Content SHOULD be registered locally for master.
                    var localGetBulkResultMaster = await master0.GetBulkAsync(context, putResult0.ContentHash, GetBulkOrigin.Local).ShouldBeSuccess();
                    localGetBulkResultMaster.ContentHashesInfo[0].Locations.Should().NotBeNullOrEmpty();

                    // Content SHOULD NOT be registered locally for the second worker, because it does not receive events eagerly.
                    var localGetBulkResultWorker2 = await worker2.GetBulkAsync(context, putResult0.ContentHash, GetBulkOrigin.Local).ShouldBeSuccess();
                    localGetBulkResultWorker2.ContentHashesInfo[0].Locations.Should().BeNullOrEmpty();

                    // Content SHOULD be available globally via the second worker
                    var globalGetBulkResult1 = await worker2.GetBulkAsync(context, putResult0.ContentHash, GetBulkOrigin.Global).ShouldBeSuccess();
                    globalGetBulkResult1.ContentHashesInfo[0].Locations.Should().NotBeNullOrEmpty();

                    // Remove the location from backing content location store so that in the absence of pin caching the
                    // result of pin should be false.
                    await worker1.TrimBulkAsync(
                        context,
                        globalGetBulkResult1.ContentHashesInfo.Select(c => c.ContentHash).ToList(),
                        Token,
                        UrgencyHint.Nominal).ShouldBeSuccess();

                    await Task.Delay(EventPropagationDelayMs);

                    // Verify no locations for the content
                    var postLocalTrimGetBulkResult0a = await master0.GetBulkAsync(context, putResult0.ContentHash, GetBulkOrigin.Local).ShouldBeSuccess();
                    postLocalTrimGetBulkResult0a.ContentHashesInfo[0].Locations.Should().BeNullOrEmpty();
                });
        }

        // TODO: add a test case to cover different epochs
        // TODO: run tests against event hub automatically

        [Fact]
        public async Task EventStreamContentLocationStoreEventHubWithBlobStorageBasedCentralStore()
        {
            var centralStoreConfiguration = new LocalDiskCentralStoreConfiguration(TestRootDirectoryPath / "centralstore", Guid.NewGuid().ToString());
            var checkpointsKey = Guid.NewGuid().ToString();

            if (!ConfigureRocksDbContentLocationBasedTestWithEventHub(
                (index, testRootDirectory, config, storageConnectionString) =>
                {
                    var role = index == 0 ? Role.Master : Role.Worker;
                    config.Checkpoint = new CheckpointConfiguration(testRootDirectory)
                    {
                        CreateCheckpointInterval = TimeSpan.FromMinutes(1),
                        RestoreCheckpointInterval = TimeSpan.FromMinutes(1),
                        HeartbeatInterval = Timeout.InfiniteTimeSpan,
                        Role = role,
                    };
                    config.CentralStore = centralStoreConfiguration;

                    config.CentralStore = new BlobCentralStoreConfiguration(
                                              connectionString: storageConnectionString,
                                              containerName: "checkpointscontainer",
                                              checkpointsKey: checkpointsKey)
                    {
                        RetentionTime = TimeSpan.FromMinutes(1)
                    };
                }))
            {
                // Test is misconfigured.
                Output.WriteLine("The test is skipped.");
                return;
            }

            // TODO: How to wait for events?
            const int EventPropagationDelayMs = 5000;

            await RunTestAsync(
                new Context(Logger),
                4,
                async context =>
                {
                    // Here is the user scenario that the test verifies:
                    // Setup:
                    //   - Session0: EH (master) + RocksDb
                    //   - Session1: EH (master) + RocksDb
                    //   - Session2: EH (worker) + RocksDb
                    //   - Session3: EH (worker) + RocksDb
                    //
                    // 1. Put a location into Worker1
                    // 2. Get a local location from Master0. Location should exist in a local database, because master synchronizes events eagerly.
                    // 3. Get a local location from Worker2. Location SHOULD NOT exist in a local database, because worker does not receive events eagerly.
                    // 4. Force checkpoint creation, by triggering heartbeat on Master0
                    // 5. Get checkpoint on Worker2, by triggering heartbeat on Worker2
                    // 6. Get a local location from Worker2. LOcation should exist in local database, because database was updated with new checkpoint
                    var sessions = context.Sessions;

                    var master0 = context.GetLocationStore(0);
                    var master1 = context.GetLocationStore(1);
                    var worker2 = context.GetLocationStore(2);

                    // Only session0 is a master. So we need to put a location into a worker session and check that master received a sync event.
                    var putResult0 = await sessions[1].PutRandomAsync(context, ContentHashType, false, ContentByteCount, Token).ShouldBeSuccess();

                    await Task.Delay(EventPropagationDelayMs);

                    // Content SHOULD be registered locally for master.
                    var localGetBulkResultMaster = await master0.GetBulkAsync(context, putResult0.ContentHash, GetBulkOrigin.Local).ShouldBeSuccess();
                    localGetBulkResultMaster.ContentHashesInfo[0].Locations.Should().NotBeNullOrEmpty();

                    // Content SHOULD NOT be registered locally for the second worker, because it does not receive events eagerly.
                    var localGetBulkResultWorker2 = await worker2.GetBulkAsync(context, putResult0.ContentHash, GetBulkOrigin.Local).ShouldBeSuccess();
                    localGetBulkResultWorker2.ContentHashesInfo[0].Locations.Should().BeNullOrEmpty();

                    // Content SHOULD be available globally via the second worker
                    var globalGetBulkResult1 = await worker2.GetBulkAsync(context, putResult0.ContentHash, GetBulkOrigin.Global).ShouldBeSuccess();
                    globalGetBulkResult1.ContentHashesInfo[0].Locations.Should().NotBeNullOrEmpty();

                    TestClock.UtcNow += TimeSpan.FromMinutes(2);
                    await master0.LocalLocationStore.HeartbeatAsync(context).ShouldBeSuccess();
                    await master1.LocalLocationStore.HeartbeatAsync(context).ShouldBeSuccess();
                    await worker2.LocalLocationStore.HeartbeatAsync(context).ShouldBeSuccess();

                    // Waiting for some time to make the difference between entry insertion time and the touch time that updates it.
                    TestClock.UtcNow += TimeSpan.FromMinutes(2);

                    // Content SHOULD be available local via the WORKER 2 after downloading checkpoint (touches content)
                    var localGetBulkResultWorker2b = await worker2.GetBulkAsync(context, putResult0.ContentHash, GetBulkOrigin.Local).ShouldBeSuccess();
                    localGetBulkResultWorker2b.ContentHashesInfo[0].Locations.Should().NotBeNullOrEmpty();

                    // Waiting for events to be propagated from the worker to the master
                    await Task.Delay(EventPropagationDelayMs);

                    // TODO[LLS]: change it or remove completely. (bug 1365340)
                    // Waiting for another 2 minutes before triggering the GC
                    //TestClock.UtcNow += TimeSpan.FromMinutes(2);
                    //((RocksDbContentLocationDatabase)master1.Database).GarbageCollect(context);

                    //// 4 minutes already passed after the entry insertion. It means that the entry should be collected unless touch updates the entry
                    //// Master1 still should have an entry in a local database
                    //localGetBulkResultMaster1 = await master1.GetBulkAsync(context, putResult0.ContentHash, GetBulkOrigin.Local).ShouldBeSuccess();
                    //Assert.True(localGetBulkResultMaster1.ContentHashesInfo[0].Locations.Count == 1);

                    //// Waiting for another 2 minutes forcing the entry to fall out of the local database
                    //TestClock.UtcNow += TimeSpan.FromMinutes(2);
                    //((RocksDbContentLocationDatabase)master1.Database).GarbageCollect(context);

                    //localGetBulkResultMaster1 = await master1.GetBulkAsync(context, putResult0.ContentHash, GetBulkOrigin.Local).ShouldBeSuccess();
                    //Assert.True(localGetBulkResultMaster1.ContentHashesInfo[0].Locations.NullOrEmpty());
                });
        }

        private static async Task<ContentHash> PutContentInSession0_PopulateSession1LocalDb_RemoveContentFromGlobalStore(
            IList<IContentSession> sessions,
            Context context,
            TransitioningContentLocationStore worker,
            TransitioningContentLocationStore master)
        {
            // Insert random file in session 0
            var putResult0 = await sessions[0].PutRandomAsync(context, ContentHashType, false, ContentByteCount, Token).ShouldBeSuccess();

            // Content SHOULD NOT be registered locally since it has not been queried
            var localGetBulkResult1a = await worker.GetBulkAsync(
                context,
                putResult0.ContentHash,
                GetBulkOrigin.Local).ShouldBeSuccess();
            localGetBulkResult1a.ContentHashesInfo[0].Locations.Should().BeNullOrEmpty();

            var globalGetBulkResult1 = await worker.GetBulkAsync(
                context,
                new[] { putResult0.ContentHash },
                Token,
                UrgencyHint.Nominal,
                GetBulkOrigin.Global).ShouldBeSuccess();
            globalGetBulkResult1.ContentHashesInfo[0].Locations.Should().NotBeNullOrEmpty();

            // Content SHOULD be registered locally since it HAS been queried as a result of GetBulk with GetBulkOrigin.Global
            var localGetBulkResult1b = await master.GetBulkAsync(
                context,
                putResult0.ContentHash,
                GetBulkOrigin.Local).ShouldBeSuccess();
            localGetBulkResult1b.ContentHashesInfo[0].Locations.Should().NotBeNullOrEmpty();

            // Remove the location from backing content location store so that in the absence of pin caching the
            // result of pin should be false.
            await worker.TrimBulkAsync(
                context,
                globalGetBulkResult1.ContentHashesInfo.Select(c => c.ContentHash).ToList(),
                Token,
                UrgencyHint.Nominal).ShouldBeSuccess();

            // Verify no locations for the content
            var postTrimGetBulkResult = await master.GetBulkAsync(
                context, putResult0.ContentHash,
                GetBulkOrigin.Global).ShouldBeSuccess();
            postTrimGetBulkResult.ContentHashesInfo[0].Locations.Should().NotBeNullOrEmpty("TrimBulkAsync does not clean global store.");
            return putResult0.ContentHash;
        }

        private async Task UploadCheckpointOnMasterAndRestoreOnWorkers(TestContext context)
        {
            // Update time to trigger checkpoint upload and restore on master and workers respectively
            TestClock.UtcNow += TimeSpan.FromMinutes(2);

            var masterStore = context.GetMaster();

            // Heartbeat master first to upload checkpoint
            await masterStore.LocalLocationStore.HeartbeatAsync(context).ShouldBeSuccess();

            // Next heartbeat workers to restore checkpoint
            foreach (var workerStore in context.EnumerateWorkers())
            {
                await workerStore.LocalLocationStore.HeartbeatAsync(context).ShouldBeSuccess();
            }
        }

        protected void ConfigureWithOneMaster(CentralStoreConfiguration centralStoreConfiguration = null)
        {
            centralStoreConfiguration = centralStoreConfiguration ?? new LocalDiskCentralStoreConfiguration(TestRootDirectoryPath / "centralstore", Guid.NewGuid().ToString());

            // Extremely hacky way to make the first redis instance to be a master and the rest to be workers.
            ConfigureRocksDbContentLocationBasedTest(
                configureInMemoryEventStore: true,
                (index, testRootDirectory, config) =>
                {
                    var role = index == 0 ? Role.Master : Role.Worker;
                    config.Checkpoint = new CheckpointConfiguration(testRootDirectory)
                    {
                        CreateCheckpointInterval = TimeSpan.FromMinutes(1),
                        RestoreCheckpointInterval = TimeSpan.FromMinutes(1),
                        HeartbeatInterval = Timeout.InfiniteTimeSpan,
                        Role = role,
                    };
                    config.CentralStore = centralStoreConfiguration;
                });
        }

        private static readonly TimeSpan LocalDatabaseEntryTimeToLive = TimeSpan.FromMinutes(3);
        private const int SafeToLazilyUpdateMachineCountThreshold = 3;
        private const int ReplicaCreditInMinutes = 3;
        protected bool _enableReconciliation;
        private ContentLocationMode _readMode = ContentLocationMode.LocalLocationStore;
        private ContentLocationMode _writeMode = ContentLocationMode.LocalLocationStore;
        private bool _enableSecondaryRedis = false;
        private AbsolutePath _testDatabasePath = null;

        private RedisContentLocationStoreConfiguration CreateRedisContentLocationStoreConfiguration(
            AbsolutePath storeLocationRoot,
            ContentLocationEventStoreConfiguration eventStoreConfiguration = null)
        {
            return new RedisContentLocationStoreConfiguration()
            {
                MachineExpiry = TimeSpan.FromMinutes(10),
                EnableReconciliation = _enableReconciliation,
                InlinePostInitialization = true,
                ReplicaPenaltyInMinutes = ReplicaCreditInMinutes,

                // Set recompute time to zero to force recomputation on every heartbeat
                RecomputeInactiveMachinesExpiry = TimeSpan.Zero,
                Database =
                           new RocksDbContentLocationDatabaseConfiguration(storeLocationRoot / "rocksdb")
                           {
                               // Don't GC
                               LocalDatabaseGarbageCollectionInterval = Timeout.InfiniteTimeSpan,
                               TestInitialCheckpointPath = _testDatabasePath,

                           },
                CentralStore = new LocalDiskCentralStoreConfiguration(storeLocationRoot, "chkpoints"),
                SafeToLazilyUpdateMachineCountThreshold = SafeToLazilyUpdateMachineCountThreshold,
                Checkpoint = new CheckpointConfiguration(storeLocationRoot)
                {
                    HeartbeatInterval = TimeSpan.FromMinutes(1),
                },
                EventStore = eventStoreConfiguration ?? new MemoryContentLocationEventStoreConfiguration(),
                ReadMode = _readMode,
                WriteMode = _writeMode,
            };
        }

        private void ConfigureRocksDbContentLocationBasedTest(bool configureInMemoryEventStore = false, Action<int, AbsolutePath, RedisContentLocationStoreConfiguration> configurationPostProcessor = null, bool configurePin = true, AbsolutePath overrideContentLocationStoreDirectory = null)
        {
            var eventStoreConfiguration = configureInMemoryEventStore ? new MemoryContentLocationEventStoreConfiguration() : null;
            CreateContentLocationStoreConfiguration = (testRootDirectory, index) =>
            {
                var result = CreateRedisContentLocationStoreConfiguration(
                    overrideContentLocationStoreDirectory ?? testRootDirectory,
                    eventStoreConfiguration);

                configurationPostProcessor?.Invoke(index, testRootDirectory, result);
                return result;
            };

            if (configurePin)
            {
                PinConfiguration = new PinConfiguration()
                {
                    // Low risk and high risk tolerance for machine or file loss to prevent pin better from kicking in
                    MachineRisk = 0.0000001,
                    FileRisk = 0.0000001,
                    PinRisk = 0.9999,
                    UsePinCache = false
                };

                ContentAvailabilityGuarantee = ReadOnlyDistributedContentSession<AbsolutePath>.ContentAvailabilityGuarantee.RedundantFileRecordsOrCheckFileExistence;
            }
        }

        private bool ConfigureRocksDbContentLocationBasedTestWithEventHub(Action<int, AbsolutePath, RedisContentLocationStoreConfiguration, string> configurationPostProcessor)
        {
            if (!ReadConfiguration(out var storageAccountKey, out var storageAccountName, out var eventHubConnectionString, out var eventHubName))
            {
                return false;
            }

            string storageConnectionString = $"DefaultEndpointsProtocol=https;AccountName={storageAccountName};AccountKey={storageAccountKey}";
            var eventStoreConfiguration = new EventHubContentLocationEventStoreConfiguration(
                                              eventHubName: eventHubName,
                                              eventHubConnectionString:
                                              eventHubConnectionString,
                                              consumerGroupName: "$Default",
                                              epoch: Guid.NewGuid().ToString())
            {
                // Send events eagerly as they come in.
                EventBatchSize = 1,
                Epoch = null,
                MaxEventProcessingConcurrency = 2,
            };
            CreateContentLocationStoreConfiguration = (testRootDirectory, index) =>
            {
                var result = CreateRedisContentLocationStoreConfiguration(
                    testRootDirectory,
                    eventStoreConfiguration);

                configurationPostProcessor?.Invoke(index, testRootDirectory, result, storageConnectionString);
                return result;
            };

            PinConfiguration = new PinConfiguration()
            {
                // Low risk and high risk tolerance for machine or file loss to prevent pin better from kicking in
                MachineRisk = 0.0000001,
                FileRisk = 0.0000001,
                PinRisk = 0.9999,
                UsePinCache = false
            };

            ContentAvailabilityGuarantee = ReadOnlyDistributedContentSession<AbsolutePath>.ContentAvailabilityGuarantee.FileRecordsExist;
            return true;
        }

        private bool ReadConfiguration(out string storageAccountKey, out string storageAccountName, out string eventHubConnectionString, out string eventHubName)
        {
            storageAccountKey = Environment.GetEnvironmentVariable("TestEventHub_StorageAccountKey");
            storageAccountName = Environment.GetEnvironmentVariable("TestEventHub_StorageAccountName");
            eventHubConnectionString = Environment.GetEnvironmentVariable("TestEventHub_EventHubConnectionString");
            eventHubName = Environment.GetEnvironmentVariable("TestEventHub_EventHubName");

            if (storageAccountKey == null)
            {
                Output.WriteLine("Please specify 'TestEventHub_StorageAccountKey' to run this test");
                return false;
            }

            if (storageAccountName == null)
            {
                Output.WriteLine("Please specify 'TestEventHub_StorageAccountName' to run this test");
                return false;
            }

            if (eventHubConnectionString == null)
            {
                Output.WriteLine("Please specify 'TestEventHub_EventHubConnectionString' to run this test");
                return false;
            }

            if (eventHubName == null)
            {
                Output.WriteLine("Please specify 'TestEventHub_EventHubName' to run this test");
                return false;
            }

            Output.WriteLine("The test is configured correctly.");
            return true;
        }

<<<<<<< HEAD
        [Fact(Skip = "For manual testing only. Requires two sets of credentials.")]
        public async Task EventHubChangeCredentials()
        {
            var containerName = "checkpoints";
            var checkpointsKey = "checkpoints-eventhub";

            Environment.SetEnvironmentVariable("TestEventHub_StorageAccountKey", "<REPLACE WITH YOUR OWN>");
            Environment.SetEnvironmentVariable("TestEventHub_StorageAccountName", "<REPLACE WITH YOUR OWN>");

            Environment.SetEnvironmentVariable("TestEventHub_EventHubConnectionString", "<REPLACE WITH YOUR OWN>");
            Environment.SetEnvironmentVariable("TestEventHub_EventHubName", "<REPLACE WITH YOUR OWN>");

            // Must be different than the above
            var newEventHubConnectionString = "<REPLACE WITH YOUR OWN>";
            var newEventHubName = "<REPLACE WITH YOUR OWN>";

            if (!ConfigureRocksDbContentLocationBasedTestWithEventHub(
                (index, testRootDirectory, config, storageConnectionString) =>
                {
                    var role = index == 0 ? Role.Master : Role.Worker;
                    config.Checkpoint = new CheckpointConfiguration(testRootDirectory)
                    {
                        CreateCheckpointInterval = TimeSpan.FromMinutes(1),
                        RestoreCheckpointInterval = TimeSpan.FromMinutes(1),
                        HeartbeatInterval = Timeout.InfiniteTimeSpan,
                        Role = role,
                    };

                    config.CentralStore = new BlobCentralStoreConfiguration(
                                              connectionString: storageConnectionString,
                                              containerName: containerName,
                                              checkpointsKey: checkpointsKey)
                    {
                        RetentionTime = TimeSpan.FromDays(365)
                    };
                }))
            {
                // Test is misconfigured.
                Output.WriteLine("The test is skipped.");
                return;
            }

            await RunTestAsync(
                new Context(Logger),
                1,
                async context =>
                {
                    var eventStore = context.GetMaster().LocalLocationStore.EventStore as EventHubContentLocationEventStore;

                    var connectionStringBuilder = new EventHubsConnectionStringBuilder(newEventHubConnectionString)
                    {
                        EntityPath = newEventHubName,
                    };

                    int stopSending = 0;
                    var hasSentSome = new Semaphore(0, int.MaxValue);

                    var task = Task.Run(() => {
                        while (stopSending == 0)
                        {
                            eventStore.AddLocations(context, new MachineId(10), new ShortHashWithSize[] { new ShortHashWithSize(new ShortHash(ContentHash.Random()), 200) }).ThrowIfFailure();
                            hasSentSome.Release();
                        }
                    });

                    // Ensure we send some data before the change
                    await Task.Delay(TimeSpan.FromSeconds(5));
                    hasSentSome.WaitOne();

                    // Update the credentials concurrently
                    eventStore.UpdateCredentials(context, connectionStringBuilder);

                    // Reset the semaphore and ensure some data has been sent after the credentials changed
                    Interlocked.Exchange(ref hasSentSome, new Semaphore(0, int.MaxValue));
                    await Task.Delay(TimeSpan.FromSeconds(5));
                    hasSentSome.WaitOne();

                    // Stop the task
                    Interlocked.Exchange(ref stopSending, 1);

                    // Finish
                    await Task.Delay(TimeSpan.FromSeconds(5));

                    await task;
                });
        }
=======
        [Fact(Skip = "For manual usage only")]
        public async Task MultiThreadedStressTestRocksDbContentLocationDatabaseOnNewEntries()
        {
            bool useIncrementalCheckpointing = true;
            int numberOfMachines = 100;
            int addsPerMachine = 25000;
            int maximumBatchSize = 1000;
            int warmupBatches = 10000;

            var centralStoreConfiguration = new LocalDiskCentralStoreConfiguration(TestRootDirectoryPath / "centralstore", Guid.NewGuid().ToString());
            var masterLeaseExpiryTime = TimeSpan.FromMinutes(3);

            MemoryContentLocationEventStoreConfiguration memoryContentLocationEventStore = null;
            ConfigureRocksDbContentLocationBasedTest(
                configureInMemoryEventStore: true,
                (index, testRootDirectory, config) =>
                {
                    config.Checkpoint = new CheckpointConfiguration(testRootDirectory)
                    {
                        /* Set role to null to automatically choose role using master election */
                        Role = null,
                        UseIncrementalCheckpointing = useIncrementalCheckpointing,
                        CreateCheckpointInterval = TimeSpan.FromMinutes(1),
                        RestoreCheckpointInterval = TimeSpan.FromMinutes(1),
                        HeartbeatInterval = Timeout.InfiniteTimeSpan,
                        MasterLeaseExpiryTime = masterLeaseExpiryTime
                    };
                    config.CentralStore = centralStoreConfiguration;
                    memoryContentLocationEventStore = (MemoryContentLocationEventStoreConfiguration)config.EventStore;
                });

            var events = GenerateAddEvents(numberOfMachines, addsPerMachine, maximumBatchSize);

            await RunTestAsync(
                new Context(Logger),
                2,
                async context =>
                {
                    var sessions = context.Sessions;
                    Warmup(maximumBatchSize, warmupBatches, memoryContentLocationEventStore);
                    context.GetMaster().LocalLocationStore.Database.ForceCacheFlush(context);
                    PrintCacheStatistics(context);

                    {
                        var stopWatch = new Stopwatch();
                        Output.WriteLine("[Benchmark] Starting in 5s (use this when analyzing with dotTrace)");
                        await Task.Delay(5000);

                        // Benchmark
                        stopWatch.Restart();
                        Parallel.ForEach(Enumerable.Range(0, numberOfMachines), machineId => {
                            var eventHub = memoryContentLocationEventStore.Hub;

                            foreach (var ev in events[machineId])
                            {
                                eventHub.LockFreeSend(ev);
                            }
                        });
                        context.GetMaster().LocalLocationStore.Database.ForceCacheFlush(context);
                        stopWatch.Stop();

                        var ts = stopWatch.Elapsed;
                        var elapsedTime = string.Format("{0:00}:{1:00}:{2:00}.{3:00}",
                            ts.Hours, ts.Minutes, ts.Seconds,
                            ts.Milliseconds / 10);
                        Output.WriteLine("[Benchmark] Total Time: " + ts);
                    }

                    PrintCacheStatistics(context);
                    await Task.Delay(5000);
                });
        }

        private void Warmup(int maximumBatchSize, int warmupBatches, MemoryContentLocationEventStoreConfiguration memoryContentLocationEventStore)
        {
            Output.WriteLine("[Warmup] Starting");
            var warmupEventHub = memoryContentLocationEventStore.Hub;
            var warmupRng = new Random(Environment.TickCount);

            var stopWatch = new Stopwatch();
            stopWatch.Start();
            foreach (var _ in Enumerable.Range(0, warmupBatches))
            {
                var machineId = new MachineId(warmupRng.Next());
                var batch = Enumerable.Range(0, maximumBatchSize).Select(x => new ShortHash(ContentHash.Random())).ToList();
                warmupEventHub.Send(new RemoveContentLocationEventData(machineId, batch));
            }
            stopWatch.Stop();

            var ts = stopWatch.Elapsed;
            var elapsedTime = string.Format("{0:00}:{1:00}:{2:00}.{3:00}",
                ts.Hours, ts.Minutes, ts.Seconds,
                ts.Milliseconds / 10);
            Output.WriteLine("[Warmup] Total Time: " + ts);
        }

        private static List<List<ContentLocationEventData>> GenerateAddEvents(int numberOfMachines, int addsPerMachine, int maximumBatchSize)
        {
            var randomSeed = Environment.TickCount;
            var events = new List<List<ContentLocationEventData>>(numberOfMachines);
            events.AddRange(Enumerable.Range(0, numberOfMachines).Select(x => (List<ContentLocationEventData>)null));

            Parallel.ForEach(Enumerable.Range(0, numberOfMachines), machineId =>
            {
                var machineIdObject = new MachineId(machineId);
                var rng = new Random(Interlocked.Increment(ref randomSeed));

                var addedContent = Enumerable.Range(0, addsPerMachine).Select(_ => ContentHash.Random()).ToList();

                var machineEvents = new List<ContentLocationEventData>();
                for (var pendingHashes = addedContent.Count; pendingHashes > 0;)
                {
                    // Add the hashes in random batches
                    var batchSize = rng.Next(1, Math.Min(maximumBatchSize, pendingHashes));
                    var batch = addedContent.GetRange(addedContent.Count - pendingHashes, batchSize).Select(hash => new ShortHashWithSize(new ShortHash(hash), 200)).ToList();
                    machineEvents.Add(new AddContentLocationEventData(machineIdObject, batch));
                    pendingHashes -= batchSize;
                }
                events[machineId] = machineEvents;
            });

            return events;
        }

        [Fact(Skip = "For manual usage only")]
        public async Task MultiThreadedStressTestRocksDbContentLocationDatabaseOnMixedAddAndDelete()
        {
            bool useIncrementalCheckpointing = true;
            int numberOfMachines = 100;
            int deletesPerMachine = 25000;
            int maximumBatchSize = 2000;
            int warmupBatches = 10000;

            var centralStoreConfiguration = new LocalDiskCentralStoreConfiguration(TestRootDirectoryPath / "centralstore", Guid.NewGuid().ToString());
            var masterLeaseExpiryTime = TimeSpan.FromMinutes(3);

            MemoryContentLocationEventStoreConfiguration memoryContentLocationEventStore = null;
            ConfigureRocksDbContentLocationBasedTest(
                configureInMemoryEventStore: true,
                (index, testRootDirectory, config) =>
                {
                    config.Checkpoint = new CheckpointConfiguration(testRootDirectory)
                    {
                        /* Set role to null to automatically choose role using master election */
                        Role = null,
                        UseIncrementalCheckpointing = useIncrementalCheckpointing,
                        CreateCheckpointInterval = TimeSpan.FromMinutes(1),
                        RestoreCheckpointInterval = TimeSpan.FromMinutes(1),
                        HeartbeatInterval = Timeout.InfiniteTimeSpan,
                        MasterLeaseExpiryTime = masterLeaseExpiryTime
                    };
                    config.CentralStore = centralStoreConfiguration;
                    memoryContentLocationEventStore = (MemoryContentLocationEventStoreConfiguration)config.EventStore;
                });

            var events = GenerateMixedAddAndDeleteEvents(numberOfMachines, deletesPerMachine, maximumBatchSize);

            await RunTestAsync(
                new Context(Logger),
                2,
                async context =>
                {
                    var sessions = context.Sessions;
                    Warmup(maximumBatchSize, warmupBatches, memoryContentLocationEventStore);
                    context.GetMaster().LocalLocationStore.Database.ForceCacheFlush(context);
                    PrintCacheStatistics(context);

                    {
                        var stopWatch = new Stopwatch();
                        Output.WriteLine("[Benchmark] Starting in 5s (use this when analyzing with dotTrace)");
                        await Task.Delay(5000);

                        // Benchmark
                        stopWatch.Restart();
                        Parallel.ForEach(Enumerable.Range(0, numberOfMachines), machineId => {
                            var eventHub = memoryContentLocationEventStore.Hub;

                            foreach (var ev in events[machineId])
                            {
                                eventHub.LockFreeSend(ev);
                            }
                        });
                        context.GetMaster().LocalLocationStore.Database.ForceCacheFlush(context);
                        stopWatch.Stop();

                        var ts = stopWatch.Elapsed;
                        var elapsedTime = string.Format("{0:00}:{1:00}:{2:00}.{3:00}",
                            ts.Hours, ts.Minutes, ts.Seconds,
                            ts.Milliseconds / 10);
                        Output.WriteLine("[Benchmark] Total Time: " + ts);

                        PrintCacheStatistics(context);
                    }

                    await Task.Delay(5000);
                });
        }

        private class FstComparer<T> : IComparer<(int, T)>
        {
            public int Compare((int, T) x, (int, T) y)
            {
                return x.Item1.CompareTo(y.Item1);
            }
        }

        private static List<List<ContentLocationEventData>> GenerateMixedAddAndDeleteEvents(int numberOfMachines, int deletesPerMachine, int maximumBatchSize)
        {
            var randomSeed = Environment.TickCount;

            var events = new List<List<ContentLocationEventData>>(numberOfMachines);
            events.AddRange(Enumerable.Range(0, numberOfMachines).Select(x => (List<ContentLocationEventData>)null));

            Parallel.ForEach(Enumerable.Range(0, numberOfMachines), machineId =>
            {
                var machineIdObject = new MachineId(machineId);
                var rng = new Random(Interlocked.Increment(ref randomSeed));

                // We want deletes to be performed in any arbitrary order, so the first in the pair is a random integer
                // This distribution is obviously not uniform at the end, but it doesn't matter, all we want is for
                // add -> delete pairs not to be contiguous.
                var addedPool = new BuildXL.Cache.ContentStore.Utils.PriorityQueue<(int, ShortHash)>(deletesPerMachine, new FstComparer<ShortHash>());

                var machineEvents = new List<ContentLocationEventData>();
                var totalAddsPerfomed = 0;
                // We can only delete after we have added, so we only reach the condition at the end
                for (var totalDeletesPerformed = 0; totalDeletesPerformed < deletesPerMachine; )
                {
                    bool addEnabled = totalAddsPerfomed < deletesPerMachine;
                    // We can only delete when it is causally consistent to do so
                    bool deleteEnabled = totalDeletesPerformed < deletesPerMachine && addedPool.Count > 0;
                    bool performDelete = deleteEnabled && rng.Next(0, 10) > 8 || !addEnabled;

                    if (performDelete)
                    {
                        var batchSize = Math.Min(deletesPerMachine - totalDeletesPerformed, addedPool.Count);
                        batchSize = rng.Next(1, batchSize);
                        batchSize = Math.Min(batchSize, maximumBatchSize);

                        var batch = new List<ShortHash>(batchSize);
                        foreach (var _ in Enumerable.Range(0, batchSize))
                        {
                            var shortHash = addedPool.Top.Item2;
                            addedPool.Pop();
                            batch.Add(shortHash);
                        }

                        machineEvents.Add(new RemoveContentLocationEventData(machineIdObject, batch));
                        totalDeletesPerformed += batch.Count;
                    } else
                    {
                        var batchSize = Math.Min(deletesPerMachine - totalAddsPerfomed, maximumBatchSize);
                        batchSize = rng.Next(1, batchSize);

                        var batch = new List<ShortHashWithSize>(batchSize);
                        foreach (var x in Enumerable.Range(0, batchSize))
                        {
                            var shortHash = new ShortHash(ContentHash.Random());
                            batch.Add(new ShortHashWithSize(shortHash, 200));
                            addedPool.Push((rng.Next(), shortHash));
                        }

                        machineEvents.Add(new AddContentLocationEventData(machineIdObject, batch));
                        totalAddsPerfomed += batch.Count;
                    }
                }

                events[machineId] = machineEvents;
            });

            return events;
        }

        [Fact(Skip = "For manual usage only")]
        public async Task MultiThreadedStressTestRocksDbContentLocationDatabaseOnUniqueAddsWithCacheHit()
        {
            bool useIncrementalCheckpointing = true;
            int warmupBatches = 10000;
            int numberOfMachines = 100;
            int operationsPerMachine = 25000;
            float cacheHitRatio = 0.5f;
            int maximumBatchSize = 1000;

            var centralStoreConfiguration = new LocalDiskCentralStoreConfiguration(TestRootDirectoryPath / "centralstore", Guid.NewGuid().ToString());
            var masterLeaseExpiryTime = TimeSpan.FromMinutes(3);

            MemoryContentLocationEventStoreConfiguration memoryContentLocationEventStore = null;
            ConfigureRocksDbContentLocationBasedTest(
                configureInMemoryEventStore: true,
                (index, testRootDirectory, config) =>
                {
                    config.Checkpoint = new CheckpointConfiguration(testRootDirectory)
                    {
                        /* Set role to null to automatically choose role using master election */
                        Role = null,
                        UseIncrementalCheckpointing = useIncrementalCheckpointing,
                        CreateCheckpointInterval = TimeSpan.FromMinutes(1),
                        RestoreCheckpointInterval = TimeSpan.FromMinutes(1),
                        HeartbeatInterval = Timeout.InfiniteTimeSpan,
                        MasterLeaseExpiryTime = masterLeaseExpiryTime
                    };
                    config.CentralStore = centralStoreConfiguration;
                    memoryContentLocationEventStore = (MemoryContentLocationEventStoreConfiguration)config.EventStore;
                });

            var events = GenerateUniquenessWorkload(numberOfMachines, cacheHitRatio, maximumBatchSize, operationsPerMachine, randomSeedOverride: 42);

            await RunTestAsync(
                new Context(Logger),
                2,
                async context =>
                {
                    var sessions = context.Sessions;
                    Warmup(maximumBatchSize, warmupBatches, memoryContentLocationEventStore);
                    context.GetMaster().LocalLocationStore.Database.ForceCacheFlush(context);
                    PrintCacheStatistics(context);

                    {
                        var stopWatch = new Stopwatch();
                        Output.WriteLine("[Benchmark] Starting in 5s (use this when analyzing with dotTrace)");
                        await Task.Delay(5000);

                        // Benchmark
                        stopWatch.Restart();
                        Parallel.ForEach(Enumerable.Range(0, numberOfMachines), machineId => {
                            var eventHub = memoryContentLocationEventStore.Hub;

                            foreach (var ev in events[machineId])
                            {
                                eventHub.LockFreeSend(ev);
                            }
                        });
                        context.GetMaster().LocalLocationStore.Database.ForceCacheFlush(context);
                        stopWatch.Stop();

                        var ts = stopWatch.Elapsed;
                        var elapsedTime = string.Format("{0:00}:{1:00}:{2:00}.{3:00}",
                            ts.Hours, ts.Minutes, ts.Seconds,
                            ts.Milliseconds / 10);
                        Output.WriteLine("[Benchmark] Total Time: " + ts);

                        PrintCacheStatistics(context);
                    }

                    await Task.Delay(5000);
                });
        }

        private void PrintCacheStatistics(TestContext context)
        {
            var db = context.GetMaster().LocalLocationStore.Database;
            var counters = db.Counters;

            if (db.IsInMemoryCacheEnabled)
            {
                Output.WriteLine("CACHE ENABLED");
            }
            else
            {
                Output.WriteLine("CACHE DISABLED");
            }

            Output.WriteLine("[Statistics] NumberOfStoreOperations: " + counters[ContentLocationDatabaseCounters.NumberOfStoreOperations].ToString());
            Output.WriteLine("[Statistics] NumberOfGetOperations: " + counters[ContentLocationDatabaseCounters.NumberOfGetOperations].ToString());
            Output.WriteLine("[Statistics] TotalNumberOfCacheHit: " + counters[ContentLocationDatabaseCounters.TotalNumberOfCacheHit].ToString());
            Output.WriteLine("[Statistics] TotalNumberOfCacheMiss: " + counters[ContentLocationDatabaseCounters.TotalNumberOfCacheMiss].ToString());
            var totalCacheRequests = counters[ContentLocationDatabaseCounters.TotalNumberOfCacheHit].Value + counters[ContentLocationDatabaseCounters.TotalNumberOfCacheMiss].Value;
            if (totalCacheRequests > 0)
            {
                double cacheHitRate = ((double)counters[ContentLocationDatabaseCounters.TotalNumberOfCacheHit].Value) / ((double)totalCacheRequests);
                Output.WriteLine("[Statistics] Cache Hit Rate: " + cacheHitRate.ToString());
            }

            Output.WriteLine("[Statistics] NumberOfPersistedEntries: " + counters[ContentLocationDatabaseCounters.NumberOfPersistedEntries].ToString());
            Output.WriteLine("[Statistics] TotalNumberOfCacheFlushes: " + counters[ContentLocationDatabaseCounters.TotalNumberOfCacheFlushes].ToString());
            Output.WriteLine("[Statistics] NumberOfCacheFlushesTriggeredByUpdates: " + counters[ContentLocationDatabaseCounters.NumberOfCacheFlushesTriggeredByUpdates].ToString());
            Output.WriteLine("[Statistics] NumberOfCacheFlushesTriggeredByTimer: " + counters[ContentLocationDatabaseCounters.NumberOfCacheFlushesTriggeredByTimer].ToString());
            Output.WriteLine("[Statistics] NumberOfCacheFlushesTriggeredByGarbageCollection: " + counters[ContentLocationDatabaseCounters.NumberOfCacheFlushesTriggeredByGarbageCollection].ToString());
            Output.WriteLine("[Statistics] NumberOfCacheFlushesTriggeredByCheckpoint: " + counters[ContentLocationDatabaseCounters.NumberOfCacheFlushesTriggeredByCheckpoint].ToString());

            Output.WriteLine("[Statistics] CacheFlush: " + counters[ContentLocationDatabaseCounters.CacheFlush].ToString());
        }

        private static List<List<ContentLocationEventData>> GenerateUniquenessWorkload(int numberOfMachines, float cacheHitRatio, int maximumBatchSize, int operationsPerMachine, int? randomSeedOverride = null)
        {
            var randomSeed = randomSeedOverride ?? Environment.TickCount;

            var events = new List<List<ContentLocationEventData>>(numberOfMachines);
            events.AddRange(Enumerable.Range(0, numberOfMachines).Select(x => (List<ContentLocationEventData>)null));
            
            var cacheHitHashPool = new ConcurrentBigSet<ShortHash>();
            Parallel.ForEach(Enumerable.Range(0, numberOfMachines), machineId =>
            {
                var machineIdObject = new MachineId(machineId);
                var rng = new Random(Interlocked.Increment(ref randomSeed));

                var machineEvents = new List<ContentLocationEventData>();
                for (var operations = 0; operations < operationsPerMachine; )
                {
                    // Done this way to ensure batches don't get progressively smaller and hog memory
                    var batchSize = rng.Next(1, maximumBatchSize);
                    batchSize = Math.Min(batchSize, operationsPerMachine - operations);

                    var hashes = new List<ShortHashWithSize>();
                    while (hashes.Count < batchSize)
                    {
                        var shouldHitCache = rng.NextDouble() < cacheHitRatio;

                        ShortHash hashToUse;
                        if (cacheHitHashPool.Count > 0 && shouldHitCache)
                        {
                            // Since this set is grow-only, this should always work
                            hashToUse = cacheHitHashPool[rng.Next(0, cacheHitHashPool.Count)];
                        }
                        else
                        {
                            do
                            {
                                hashToUse = new ShortHash(ContentHash.Random());
                            } while (cacheHitHashPool.Contains(hashToUse) || !cacheHitHashPool.Add(hashToUse));
                        }

                        hashes.Add(new ShortHashWithSize(hashToUse, 200));
                    }
                    
                    machineEvents.Add(new AddContentLocationEventData(
                        machineIdObject,
                        hashes));

                    operations += batchSize;
                }

                events[machineId] = machineEvents;
            });

            return events;
        }
>>>>>>> d1a2c7ba
    }
}
<|MERGE_RESOLUTION|>--- conflicted
+++ resolved
@@ -1,2580 +1,2578 @@
-// Copyright (c) Microsoft. All rights reserved.
-// Licensed under the MIT license. See LICENSE file in the project root for full license information.
-
-using System;
-using System.Collections.Concurrent;
-using System.Collections.Generic;
-using System.Diagnostics;
-using System.IO;
-using System.Linq;
-using System.Threading;
-using System.Threading.Tasks;
-using BuildXL.Cache.ContentStore.Distributed;
-using BuildXL.Cache.ContentStore.Distributed.NuCache;
-using BuildXL.Cache.ContentStore.Distributed.NuCache.EventStreaming;
-using BuildXL.Cache.ContentStore.Distributed.Redis;
-using BuildXL.Cache.ContentStore.Distributed.Sessions;
-using BuildXL.Cache.ContentStore.Distributed.Stores;
-using BuildXL.Cache.ContentStore.Extensions;
-using BuildXL.Cache.ContentStore.FileSystem;
-using BuildXL.Cache.ContentStore.Hashing;
-using BuildXL.Cache.ContentStore.Interfaces.FileSystem;
-using BuildXL.Cache.ContentStore.Interfaces.Results;
-using BuildXL.Cache.ContentStore.Interfaces.Sessions;
-using BuildXL.Cache.ContentStore.Interfaces.Stores;
-using BuildXL.Cache.ContentStore.Interfaces.Time;
-using BuildXL.Cache.ContentStore.Interfaces.Tracing;
-using BuildXL.Cache.ContentStore.InterfacesTest.Results;
-using BuildXL.Cache.ContentStore.Stores;
-using BuildXL.Cache.ContentStore.Tracing.Internal;
-using BuildXL.Cache.ContentStore.UtilitiesCore;
-using BuildXL.Cache.ContentStore.Utils;
-using BuildXL.Utilities.Collections;
-using BuildXL.Utilities.Tracing;
-using ContentStoreTest.Distributed.ContentLocation;
-using ContentStoreTest.Distributed.Redis;
-using ContentStoreTest.Test;
-using FluentAssertions;
-using Microsoft.Azure.EventHubs;
-using Xunit;
-using Xunit.Abstractions;
-using AbsolutePath = BuildXL.Cache.ContentStore.Interfaces.FileSystem.AbsolutePath;
-
-namespace ContentStoreTest.Distributed.Sessions
-{
-    [Trait("Category", "Integration")]
-    [Trait("Category", "LongRunningTest")]
-    [Collection("Redis-based tests")]
-    public class LocalLocationStoreDistributedContentTests : DistributedContentTests
-    {
-        private readonly LocalRedisFixture _redis;
-        protected const HashType ContentHashType = HashType.Vso0;
-        protected const int ContentByteCount = 100;
-
-        private readonly ConcurrentDictionary<(Guid, int), LocalRedisProcessDatabase> _localDatabases = new ConcurrentDictionary<(Guid, int), LocalRedisProcessDatabase>();
-
-        private PinConfiguration PinConfiguration { get; set; }
-
-        private readonly Dictionary<int, RedisContentLocationStoreConfiguration> _configurations
-            = new Dictionary<int, RedisContentLocationStoreConfiguration>();
-
-        private Func<AbsolutePath, int, RedisContentLocationStoreConfiguration> CreateContentLocationStoreConfiguration { get; set; }
-        private LocalRedisProcessDatabase _primaryGlobalStoreDatabase;
-        private LocalRedisProcessDatabase _secondaryGlobalStoreDatabase;
-
-        /// <nodoc />
-        public LocalLocationStoreDistributedContentTests(LocalRedisFixture redis, ITestOutputHelper output)
-            : base(output)
-        {
-            _redis = redis;
-        }
-
-        /// <inheritdoc />
-        protected override void Dispose(bool disposing)
-        {
-            foreach (var database in _localDatabases.Values)
-            {
-                database.Dispose();
-            }
-
-            base.Dispose(disposing);
-        }
-
-        protected override IContentStore CreateStore(
-            Context context,
-            TestFileCopier fileCopier,
-            DisposableDirectory testDirectory,
-            int index,
-            bool enableDistributedEviction,
-            int? replicaCreditInMinutes,
-            bool enableRepairHandling,
-            bool emptyFileHashShortcutEnabled)
-        {
-            var rootPath = testDirectory.Path / "Root";
-            var tempPath = testDirectory.Path / "Temp";
-            var configurationModel = new ConfigurationModel(Config);
-            var pathTransformer = new TestPathTransformer();
-            var localMachineData = pathTransformer.GetLocalMachineLocation(rootPath);
-
-            int dbIndex = 0;
-            var localDatabase = GetDatabase(context, ref dbIndex);
-            var localMachineDatabase = GetDatabase(context, ref dbIndex);
-            _primaryGlobalStoreDatabase = GetDatabase(context, ref dbIndex);
-
-            if (enableDistributedEviction && replicaCreditInMinutes == null)
-            {
-                // Apparently, replicaCreditInMinutes != null enables distributed eviction,
-                // so make sure replicaCreditInMinutes is set when enableDistributedEviction is
-                // true
-                replicaCreditInMinutes = 0;
-            }
-
-            if (CreateContentLocationStoreConfiguration == null)
-            {
-                // If not configured use the write both, read redis
-                _readMode = ContentLocationMode.Redis;
-                _writeMode = ContentLocationMode.Both;
-                ConfigureRocksDbContentLocationBasedTest(configureInMemoryEventStore: true, configurePin: false);
-            }
-
-            var configuration = CreateContentLocationStoreConfiguration?.Invoke(rootPath, index) ?? new RedisContentLocationStoreConfiguration();
-
-            configuration.RedisGlobalStoreConnectionString = _primaryGlobalStoreDatabase.ConnectionString;
-            if (_enableSecondaryRedis)
-            {
-                _secondaryGlobalStoreDatabase = GetDatabase(context, ref dbIndex);
-                configuration.RedisGlobalStoreSecondaryConnectionString = _secondaryGlobalStoreDatabase.ConnectionString;
-            }
-
-            configuration.DistributedCentralStore = new DistributedCentralStoreConfiguration(rootPath);
-
-            _configurations[index] = configuration;
-            var testPathTransformer = new TestPathTransformer();
-            var storeFactory = new RedisContentLocationStoreFactory(
-                new LiteralConnectionStringProvider(localDatabase.ConnectionString),
-                new LiteralConnectionStringProvider(localMachineDatabase.ConnectionString),
-                TestClock,
-                contentHashBumpTime: TimeSpan.FromHours(1),
-                keySpace: RedisContentLocationStoreFactory.DefaultKeySpace,
-                localMachineLocation: testPathTransformer.GetLocalMachineLocation(rootPath),
-                fileSystem: null,
-                configuration: configuration);
-
-            var distributedContentStore = new DistributedContentStore<AbsolutePath>(
-                localMachineData,
-                (nagleBlock, distributedEvictionSettings, contentStoreSettings, trimBulkAsync) =>
-                {
-                    return new FileSystemContentStore(
-                        FileSystem,
-                        TestClock,
-                        rootPath,
-                        configurationModel,
-                        nagleQueue: nagleBlock,
-                        distributedEvictionSettings: distributedEvictionSettings,
-                        settings: contentStoreSettings,
-                        trimBulkAsync: trimBulkAsync);
-                },
-                storeFactory,
-                fileCopier,
-                fileCopier,
-                pathTransformer,
-                ContentAvailabilityGuarantee,
-                tempPath,
-                FileSystem,
-                retryIntervalForCopies: DistributedContentSessionTests.DefaultRetryIntervalsForTest,
-                locationStoreBatchSize: 1,
-                replicaCreditInMinutes: replicaCreditInMinutes,
-                pinConfiguration: PinConfiguration,
-                clock: TestClock,
-                enableRepairHandling: enableRepairHandling,
-                contentStoreSettings: new ContentStoreSettings()
-                {
-                    CheckFiles = true,
-                    UseEmptyFileHashShortcut = emptyFileHashShortcutEnabled,
-                    UseLegacyQuotaKeeperImplementation = false,
-                }
-                );
-
-            distributedContentStore.DisposeContentStoreFactory = false;
-            return distributedContentStore;
-        }
-
-        private LocalRedisProcessDatabase GetDatabase(Context context, ref int index)
-        {
-            index++;
-            if (!_localDatabases.TryGetValue((context.Id, index), out var localDatabase))
-            {
-                localDatabase = LocalRedisProcessDatabase.CreateAndStartEmpty(_redis, TestGlobal.Logger, SystemClock.Instance);
-                _localDatabases.TryAdd((context.Id, index), localDatabase);
-            }
-
-            return localDatabase;
-        }
-
-        [Fact]
-        public async Task PinCacheTests()
-        {
-            var startTime = TestClock.UtcNow;
-            TimeSpan pinCacheTimeToLive = TimeSpan.FromMinutes(30);
-
-            PinConfiguration = new PinConfiguration()
-            {
-                // Low risk and high risk tolerance for machine or file loss to prevent pin better from kicking in
-                MachineRisk = 0.0000001,
-                FileRisk = 0.0000001,
-                PinRisk = 0.9999,
-                PinCacheReplicaCreditRetentionMinutes = (int)pinCacheTimeToLive.TotalMinutes,
-                UsePinCache = true
-            };
-
-            ContentAvailabilityGuarantee = ReadOnlyDistributedContentSession<AbsolutePath>.ContentAvailabilityGuarantee.FileRecordsExist;
-
-            await RunTestAsync(
-                new Context(Logger),
-                3,
-                async context =>
-                {
-                    var sessions = context.Sessions;
-                    var session0 = context.GetDistributedSession(0);
-
-                    var redisStore0 = context.GetRedisStore(session0);
-
-                    // Insert random file in session 0
-                    var putResult0 = await sessions[0].PutRandomAsync(context, ContentHashType, false, ContentByteCount, Token).ShouldBeSuccess();
-
-                    // Pinning the file on another machine should succeed
-                    await sessions[1].PinAsync(context, putResult0.ContentHash, Token).ShouldBeSuccess();
-
-                    // Remove the location from backing content location store so that in the absence of pin caching the
-                    // result of pin should be false.
-                    var getBulkResult = await redisStore0.GetBulkAsync(context, new[] { putResult0.ContentHash }, Token, UrgencyHint.Nominal).ShouldBeSuccess();
-                    Assert.True(getBulkResult.ContentHashesInfo[0].Locations.Count == 1);
-
-                    await redisStore0.TrimBulkAsync(
-                        context,
-                        getBulkResult.ContentHashesInfo.Select(c => c.ContentHash).ToList(),
-                        Token,
-                        UrgencyHint.Nominal).ShouldBeSuccess();
-
-                    // Verify no locations for the content
-                    var postTrimGetBulkResult = await redisStore0.GetBulkAsync(context, new[] { putResult0.ContentHash }, Token, UrgencyHint.Nominal).ShouldBeSuccess();
-                    Assert.True((postTrimGetBulkResult.ContentHashesInfo[0].Locations?.Count ?? 0) == 0);
-
-                    // Simulate calling pin within pin cache TTL
-                    TestClock.UtcNow = startTime + TimeSpan.FromMinutes(pinCacheTimeToLive.TotalMinutes * .99);
-
-                    // Now try to pin/pin bulk again (within pin cache TTL)
-                    await sessions[1].PinAsync(context.Context, putResult0.ContentHash, Token).ShouldBeSuccess();
-
-                    var pinBulkResult1withinTtl = await sessions[1].PinAsync(context.Context, new[] { putResult0.ContentHash }, Token);
-                    Assert.True((await pinBulkResult1withinTtl.Single()).Item.Succeeded);
-
-                    // Simulate calling pin within pin cache TTL
-                    TestClock.UtcNow = startTime + TimeSpan.FromMinutes(pinCacheTimeToLive.TotalMinutes * 1.01);
-
-                    var pinResult1afterTtl = await sessions[1].PinAsync(context.Context, putResult0.ContentHash, Token);
-                    Assert.False(pinResult1afterTtl.Succeeded);
-
-                    var pinBulkResult1afterTtl = await sessions[1].PinAsync(context.Context, new[] { putResult0.ContentHash }, Token);
-                    Assert.False((await pinBulkResult1afterTtl.Single()).Item.Succeeded);
-                });
-        }
-
-        [Fact]
-        public async Task LocalLocationStoreRedundantReconcileTest()
-        {
-            ConfigureWithOneMaster();
-
-            await RunTestAsync(
-                new Context(Logger),
-                1,
-                async context =>
-                {
-                    var master = context.GetMaster();
-
-                    master.LocalLocationStore.IsReconcileUpToDate().Should().BeFalse();
-
-                    await master.LocalLocationStore.ReconcileAsync(context).ThrowIfFailure();
-
-                    var result = await master.LocalLocationStore.ReconcileAsync(context).ThrowIfFailure();
-                    result.Value.totalLocalContentCount.Should().Be(-1, "Amount of local content should be unknown because reconcile is skipped");
-
-                    master.LocalLocationStore.IsReconcileUpToDate().Should().BeTrue();
-
-                    TestClock.UtcNow += LocalLocationStoreConfiguration.DefaultLocationEntryExpiry.Multiply(0.5);
-
-                    master.LocalLocationStore.IsReconcileUpToDate().Should().BeTrue();
-
-                    TestClock.UtcNow += LocalLocationStoreConfiguration.DefaultLocationEntryExpiry.Multiply(0.5);
-
-                    master.LocalLocationStore.IsReconcileUpToDate().Should().BeFalse();
-
-                    master.LocalLocationStore.MarkReconciled();
-
-                    master.LocalLocationStore.IsReconcileUpToDate().Should().BeTrue();
-
-                    master.LocalLocationStore.MarkReconciled(reconciled: false);
-
-                    master.LocalLocationStore.IsReconcileUpToDate().Should().BeFalse();
-                });
-        }
-
-        [Fact]
-        public async Task LocalLocationStoreDistributedEvictionTest()
-        {
-            // Use the same context in two sessions when checking for file existence
-            var loggingContext = new Context(Logger);
-
-            var contentHashes = new List<ContentHash>();
-
-            int machineCount = 5;
-            ConfigureWithOneMaster();
-
-            // HACK: Existing purge code removes an extra file. Testing with this in mind.
-            await RunTestAsync(
-                loggingContext,
-                machineCount,
-                async context =>
-                {
-
-                    var session = context.Sessions[context.GetMasterIndex()];
-                    var masterStore = context.GetMaster();
-
-                    var defaultFileSize = (Config.MaxSizeQuota.Hard / 4) + 1;
-
-                    // Insert random file #1 into session
-                    var putResult = await session.PutRandomAsync(context, HashType.Vso0, false, defaultFileSize, Token).ShouldBeSuccess();
-                    contentHashes.Add(putResult.ContentHash);
-
-                    // Ensure first piece of content older than other content by at least the replica credit
-                    TestClock.UtcNow += TimeSpan.FromMinutes(ReplicaCreditInMinutes);
-
-                    // Put random large file #2 into session.
-                    putResult = await session.PutRandomAsync(context, HashType.Vso0, false, defaultFileSize, Token).ShouldBeSuccess();
-                    contentHashes.Add(putResult.ContentHash);
-
-                    // Put random large file #3 into session.
-                    putResult = await session.PutRandomAsync(context, HashType.Vso0, false, defaultFileSize, Token).ShouldBeSuccess();
-                    contentHashes.Add(putResult.ContentHash);
-
-                    // Add replicas on all workers
-                    foreach (var workerId in context.EnumerateWorkersIndices())
-                    {
-                        var workerSession = context.Sessions[workerId];
-
-                        // Open stream to ensure content is brought to machine
-                        using (await workerSession.OpenStreamAsync(context, contentHashes[2], Token).ShouldBeSuccess().SelectResult(o => o.Stream))
-                        {
-                        }
-                    }
-
-                    var locationsResult = await masterStore.GetBulkAsync(
-                        context,
-                        contentHashes,
-                        Token,
-                        UrgencyHint.Nominal,
-                        GetBulkOrigin.Local).ShouldBeSuccess();
-
-                    // Random file #2 and 3 should not be found
-                    locationsResult.ContentHashesInfo.Count.Should().Be(3);
-                    locationsResult.ContentHashesInfo[0].Locations.Count.Should().Be(1);
-                    locationsResult.ContentHashesInfo[1].Locations.Count.Should().Be(1);
-                    locationsResult.ContentHashesInfo[2].Locations.Count.Should().Be(machineCount);
-
-                    // Put random large file #4 into session that will evict file #2 and #3.
-                    putResult = await session.PutRandomAsync(context, HashType.Vso0, false, defaultFileSize, Token).ShouldBeSuccess();
-                    putResult = await session.PutRandomAsync(context, HashType.Vso0, false, defaultFileSize, Token).ShouldBeSuccess();
-                    contentHashes.Add(putResult.ContentHash);
-
-                    await context.SyncAsync(context.GetMasterIndex());
-
-                    locationsResult = await masterStore.GetBulkAsync(
-                        context,
-                        contentHashes,
-                        Token,
-                        UrgencyHint.Nominal,
-                        GetBulkOrigin.Local).ShouldBeSuccess();
-
-                    // Random file #2 and 3 should not be found
-                    locationsResult.ContentHashesInfo.Count.Should().Be(4);
-                    locationsResult.ContentHashesInfo[0].Locations.Should().BeEmpty();
-                    locationsResult.ContentHashesInfo[2].Locations.Count.Should().Be(machineCount - 1, "Master should have evicted newer content because effective age due to replicas was older than other content");
-                    locationsResult.ContentHashesInfo[3].Locations.Should().NotBeEmpty();
-                },
-                implicitPin: ImplicitPin.None,
-                enableDistributedEviction: true);
-        }
-
-        [Fact]
-        public async Task RegisterLocalLocationToGlobalRedisTest()
-        {
-            ConfigureWithOneMaster();
-
-            await RunTestAsync(
-                new Context(Logger),
-                3,
-                async context =>
-                {
-                    var store0 = context.GetLocationStore(0);
-                    var store1 = context.GetLocationStore(1);
-
-                    var hash = ContentHash.Random();
-
-                    // Add to store 0
-                    await store0.RegisterLocalLocationAsync(context, new[] { new ContentHashWithSize(hash, 120) }, Token, UrgencyHint.Nominal).ShouldBeSuccess();
-
-                    // Result should be available from store 1 as a global result
-                    var globalResult = await store1.GetBulkAsync(context, new[] { hash }, Token, UrgencyHint.Nominal, GetBulkOrigin.Global).ShouldBeSuccess();
-                    globalResult.ContentHashesInfo[0].Locations.Should().NotBeNullOrEmpty();
-
-                    var redisStore0 = (RedisGlobalStore)store0.LocalLocationStore.GlobalStore;
-
-                    int registerContentCount = 5;
-                    int registerMachineCount = 300;
-                    HashSet<int> ids = new HashSet<int>();
-                    List<MachineLocation> locations = new List<MachineLocation>();
-                    List<ContentHashWithSize> content = Enumerable.Range(0, 40).Select(i => RandomContentWithSize()).ToList();
-
-                    content.Add(new ContentHashWithSize(ContentHash.Random(), -1));
-
-                    var contentLocationIdLists = new ConcurrentDictionary<ContentHash, HashSet<int>>();
-
-                    for (int i = 0; i < registerMachineCount; i++)
-                    {
-                        var location = new MachineLocation((TestRootDirectoryPath / "redis" / i.ToString()).ToString());
-                        locations.Add(location);
-                        var id = await redisStore0.RegisterMachineAsync(context, location);
-                        ids.Should().NotContain(id);
-                        ids.Add(id);
-
-                        List<ContentHashWithSize> machineContent = Enumerable.Range(0, registerContentCount)
-                            .Select(_ => content[ThreadSafeRandom.Generator.Next(content.Count)]).ToList();
-
-                        await redisStore0.RegisterLocationByIdAsync(context, machineContent, id).ShouldBeSuccess();
-
-                        foreach (var item in machineContent)
-                        {
-                            var locationIds = contentLocationIdLists.GetOrAdd(item.Hash, new HashSet<int>());
-                            locationIds.Add(id);
-                        }
-
-                        var getBulkResult = await redisStore0.GetBulkAsync(context, machineContent.SelectList(c => c.Hash)).ShouldBeSuccess();
-                        IReadOnlyList<ContentLocationEntry> entries = getBulkResult.Value;
-
-                        entries.Count.Should().Be(machineContent.Count);
-                        for (int j = 0; j < entries.Count; j++)
-                        {
-                            var entry = entries[j];
-                            var hashAndSize = machineContent[j];
-                            entry.ContentSize.Should().Be(hashAndSize.Size);
-                            entry.Locations[id].Should().BeTrue();
-                        }
-                    }
-
-                    foreach (var page in content.GetPages(10))
-                    {
-                        var globalGetBulkResult = await store1.GetBulkAsync(context, page.SelectList(c => c.Hash), Token, UrgencyHint.Nominal, GetBulkOrigin.Global).ShouldBeSuccess();
-
-                        var redisGetBulkResult = await redisStore0.GetBulkAsync(context, page.SelectList(c => c.Hash)).ShouldBeSuccess();
-
-                        var infos = globalGetBulkResult.ContentHashesInfo;
-                        var entries = redisGetBulkResult.Value;
-
-                        for (int i = 0; i < page.Count; i++)
-                        {
-                            ContentHashWithSizeAndLocations info = infos[i];
-                            ContentLocationEntry entry = entries[i];
-
-                            context.Context.Debug($"Hash: {info.ContentHash}, Size: {info.Size}, LocCount: {info.Locations?.Count}");
-
-                            info.ContentHash.Should().Be(page[i].Hash);
-                            info.Size.Should().Be(page[i].Size);
-                            entry.ContentSize.Should().Be(page[i].Size);
-
-                            if (contentLocationIdLists.ContainsKey(info.ContentHash))
-                            {
-                                var locationIdList = contentLocationIdLists[info.ContentHash];
-                                entry.Locations.Should().BeEquivalentTo(locationIdList.Select(id => new MachineId(id)).ToList());
-                                entry.Locations.Should().HaveSameCount(locationIdList);
-                                info.Locations.Should().HaveSameCount(locationIdList);
-
-                            }
-                            else
-                            {
-                                info.Locations.Should().BeNullOrEmpty();
-                            }
-                        }
-                    }
-                });
-        }
-
-        private ContentHashWithSize RandomContentWithSize()
-        {
-            var maxValue = 1L << ThreadSafeRandom.Generator.Next(1, 63);
-            var factor = ThreadSafeRandom.Generator.NextDouble();
-            long size = (long)(factor * maxValue);
-
-            return new ContentHashWithSize(ContentHash.Random(), size);
-        }
-
-        [Fact]
-        public async Task LazyAddForHighlyReplicatedContentTest()
-        {
-            ConfigureWithOneMaster();
-
-            await RunTestAsync(
-                new Context(Logger),
-                SafeToLazilyUpdateMachineCountThreshold + 1,
-                async context =>
-                {
-                    var master = context.GetMaster();
-
-                    var hash = ContentHash.Random();
-                    var hashes = new[] { new ContentHashWithSize(hash, 120) };
-
-                    foreach (var workerStore in context.EnumerateWorkers())
-                    {
-                        // Add to store
-                        await workerStore.RegisterLocalLocationAsync(context, hashes, Token, UrgencyHint.Nominal).ShouldBeSuccess();
-                        workerStore.LocalLocationStore.Counters[ContentLocationStoreCounters.LocationAddQueued].Value.Should().Be(0);
-                        workerStore.LocalLocationStore.GlobalStore.Counters[GlobalStoreCounters.RegisterLocalLocation].Value.Should().Be(1);
-                    }
-
-                    await master.RegisterLocalLocationAsync(context, hashes, Token, UrgencyHint.Nominal).ShouldBeSuccess();
-
-                    master.LocalLocationStore.Counters[ContentLocationStoreCounters.LocationAddQueued].Value.Should().Be(1,
-                        "When number of replicas is over limit location adds should be set through event stream but not eagerly sent to redis");
-
-                    master.LocalLocationStore.GlobalStore.Counters[GlobalStoreCounters.RegisterLocalLocation].Value.Should().Be(0);
-                });
-        }
-
-        [Fact]
-        public async Task TestGetLruPages()
-        {
-            _enableReconciliation = true;
-            ConfigureWithOneMaster();
-
-            await RunTestAsync(
-                new Context(Logger),
-                2,
-                async context =>
-                {
-                    var master = context.GetMaster();
-
-                    int count = 10000;
-                    var hashes = Enumerable.Range(0, count).Select(i => (delay: count - i, hash: ContentHash.Random()))
-                        .Select(
-                            c => new ContentHashWithLastAccessTimeAndReplicaCount(
-                                c.hash,
-                                DateTime.Now + TimeSpan.FromSeconds(2 * c.delay)))
-                        .ToList();
-
-                    var pages = master.GetLruPages(context, hashes).ToList();
-
-                    var lruHashes = pages.SelectMany(p => p).ToList();
-
-                    var visitedHashes = new HashSet<ContentHash>();
-                    // All the hashes should be unique
-                    foreach (var hash in lruHashes)
-                    {
-                        visitedHashes.Add(hash.ContentHash).Should().BeTrue();
-                    }
-
-                    // GetLruPages returns not a fully ordered entries. Instead, it sporadically shufles some of them.
-                    // This makes impossible to assert here that the result is fully sorted.
-
-                    await Task.Yield();
-                });
-        }
-
-
-        [Theory]
-        [InlineData(100)]
-        // [InlineData(ContentLocationEventStore.ReconcileContentCountEventThreshold)] // Flaky test
-        public async Task ReconciliationTest(int removeCount)
-        {
-            _enableReconciliation = true;
-            ConfigureWithOneMaster();
-
-            await RunTestAsync(
-                new Context(Logger),
-                2,
-                async context =>
-                {
-                    var master = context.GetMaster();
-                    var worker = context.GetFirstWorker();
-                    var workerId = worker.LocalLocationStore.LocalMachineId;
-
-                    var workerSession = context.Sessions[context.GetFirstWorkerIndex()];
-
-                    ThreadSafeRandom.SetSeed(1);
-
-                    var addedHashes = new List<ContentHashWithSize>();
-                    var retainedHashes = new List<ContentHashWithSize>();
-                    var removedHashes = Enumerable.Range(0, removeCount).Select(i => new ContentHashWithSize(ContentHash.Random(), 120)).OrderBy(h => h.Hash).ToList();
-
-                    for (int i = 0; i < 10; i++)
-                    {
-                        var putResult = await workerSession.PutRandomAsync(context, ContentHashType, false, ContentByteCount, Token).ShouldBeSuccess();
-                        addedHashes.Add(new ContentHashWithSize(putResult.ContentHash, putResult.ContentSize));
-                    }
-
-                    for (int i = 0; i < 10; i++)
-                    {
-                        var putResult = await workerSession.PutRandomAsync(context, ContentHashType, false, ContentByteCount, Token).ShouldBeSuccess();
-                        retainedHashes.Add(new ContentHashWithSize(putResult.ContentHash, putResult.ContentSize));
-                    }
-
-                    foreach (var removedHash in removedHashes)
-                    {
-                        // Add hashes to master db that are not present on the worker so during reconciliation remove events will be sent to master for these hashes
-                        master.LocalLocationStore.Database.LocationAdded(context, removedHash.Hash, workerId, removedHash.Size);
-                        HasLocation(master.LocalLocationStore.Database, context, removedHash.Hash, workerId, removedHash.Size).Should()
-                            .BeTrue();
-                    }
-
-                    foreach (var addedHash in addedHashes)
-                    {
-                        // Remove hashes from master db that ARE present on the worker so during reconciliation add events will be sent to master for these hashes
-                        master.LocalLocationStore.Database.LocationRemoved(context, addedHash.Hash, workerId);
-                        HasLocation(master.LocalLocationStore.Database, context, addedHash.Hash, workerId, addedHash.Size).Should()
-                            .BeFalse();
-                    }
-
-                    // Upload and restore checkpoints to trigger reconciliation
-                    await UploadCheckpointOnMasterAndRestoreOnWorkers(context);
-
-                    int removedIndex = 0;
-                    foreach (var removedHash in removedHashes)
-                    {
-                        HasLocation(master.LocalLocationStore.Database, context, removedHash.Hash, workerId, removedHash.Size).Should()
-                            .BeFalse($"Index={removedIndex}, Hash={removedHash}");
-                        removedIndex++;
-                    }
-
-                    foreach (var addedHash in addedHashes.Concat(retainedHashes))
-                    {
-                        HasLocation(master.LocalLocationStore.Database, context, addedHash.Hash, workerId, addedHash.Size).Should()
-                            .BeTrue(addedHash.ToString());
-                    }
-                });
-        }
-
-        private static bool HasLocation(ContentLocationDatabase db, OperationContext context, ContentHash hash, MachineId machine, long size)
-        {
-            if (!db.TryGetEntry(context, hash, out var entry))
-            {
-                return false;
-            }
-
-            entry.ContentSize.Should().Be(size);
-
-            return entry.Locations[machine.Index];
-        }
-
-        [Fact]
-        public async Task CopyFileWithCancellation()
-        {
-            ConfigureWithOneMaster();
-            await RunTestAsync(new Context(Logger), 3, async context =>
-            {
-                var sessions = context.Sessions;
-
-                // Insert random file in session 0
-                var randomBytes1 = ThreadSafeRandom.GetBytes(0x40);
-                var worker = context.GetFirstWorkerIndex();
-                var putResult1 = await sessions[worker].PutStreamAsync(context, HashType.Vso0, new MemoryStream(randomBytes1), Token).ShouldBeSuccess();
-
-                // Ensure both files are downloaded to session 2
-                var cts = new CancellationTokenSource();
-                cts.Cancel();
-                var master = context.GetMasterIndex();
-                OpenStreamResult openResult = await sessions[master].OpenStreamAsync(context, putResult1.ContentHash, cts.Token);
-                openResult.ShouldBeCancelled();
-            });
-        }
-
-        [Fact]
-        public async Task SkipRedundantTouchAndAddTest()
-        {
-            ConfigureWithOneMaster();
-
-            await RunTestAsync(
-                new Context(Logger),
-                3,
-                async context =>
-                {
-                    var workerStore = context.GetFirstWorker();
-
-                    var hash = ContentHash.Random();
-                    var hashes = new[] { new ContentHashWithSize(hash, 120) };
-                    // Add to store
-                    await workerStore.RegisterLocalLocationAsync(context, hashes, Token, UrgencyHint.Nominal).ShouldBeSuccess();
-
-                    // Redundant add should not be sent
-                    await workerStore.RegisterLocalLocationAsync(context, hashes, Token, UrgencyHint.Nominal).ShouldBeSuccess();
-
-                    workerStore.LocalLocationStore.EventStore.Counters[ContentLocationEventStoreCounters.PublishAddLocations].Value.Should().Be(1);
-                    workerStore.LocalLocationStore.EventStore.Counters[ContentLocationEventStoreCounters.PublishTouchLocations].Value.Should().Be(0);
-
-                    await workerStore.TouchBulkAsync(context, hashes, Token, UrgencyHint.Nominal).ShouldBeSuccess();
-
-                    // Touch after register local should not touch the content since it will be viewed as recently touched
-                    workerStore.LocalLocationStore.EventStore.Counters[ContentLocationEventStoreCounters.PublishTouchLocations].Value.Should().Be(0);
-
-                    TestClock.UtcNow += TimeSpan.FromDays(1);
-
-                    await workerStore.TouchBulkAsync(context, hashes, Token, UrgencyHint.Nominal).ShouldBeSuccess();
-
-                    // Touch after touch frequency should touch the content again
-                    workerStore.LocalLocationStore.EventStore.Counters[ContentLocationEventStoreCounters.PublishTouchLocations].Value.Should().Be(1);
-
-                    // After time interval the redundant add should be sent again (this operates as a touch of sorts)
-                    await workerStore.RegisterLocalLocationAsync(context, hashes, Token, UrgencyHint.Nominal).ShouldBeSuccess();
-                    workerStore.LocalLocationStore.EventStore.Counters[ContentLocationEventStoreCounters.PublishAddLocations].Value.Should().Be(2);
-                });
-        }
-
-        [Theory]
-        [InlineData(MachineReputation.Bad)]
-        [InlineData(MachineReputation.Missing)]
-        [InlineData(MachineReputation.Timeout)]
-        public async Task ReputationTrackerTests(MachineReputation badReputation)
-        {
-            await RunTestAsync(
-                new Context(Logger),
-                3,
-                async context =>
-                {
-                    var sessions = context.Sessions;
-                    var session0 = context.GetDistributedSession(0);
-
-                    var redisStore0 = context.GetRedisStore(session0);
-
-                    string content = "MyContent";
-                    // Inserting the content into session 0
-                    var putResult0 = await sessions[0].PutContentAsync(context, content).ShouldBeSuccess();
-
-                    // Inserting the content into sessions 1 and 2
-                    await sessions[1].PutContentAsync(context, content).ShouldBeSuccess();
-                    await sessions[2].PutContentAsync(context, content).ShouldBeSuccess();
-
-                    var getBulkResult = await redisStore0.GetBulkAsync(context, new[] { putResult0.ContentHash }, Token, UrgencyHint.Nominal).ShouldBeSuccess();
-                    Assert.Equal(3, getBulkResult.ContentHashesInfo[0].Locations.Count);
-
-                    var firstLocation = getBulkResult.ContentHashesInfo[0].Locations[0];
-                    var reputation = redisStore0.MachineReputationTracker.GetReputation(firstLocation);
-                    Assert.Equal(MachineReputation.Good, reputation);
-
-                    // Changing the reputation
-                    redisStore0.MachineReputationTracker.ReportReputation(firstLocation, badReputation);
-                    reputation = redisStore0.MachineReputationTracker.GetReputation(firstLocation);
-                    Assert.Equal(badReputation, reputation);
-
-                    getBulkResult = await redisStore0.GetBulkAsync(context, new[] { putResult0.ContentHash }, Token, UrgencyHint.Nominal).ShouldBeSuccess();
-                    Assert.Equal(3, getBulkResult.ContentHashesInfo[0].Locations.Count);
-
-                    // Location of the machine with bad reputation should be the last one in the list.
-                    Assert.Equal(firstLocation, getBulkResult.ContentHashesInfo[0].Locations[2]);
-
-                    // Causing reputation to expire
-                    TestClock.UtcNow += TimeSpan.FromHours(1);
-
-                    reputation = redisStore0.MachineReputationTracker.GetReputation(firstLocation);
-                    Assert.Equal(MachineReputation.Good, reputation);
-                });
-        }
-
-        [Theory]
-        [InlineData(true)]
-        [InlineData(false)]
-        public async Task MultiLevelContentLocationStoreDatabasePinTests(bool usePinBulk)
-        {
-            ConfigureWithOneMaster();
-            int storeCount = 3;
-
-            await RunTestAsync(
-                new Context(Logger),
-                storeCount,
-                async context =>
-                {
-                    var sessions = context.Sessions;
-
-                    var workerStore = context.GetFirstWorker();
-                    var firstWorkerIndex = context.GetFirstWorkerIndex();
-
-                    var masterStore = context.GetMaster();
-
-                    // Insert random file in a worker session
-                    var putResult0 = await sessions[firstWorkerIndex].PutRandomAsync(context, ContentHashType, false, ContentByteCount, Token).ShouldBeSuccess();
-
-                    // Content SHOULD NOT be registered locally since it has not been queried
-                    var localGetBulkResult1a = await workerStore.GetBulkAsync(context, new[] { putResult0.ContentHash }, Token, UrgencyHint.Nominal, GetBulkOrigin.Local).ShouldBeSuccess();
-                    localGetBulkResult1a.ContentHashesInfo[0].Locations.Should().BeNullOrEmpty();
-
-                    for (int sessionIndex = 0; sessionIndex < storeCount; sessionIndex++)
-                    {
-                        // Pin the content in the session which should succeed
-                        await PinContentForSession(putResult0.ContentHash, sessionIndex).ShouldBeSuccess();
-                    }
-
-                    await workerStore.TrimBulkAsync(
-                        context,
-                        new[] { putResult0.ContentHash },
-                        Token,
-                        UrgencyHint.Nominal).ShouldBeSuccess();
-
-                    // Verify no locations for the content on master local db after receiving trim event
-                    var postTrimGetBulkResult = await masterStore.GetBulkAsync(context, new[] { putResult0.ContentHash }, Token, UrgencyHint.Nominal, GetBulkOrigin.Local).ShouldBeSuccess();
-                    postTrimGetBulkResult.ContentHashesInfo[0].Locations.Should().BeNullOrEmpty();
-
-                    async Task<PinResult> PinContentForSession(ContentHash hash, int sessionIndex)
-                    {
-                        if (usePinBulk)
-                        {
-                            var result = await sessions[sessionIndex].PinAsync(context, new[] { hash }, Token);
-                            return (await result.First()).Item;
-                        }
-
-                        return await sessions[sessionIndex].PinAsync(context, hash, Token);
-                    }
-                });
-        }
-
-        [Theory]
-        [InlineData(true)]
-        [InlineData(false)]
-        public async Task MultiLevelContentLocationStoreDatabasePinFailOnEvictedContentTests(bool usePinBulk)
-        {
-            ConfigureWithOneMaster();
-            int storeCount = 3;
-
-            // Disable test pin better logic which currently succeeds if there is one replica registered. This will cause the pin
-            // logic to fall back to verifying when the number of replicas is below 3
-            PinConfiguration = null;
-
-            await RunTestAsync(
-                new Context(Logger),
-                storeCount,
-                async context =>
-                {
-                    var sessions = context.Sessions;
-
-                    var workerStore = context.GetFirstWorker();
-                    var masterStore = context.GetMaster();
-
-                    var hash = ContentHash.Random();
-
-                    // Add to worker store
-                    await workerStore.RegisterLocalLocationAsync(context, new[] { new ContentHashWithSize(hash, 120) }, Token, UrgencyHint.Nominal).ShouldBeSuccess();
-
-                    TestClock.UtcNow += TimeSpan.FromMinutes(2);
-                    await masterStore.LocalLocationStore.HeartbeatAsync(context).ShouldBeSuccess();
-
-                    for (int sessionIndex = 0; sessionIndex < storeCount; sessionIndex++)
-                    {
-                        // Heartbeat to ensure machine receives checkpoint
-                        await context.GetLocationStore(sessionIndex).LocalLocationStore.HeartbeatAsync(context).ShouldBeSuccess();
-
-                        // Pin the content in the session which should fail with content not found
-                        await PinContentForSession(sessionIndex).ShouldBeContentNotFound();
-                    }
-
-                    async Task<PinResult> PinContentForSession(int sessionIndex)
-                    {
-                        if (usePinBulk)
-                        {
-                            var result = await sessions[sessionIndex].PinAsync(context, new[] { hash }, Token);
-                            return (await result.First()).Item;
-                        }
-
-                        return await sessions[sessionIndex].PinAsync(context, hash, Token);
-                    }
-                });
-        }
-
-        [Fact]
-        public async Task MultiLevelContentLocationStoreOpenStreamTests()
-        {
-            ConfigureWithOneMaster();
-
-            await RunTestAsync(
-                new Context(Logger),
-                3,
-                async context =>
-                {
-                    var sessions = context.Sessions;
-                    var master = context.GetMaster();
-                    var worker = context.GetFirstWorker();
-
-                    var contentHash = await PutContentInSession0_PopulateSession1LocalDb_RemoveContentFromGlobalStore(sessions, context, worker, master);
-                    var openStreamResult = await sessions[1].OpenStreamAsync(
-                        context,
-                        contentHash,
-                        Token).ShouldBeSuccess();
-
-#pragma warning disable AsyncFixer02
-                    openStreamResult.Stream.Dispose();
-#pragma warning restore AsyncFixer02
-                });
-        }
-
-        [Fact]
-        public async Task MultiLevelContentLocationStorePlaceFileTests()
-        {
-            ConfigureWithOneMaster();
-
-            await RunTestAsync(
-                new Context(Logger),
-                3,
-                async context =>
-                {
-                    var sessions = context.Sessions;
-                    var master = context.GetMaster();
-                    var worker = context.GetFirstWorker();
-
-                    var contentHash = await PutContentInSession0_PopulateSession1LocalDb_RemoveContentFromGlobalStore(sessions, context, worker, master);
-                    await sessions[1].PlaceFileAsync(
-                        context,
-                        contentHash,
-                        context.Directories[0].Path / "randomfile",
-                        FileAccessMode.Write,
-                        FileReplacementMode.ReplaceExisting,
-                        FileRealizationMode.Copy,
-                        Token).ShouldBeSuccess();
-                });
-        }
-
-
-
-        [Fact]
-        public async Task MultiLevelContentLocationStorePlaceFileFallbackToGlobalTest()
-        {
-            ConfigureWithOneMaster();
-
-            await RunTestAsync(
-                new Context(Logger),
-                3,
-                async context =>
-                {
-                    var sessions = context.Sessions;
-                    var store0 = context.GetLocationStore(context.GetMasterIndex());
-                    var store1 = context.GetLocationStore(context.EnumerateWorkersIndices().ElementAt(0));
-                    var store2 = context.GetLocationStore(context.EnumerateWorkersIndices().ElementAt(1));
-
-                    var content = ThreadSafeRandom.GetBytes((int)ContentByteCount);
-                    var hashInfo = HashInfoLookup.Find(ContentHashType);
-                    var contentHash = hashInfo.CreateContentHasher().GetContentHash(content);
-
-                    // Register missing location with store 1
-                    await store1.RegisterLocalLocationAsync(
-                        context,
-                        new[] { new ContentHashWithSize(contentHash, content.Length) },
-                        Token,
-                        UrgencyHint.Nominal).ShouldBeSuccess();
-
-                    // Heartbeat to distribute checkpoints
-                    await UploadCheckpointOnMasterAndRestoreOnWorkers(context);
-
-                    var localResult = await store2.GetBulkAsync(context, contentHash, GetBulkOrigin.Local).ShouldBeSuccess();
-                    localResult.ContentHashesInfo[0].Locations.Count.Should().Be(1);
-
-                    var globalResult = await store2.GetBulkAsync(context, contentHash, GetBulkOrigin.Global).ShouldBeSuccess();
-                    globalResult.ContentHashesInfo[0].Locations.Count.Should().Be(1);
-
-                    // Put content into session 0
-                    var putResult0 = await sessions[0].PutStreamAsync(context, ContentHashType, new MemoryStream(content), Token).ShouldBeSuccess();
-
-                    // State should be:
-                    //  Local: Store1
-                    //  Global: Store1, Store0
-                    localResult = await store2.GetBulkAsync(context, contentHash, GetBulkOrigin.Local).ShouldBeSuccess();
-                    localResult.ContentHashesInfo[0].Locations.Count.Should().Be(1);
-
-                    globalResult = await store2.GetBulkAsync(context, contentHash, GetBulkOrigin.Global).ShouldBeSuccess();
-                    globalResult.ContentHashesInfo[0].Locations.Count.Should().Be(2);
-
-                    // Place on session 2
-                    await sessions[2].PlaceFileAsync(
-                        context,
-                        contentHash,
-                        context.Directories[0].Path / "randomfile",
-                        FileAccessMode.Write,
-                        FileReplacementMode.ReplaceExisting,
-                        FileRealizationMode.Copy,
-                        Token).ShouldBeSuccess();
-                });
-        }
-
-        [Fact]
-        public async Task LocalDatabaseReplicationWithLocalDiskCentralStoreTest()
-        {
-            ConfigureWithOneMaster();
-
-            await RunTestAsync(
-                new Context(Logger),
-                3,
-                async context =>
-                {
-                    var sessions = context.Sessions;
-
-                    var worker = context.GetFirstWorker();
-                    var master = context.GetMaster();
-
-                    // Insert random file in session 0
-                    var putResult0 = await sessions[0].PutRandomAsync(context, ContentHashType, false, ContentByteCount, Token).ShouldBeSuccess();
-
-                    // Content should be available in session 0
-                    var masterLocalResult = await master.GetBulkAsync(
-                        context,
-                        new[] { putResult0.ContentHash },
-                        Token,
-                        UrgencyHint.Nominal,
-                        GetBulkOrigin.Local).ShouldBeSuccess();
-                    masterLocalResult.ContentHashesInfo[0].Locations.Should().NotBeNullOrEmpty();
-
-                    // Making sure that the data exists in the first session but not in the second
-                    var workerLocalResult = await worker.GetBulkAsync(
-                        context,
-                        new[] { putResult0.ContentHash },
-                        Token,
-                        UrgencyHint.Nominal,
-                        GetBulkOrigin.Local).ShouldBeSuccess();
-                    workerLocalResult.ContentHashesInfo[0].Locations.Should().BeNullOrEmpty();
-
-                    TestClock.UtcNow += TimeSpan.FromMinutes(20);
-
-                    await UploadCheckpointOnMasterAndRestoreOnWorkers(context);
-
-                    // Now the data should be in the second session.
-                    var workerLocalResult1 = await worker.GetBulkAsync(
-                        context,
-                        new[] { putResult0.ContentHash },
-                        Token,
-                        UrgencyHint.Nominal,
-                        GetBulkOrigin.Local).ShouldBeSuccess();
-                    workerLocalResult1.ContentHashesInfo[0].Locations.Should().NotBeNullOrEmpty();
-
-                    // Ensure content is pulled from peers since distributed central storage is enabled
-                    worker.LocalLocationStore.DistributedCentralStorage.Counters[CentralStorageCounters.TryGetFileFromPeerSucceeded].Value.Should().BeGreaterThan(0);
-                    worker.LocalLocationStore.DistributedCentralStorage.Counters[CentralStorageCounters.TryGetFileFromFallback].Value.Should().Be(0);
-                });
-        }
-
-        [Theory]
-        [InlineData(false)]
-        [InlineData(true)]
-        public async Task LocalDatabaseReplicationWithMasterSelectionTest(bool useIncrementalCheckpointing)
-        {
-            var centralStoreConfiguration = new LocalDiskCentralStoreConfiguration(TestRootDirectoryPath / "centralstore", Guid.NewGuid().ToString());
-
-            var masterLeaseExpiryTime = TimeSpan.FromMinutes(3);
-
-            ConfigureRocksDbContentLocationBasedTest(
-                configureInMemoryEventStore: true,
-                (index, testRootDirectory, config) =>
-                {
-                    config.Checkpoint = new CheckpointConfiguration(testRootDirectory)
-                    {
-                        /* Set role to null to automatically choose role using master election */
-                        Role = null,
-                        UseIncrementalCheckpointing = useIncrementalCheckpointing,
-                        CreateCheckpointInterval = TimeSpan.FromMinutes(1),
-                        RestoreCheckpointInterval = TimeSpan.FromMinutes(1),
-                        HeartbeatInterval = Timeout.InfiniteTimeSpan,
-                        MasterLeaseExpiryTime = masterLeaseExpiryTime
-                    };
-                    config.CentralStore = centralStoreConfiguration;
-                });
-
-            await RunTestAsync(
-                new Context(Logger),
-                2,
-                async context =>
-                {
-                    var sessions = context.Sessions;
-
-                    var ls0 = context.GetLocationStore(0);
-                    var ls1 = context.GetLocationStore(1);
-
-                    var lls0 = context.GetLocalLocationStore(0);
-                    var lls1 = context.GetLocalLocationStore(1);
-
-                    // Machines must acquire role on startup
-                    Assert.True(lls0.CurrentRole != null);
-                    Assert.True(lls1.CurrentRole != null);
-
-                    // One of the machines must acquire the master role
-                    Assert.True(lls0.CurrentRole == Role.Master || lls1.CurrentRole == Role.Master);
-
-                    // One of the machines should be a worker (i.e. only one master is allowed)
-                    Assert.True(lls0.CurrentRole == Role.Worker || lls1.CurrentRole == Role.Worker);
-
-                    var masterRedisStore = lls0.CurrentRole == Role.Master ? ls0 : ls1;
-                    var workerRedisStore = lls0.CurrentRole == Role.Master ? ls1 : ls0;
-
-                    long diff<TEnum>(CounterCollection<TEnum> c1, CounterCollection<TEnum> c2, TEnum name)
-                        where TEnum : struct => c1[name].Value - c2[name].Value;
-
-                    for (int i = 0; i < 5; i++)
-                    {
-                        var masterCounters = masterRedisStore.LocalLocationStore.Counters.Snapshot();
-                        var workerCounters = workerRedisStore.LocalLocationStore.Counters.Snapshot();
-
-                        // Insert random file in session 0
-                        var putResult0 = await sessions[0].PutRandomAsync(context, ContentHashType, false, ContentByteCount, Token).ShouldBeSuccess();
-
-                        // Content should be available in session 0
-                        var masterResult = await masterRedisStore.GetBulkAsync(
-                            context,
-                            new[] { putResult0.ContentHash },
-                            Token,
-                            UrgencyHint.Nominal,
-                            GetBulkOrigin.Local).ShouldBeSuccess();
-                        masterResult.ContentHashesInfo[0].Locations.Should().NotBeEmpty();
-
-                        // Making sure that the data exists in the master session but not in the worker
-                        var workerResult = await workerRedisStore.GetBulkAsync(
-                            context,
-                            new[] { putResult0.ContentHash },
-                            Token,
-                            UrgencyHint.Nominal,
-                            GetBulkOrigin.Local).ShouldBeSuccess();
-                        workerResult.ContentHashesInfo[0].Locations.Should().BeNullOrEmpty();
-
-                        TestClock.UtcNow += TimeSpan.FromMinutes(2);
-                        TestClock.UtcNow += TimeSpan.FromMinutes(masterLeaseExpiryTime.TotalMinutes / 2);
-
-                        // Save checkpoint by heartbeating master
-                        await masterRedisStore.LocalLocationStore.HeartbeatAsync(context).ShouldBeSuccess();
-
-                        // Verify file was uploaded
-                        // Verify file was skipped (if not first iteration)
-
-                        // Restore checkpoint by  heartbeating worker
-                        await workerRedisStore.LocalLocationStore.HeartbeatAsync(context).ShouldBeSuccess();
-
-                        if (useIncrementalCheckpointing)
-                        {
-                            // Files should be uploaded by master and downloaded by worker
-                            diff(masterRedisStore.LocalLocationStore.Counters, masterCounters, ContentLocationStoreCounters.IncrementalCheckpointFilesUploaded).Should().BePositive();
-                            diff(workerRedisStore.LocalLocationStore.Counters, workerCounters, ContentLocationStoreCounters.IncrementalCheckpointFilesDownloaded).Should().BePositive();
-
-                            if (i != 0)
-                            {
-                                // Prior files should be skipped on subsequent iterations
-                                diff(masterRedisStore.LocalLocationStore.Counters, masterCounters, ContentLocationStoreCounters.IncrementalCheckpointFilesUploadSkipped).Should().BePositive();
-                                diff(workerRedisStore.LocalLocationStore.Counters, workerCounters, ContentLocationStoreCounters.IncrementalCheckpointFilesDownloadSkipped).Should().BePositive();
-                            }
-                        }
-
-                        // Master should retain its role since the lease expiry time has not elapsed
-                        Assert.Equal(Role.Master, masterRedisStore.LocalLocationStore.CurrentRole);
-                        Assert.Equal(Role.Worker, workerRedisStore.LocalLocationStore.CurrentRole);
-
-                        // Now the data should be in the worker session.
-                        workerResult = await workerRedisStore.GetBulkAsync(
-                            context,
-                            new[] { putResult0.ContentHash },
-                            Token,
-                            UrgencyHint.Nominal,
-                            GetBulkOrigin.Local).ShouldBeSuccess();
-                        workerResult.ContentHashesInfo[0].Locations.Should().NotBeNullOrEmpty();
-                    }
-
-                    // Roles should be retained if heartbeat happen within lease expiry window
-                    TestClock.UtcNow += TimeSpan.FromMinutes(masterLeaseExpiryTime.TotalMinutes / 2);
-                    await workerRedisStore.LocalLocationStore.HeartbeatAsync(context).ShouldBeSuccess();
-                    await masterRedisStore.LocalLocationStore.HeartbeatAsync(context).ShouldBeSuccess();
-                    Assert.Equal(Role.Worker, workerRedisStore.LocalLocationStore.CurrentRole);
-                    Assert.Equal(Role.Master, masterRedisStore.LocalLocationStore.CurrentRole);
-
-                    // Increment the time to ensure master lease expires
-                    // then heartbeat worker first to ensure it steals the lease
-                    // Master heartbeat trigger it to become a worker since the other
-                    // machine will
-                    TestClock.UtcNow += masterLeaseExpiryTime;
-                    TestClock.UtcNow += TimeSpan.FromMinutes(masterLeaseExpiryTime.TotalMinutes * 2);
-                    await workerRedisStore.LocalLocationStore.HeartbeatAsync(context).ShouldBeSuccess();
-                    await masterRedisStore.LocalLocationStore.HeartbeatAsync(context).ShouldBeSuccess();
-
-                    // Worker should steal master role since it h
-                    // Worker should steal master role since it has expired
-                    Assert.Equal(Role.Master, workerRedisStore.LocalLocationStore.CurrentRole);
-                    Assert.Equal(Role.Worker, masterRedisStore.LocalLocationStore.CurrentRole);
-
-                    // Test releasing role
-                    await workerRedisStore.LocalLocationStore.ReleaseRoleIfNecessaryAsync(context);
-                    Assert.Equal(null, workerRedisStore.LocalLocationStore.CurrentRole);
-
-                    // Master redis store should now be able to reacquire master role
-                    await masterRedisStore.LocalLocationStore.HeartbeatAsync(context).ShouldBeSuccess();
-                    Assert.Equal(Role.Master, masterRedisStore.LocalLocationStore.CurrentRole);
-                });
-        }
-
-        [Fact]
-        public async Task EventStreamContentLocationStoreBasicTests()
-        {
-            ConfigureWithOneMaster();
-
-            await RunTestAsync(
-                new Context(Logger),
-                3,
-                async context =>
-                {
-                    var sessions = context.Sessions;
-
-                    var worker = context.GetFirstWorker();
-                    var master = context.GetMaster();
-
-                    // Insert random file in session 0
-                    var putResult0 = await sessions[0].PutRandomAsync(context, ContentHashType, false, ContentByteCount, Token).ShouldBeSuccess();
-
-                    var workerResult = await worker.GetBulkAsync(
-                        context,
-                        new[] { putResult0.ContentHash },
-                        Token,
-                        UrgencyHint.Nominal,
-                        GetBulkOrigin.Local).ShouldBeSuccess();
-                    workerResult.ContentHashesInfo[0].Locations.Should().BeNullOrEmpty("Worker should not have the content.");
-
-                    var masterResult = await master.GetBulkAsync(
-                        context,
-                        new[] { putResult0.ContentHash },
-                        Token,
-                        UrgencyHint.Nominal,
-                        GetBulkOrigin.Local).ShouldBeSuccess();
-                    masterResult.ContentHashesInfo[0].Locations.Count.Should().Be(1, "Master should receive an event and add the content to local store");
-
-                    masterResult = await master.GetBulkAsync(
-                        context,
-                        new[] { putResult0.ContentHash },
-                        Token,
-                        UrgencyHint.Nominal,
-                        GetBulkOrigin.Global).ShouldBeSuccess();
-                    masterResult.ContentHashesInfo[0].Locations.Count.Should().Be(1, "Master should be able to get the content from the global store");
-
-                    await UploadCheckpointOnMasterAndRestoreOnWorkers(context);
-
-                    workerResult = await worker.GetBulkAsync(
-                        context,
-                        new[] { putResult0.ContentHash },
-                        Token,
-                        UrgencyHint.Nominal,
-                        GetBulkOrigin.Local).ShouldBeSuccess();
-                    workerResult.ContentHashesInfo[0].Locations.Should().NotBeNullOrEmpty("Worker should get the content in local database after sync");
-
-                    // Remove the location from backing content location store so that in the absence of pin caching the
-                    // result of pin should be false.
-                    await master.TrimBulkAsync(
-                        context,
-                        masterResult.ContentHashesInfo.Select(c => c.ContentHash).ToList(),
-                        Token,
-                        UrgencyHint.Nominal).ShouldBeSuccess();
-
-                    await UploadCheckpointOnMasterAndRestoreOnWorkers(context);
-
-                    // Verify no locations for the content
-                    workerResult = await worker.GetBulkAsync(
-                        context,
-                        new[] { putResult0.ContentHash },
-                        Token,
-                        UrgencyHint.Nominal,
-                        GetBulkOrigin.Local).ShouldBeSuccess();
-                    workerResult.ContentHashesInfo[0].Locations.Should().BeNullOrEmpty();
-
-                    // Verify no locations for the content
-                    masterResult = await master.GetBulkAsync(
-                        context,
-                        new[] { putResult0.ContentHash },
-                        Token,
-                        UrgencyHint.Nominal,
-                        GetBulkOrigin.Global).ShouldBeSuccess();
-                    masterResult.ContentHashesInfo[0].Locations.Should().NotBeNullOrEmpty("With LLS only mode, content is not eagerly removed from Redis.");
-
-                    masterResult = await master.GetBulkAsync(
-                        context,
-                        new[] { putResult0.ContentHash },
-                        Token,
-                        UrgencyHint.Nominal,
-                        GetBulkOrigin.Local).ShouldBeSuccess();
-                    masterResult.ContentHashesInfo[0].Locations.Should().BeNullOrEmpty("The result should not be available in LLS.");
-                });
-        }
-
-        private static void CopyDirectory(string sourceRoot, string destinationRoot, bool overwriteExistingFiles = false)
-        {
-            sourceRoot = sourceRoot.TrimEnd('\\');
-            destinationRoot = destinationRoot.TrimEnd('\\');
-
-            var allFiles = Directory
-                .GetFiles(sourceRoot, "*.*", SearchOption.AllDirectories);
-            foreach (var file in allFiles)
-            {
-                var destinationFileName = Path.Combine(destinationRoot, file.Substring(sourceRoot.Length + 1));
-                if (File.Exists(destinationFileName) && !overwriteExistingFiles)
-                {
-                    continue;
-                }
-
-                Directory.CreateDirectory(Path.GetDirectoryName(destinationFileName));
-                File.Copy(file, destinationFileName);
-                File.SetAttributes(destinationFileName, File.GetAttributes(destinationFileName) & ~FileAttributes.ReadOnly);
-            }
-        }
-
-        [Fact(Skip = "Diagnostic purposes only")]
-        public async Task TestDistributedEviction()
-        {
-            var testDbPath = new AbsolutePath(@"ADD PATH TO LLS DB HERE");
-            _testDatabasePath = TestRootDirectoryPath / "tempdb";
-            CopyDirectory(testDbPath.Path, _testDatabasePath.Path);
-
-            var contentDirectoryPath = new AbsolutePath(@"ADD PATH TO CONTENT DIRECTORY HERE");
-            ConfigureWithOneMaster();
-
-            await RunTestAsync(
-                new Context(Logger),
-                1,
-                async context =>
-                {
-                    var sessions = context.Sessions;
-
-                    var master = context.GetMaster();
-
-                    var root = TestRootDirectoryPath / "memdir";
-                    var tempDbDir = TestRootDirectoryPath / "tempdb";
-
-
-                    FileSystem.CreateDirectory(root);
-                    var dir = new MemoryContentDirectory(new PassThroughFileSystem(), root);
-
-                    File.Copy(contentDirectoryPath.Path, dir.FilePath.Path, overwrite: true);
-                    await dir.StartupAsync(context).ThrowIfFailure();
-
-                    master.LocalLocationStore.OverrideMachineId = new MachineId(144);
-
-                    var lruContent = await dir.GetLruOrderedCacheContentWithTimeAsync();
-
-                    var tracer = context.Context;
-
-                    tracer.Debug($"LRU content count = {lruContent.Count}");
-                    int pageNumber = 0;
-                    int cumulativeCount = 0;
-                    long lastTime = 0;
-                    long lastOriginalTime = 0;
-                    HashSet<ContentHash> hashes = new HashSet<ContentHash>();
-                    foreach (var page in master.GetLruPages(context, lruContent))
-                    {
-                        cumulativeCount += page.Count;
-                        tracer.Debug($"Page {pageNumber++}: {page.Count} / {cumulativeCount}");
-
-                        foreach (var item in page)
-                        {
-                            tracer.Debug($"{item}");
-                            tracer.Debug($"LTO: {item.LastAccessTime.Ticks - lastTime}, LOTO: {item.OriginalLastAccessTime.Ticks - lastOriginalTime}, IsDupe: {!hashes.Add(item.ContentHash)}");
-
-                            lastTime = item.LastAccessTime.Ticks;
-                            lastOriginalTime = item.OriginalLastAccessTime.Ticks;
-                        }
-                    }
-
-                    await Task.Yield();
-                });
-        }
-
-        [Fact]
-        public async Task DualRedundancyGlobalRedisTest()
-        {
-            _enableSecondaryRedis = true;
-            ConfigureWithOneMaster();
-            int machineCount = 3;
-
-            await RunTestAsync(
-                new Context(Logger),
-                machineCount,
-                async context =>
-                {
-                    var sessions = context.Sessions;
-
-                    var masterSession = sessions[context.GetMasterIndex()];
-                    var workerSession = sessions[context.GetFirstWorkerIndex()];
-                    var master = context.GetMaster();
-                    var worker = context.GetFirstWorker();
-
-                    // Heartbeat the master to ensure cluster state is mirrored to secondary
-                    TestClock.UtcNow += _configurations[0].ClusterStateMirrorInterval + TimeSpan.FromSeconds(1);
-                    await master.LocalLocationStore.HeartbeatAsync(context).ShouldBeSuccess();
-
-                    var keys = _primaryGlobalStoreDatabase.Keys.ToList();
-
-                    // Delete cluster state from primary
-                    (await _primaryGlobalStoreDatabase.KeyDeleteAsync(((RedisGlobalStore)master.LocalLocationStore.GlobalStore).FullyQualifiedClusterStateKey)).Should().BeTrue();
-
-                    var masterClusterState = master.LocalLocationStore.ClusterState;
-
-                    var clusterState = new ClusterState();
-                    await worker.LocalLocationStore.GlobalStore.UpdateClusterStateAsync(context, clusterState).ShouldBeSuccess();
-
-                    clusterState.MaxMachineId.Should().Be(machineCount);
-
-                    for (int machineIndex = 1; machineIndex <= clusterState.MaxMachineId; machineIndex++)
-                    {
-                        var machineId = new MachineId(machineIndex);
-                        clusterState.TryResolve(machineId, out var machineLocation).Should().BeTrue();
-                        masterClusterState.TryResolve(machineId, out var masterResolvedMachineLocation).Should().BeTrue();
-                        machineLocation.Should().BeEquivalentTo(masterResolvedMachineLocation);
-                    }
-
-                    // Ensure resiliency to removal from both primary and secondary
-                    await verifyContentResiliency(_primaryGlobalStoreDatabase, _secondaryGlobalStoreDatabase);
-                    await verifyContentResiliency(_secondaryGlobalStoreDatabase, _primaryGlobalStoreDatabase);
-
-                    async Task verifyContentResiliency(LocalRedisProcessDatabase redis1, LocalRedisProcessDatabase redis2)
-                    {
-                        // Insert random file in session 0
-                        var putResult = await masterSession.PutRandomAsync(context, ContentHashType, false, ContentByteCount, Token).ShouldBeSuccess();
-
-                        var globalGetBulkResult = await worker.GetBulkAsync(
-                            context,
-                            new[] { putResult.ContentHash },
-                            Token,
-                            UrgencyHint.Nominal,
-                            GetBulkOrigin.Global).ShouldBeSuccess();
-                        globalGetBulkResult.ContentHashesInfo[0].Locations.Count.Should().Be(1, "Content should be registered with the global store");
-
-                        // Delete key from primary database
-                        (await redis1.DeleteStringKeys(s => s.Contains(RedisGlobalStore.GetRedisKey(putResult.ContentHash)))).Should().BeGreaterThan(0);
-
-                        globalGetBulkResult = await worker.GetBulkAsync(
-                            context,
-                            new[] { putResult.ContentHash },
-                            Token,
-                            UrgencyHint.Nominal,
-                            GetBulkOrigin.Global).ShouldBeSuccess();
-
-                        globalGetBulkResult.ContentHashesInfo[0].Locations.Count.Should().Be(1, "Content should be registered with the global store since locations are backed up in other store");
-
-                        // Delete key from secondary database
-                        (await redis2.DeleteStringKeys(s => s.Contains(RedisGlobalStore.GetRedisKey(putResult.ContentHash)))).Should().BeGreaterThan(0);
-
-                        globalGetBulkResult = await worker.GetBulkAsync(
-                            context,
-                            new[] { putResult.ContentHash },
-                            Token,
-                            UrgencyHint.Nominal,
-                            GetBulkOrigin.Global).ShouldBeSuccess();
-                        globalGetBulkResult.ContentHashesInfo[0].Locations.Should().BeNullOrEmpty("Content should be missing from global store after removal from both redis databases");
-                    }
-                });
-        }
-
-        [Fact]
-        public async Task ClusterStateIsPersistedLocally()
-        {
-            ConfigureWithOneMaster();
-            int machineCount = 3;
-
-            await RunTestAsync(
-                new Context(Logger),
-                machineCount,
-                async context =>
-                {
-                    var sessions = context.Sessions;
-
-                    var masterSession = sessions[context.GetMasterIndex()];
-                    var workerSession = sessions[context.GetFirstWorkerIndex()];
-                    var master = context.GetMaster();
-                    var worker = context.GetFirstWorker();
-
-                    // Heartbeat the master to ensure cluster state is written to local db
-                    TestClock.UtcNow += _configurations[0].ClusterStateMirrorInterval + TimeSpan.FromSeconds(1);
-                    await master.LocalLocationStore.HeartbeatAsync(context).ShouldBeSuccess();
-
-                    var masterClusterState = master.LocalLocationStore.ClusterState;
-
-                    var clusterState = new ClusterState();
-
-                    // Try populating cluster state from local db
-                    master.LocalLocationStore.Database.UpdateClusterState(context, clusterState, write: false);
-
-                    clusterState.MaxMachineId.Should().Be(machineCount);
-
-                    for (int machineIndex = 1; machineIndex <= clusterState.MaxMachineId; machineIndex++)
-                    {
-                        var machineId = new MachineId(machineIndex);
-                        clusterState.TryResolve(machineId, out var machineLocation).Should().BeTrue();
-                        masterClusterState.TryResolve(machineId, out var masterResolvedMachineLocation).Should().BeTrue();
-                        machineLocation.Should().BeEquivalentTo(masterResolvedMachineLocation);
-                    }
-                });
-        }
-
-        [Fact]
-        public async Task GarbageCollectionTests()
-        {
-            ConfigureWithOneMaster();
-
-            await RunTestAsync(
-                new Context(Logger),
-                3,
-                async context =>
-                {
-                    var sessions = context.Sessions;
-
-                    var workerSession = sessions[context.GetFirstWorkerIndex()];
-                    var master = context.GetMaster();
-
-                    // Insert random file in session 0
-                    var putResult0 = await workerSession.PutRandomAsync(context, ContentHashType, false, ContentByteCount, Token).ShouldBeSuccess();
-
-                    var masterResult = await master.GetBulkAsync(
-                        context,
-                        new[] { putResult0.ContentHash },
-                        Token,
-                        UrgencyHint.Nominal,
-                        GetBulkOrigin.Local).ShouldBeSuccess();
-                    masterResult.ContentHashesInfo[0].Locations.Count.Should().Be(1, "Master should receive an event and add the content to local store");
-
-                    // Add time so worker machine is inactive
-                    TestClock.UtcNow += TimeSpan.FromMinutes(20);
-                    await master.LocalLocationStore.HeartbeatAsync(context).ShouldBeSuccess();
-
-                    masterResult = await master.GetBulkAsync(
-                        context,
-                        new[] { putResult0.ContentHash },
-                        Token,
-                        UrgencyHint.Nominal,
-                        GetBulkOrigin.Local).ShouldBeSuccess();
-                    masterResult.ContentHashesInfo[0].Locations.Should().BeNullOrEmpty("After heartbeat, worker location should be filtered due to inactivity");
-
-                    master.LocalLocationStore.Database.Counters[ContentLocationDatabaseCounters.TotalNumberOfCleanedEntries].Value.Should().Be(0, "No entries should be cleaned before GC is called");
-                    master.LocalLocationStore.Database.Counters[ContentLocationDatabaseCounters.TotalNumberOfCollectedEntries].Value.Should().Be(0, "No entries should be cleaned before GC is called");
-
-                    master.LocalLocationStore.Database.GarbageCollect(context);
-
-                    master.LocalLocationStore.Database.Counters[ContentLocationDatabaseCounters.TotalNumberOfCollectedEntries].Value.Should().Be(1, "After GC, the entry with only a location from the expired machine should be collected");
-                });
-        }
-
-        [Fact]
-        public async Task SelfEvictionTests()
-        {
-            ConfigureWithOneMaster();
-
-            await RunTestAsync(
-                new Context(Logger),
-                3,
-                async context =>
-                {
-                    var sessions = context.Sessions;
-
-                    var worker0 = context.GetFirstWorker();
-                    var worker1 = context.EnumerateWorkers().ElementAt(1);
-                    var workerSession = sessions[context.GetFirstWorkerIndex()];
-                    var workerContentStore = (IRepairStore)context.Stores[context.GetFirstWorkerIndex()];
-                    var master = context.GetMaster();
-
-                    // Insert random file in session 0
-                    var putResult0 = await workerSession.PutRandomAsync(context, ContentHashType, false, ContentByteCount, Token).ShouldBeSuccess();
-
-                    worker0.LocalLocationStore.Counters[ContentLocationStoreCounters.LocationAddRecentInactiveEager].Value.Should().Be(0);
-
-                    var masterResult = await master.GetBulkAsync(
-                        context,
-                        new[] { putResult0.ContentHash },
-                        Token,
-                        UrgencyHint.Nominal,
-                        GetBulkOrigin.Local).ShouldBeSuccess();
-                    masterResult.ContentHashesInfo[0].Locations.Count.Should().Be(1, "Master should receive an event and add the content to local store");
-
-                    // Add time so machine recomputes inactive machines
-                    TestClock.UtcNow += TimeSpan.FromSeconds(1);
-
-                    // Call heartbeat first to ensure last heartbeat time is up to date but then call remove from tracker to ensure marked unavailable
-                    await worker0.LocalLocationStore.HeartbeatAsync(context).ShouldBeSuccess();
-                    await workerContentStore.RemoveFromTrackerAsync(context).ShouldBeSuccess();
-
-                    // Heartbeat the master to ensure set of inactive machines is updated
-                    await master.LocalLocationStore.HeartbeatAsync(context).ShouldBeSuccess();
-
-                    masterResult = await master.GetBulkAsync(
-                        context,
-                        new[] { putResult0.ContentHash },
-                        Token,
-                        UrgencyHint.Nominal,
-                        GetBulkOrigin.Local).ShouldBeSuccess();
-                    masterResult.ContentHashesInfo[0].Locations.Should().BeNullOrEmpty("After heartbeat, worker location should be filtered due to inactivity");
-
-                    master.LocalLocationStore.Database.Counters[ContentLocationDatabaseCounters.TotalNumberOfCleanedEntries].Value.Should().Be(0, "No entries should be cleaned before GC is called");
-                    master.LocalLocationStore.Database.Counters[ContentLocationDatabaseCounters.TotalNumberOfCollectedEntries].Value.Should().Be(0, "No entries should be cleaned before GC is called");
-
-                    master.LocalLocationStore.Database.ForceCacheFlush(context);
-
-                    master.LocalLocationStore.Database.GarbageCollect(context);
-
-                    master.LocalLocationStore.Database.Counters[ContentLocationDatabaseCounters.TotalNumberOfCollectedEntries].Value.Should().Be(1, "After GC, the entry with only a location from the expired machine should be collected");
-
-                    // Heartbeat worker to switch back to active state
-                    await worker0.LocalLocationStore.HeartbeatAsync(context).ShouldBeSuccess();
-
-                    // Insert random file in session 0
-                    var putResult1 = await workerSession.PutRandomAsync(context, ContentHashType, false, ContentByteCount, Token).ShouldBeSuccess();
-
-                    worker0.LocalLocationStore.Counters[ContentLocationStoreCounters.LocationAddRecentInactiveEager].Value.Should().Be(1, "Putting content after inactivity should eagerly go to global store.");
-
-                    var worker1GlobalResult = await worker1.GetBulkAsync(
-                        context,
-                        new[] { putResult1.ContentHash },
-                        Token,
-                        UrgencyHint.Nominal,
-                        GetBulkOrigin.Global).ShouldBeSuccess();
-                    worker1GlobalResult.ContentHashesInfo[0].Locations.Should()
-                        .NotBeNullOrEmpty("Putting content on worker 0 after inactivity should eagerly go to global store.");
-
-                },
-                enableRepairHandling: true);
-        }
-
-        [Fact]
-        public async Task EventStreamContentLocationStoreEventHubBasicTests()
-        {
-            var centralStoreConfiguration = new LocalDiskCentralStoreConfiguration(TestRootDirectoryPath / "centralstore", Guid.NewGuid().ToString());
-
-            if (!ConfigureRocksDbContentLocationBasedTestWithEventHub(
-                (index, testRootDirectory, config, storageConnectionString) =>
-                {
-                    var role = index == 0 ? Role.Master : Role.Worker;
-                    config.Checkpoint = new CheckpointConfiguration(testRootDirectory)
-                    {
-                        CreateCheckpointInterval = TimeSpan.FromMinutes(1),
-                        RestoreCheckpointInterval = TimeSpan.FromMinutes(1),
-                        HeartbeatInterval = Timeout.InfiniteTimeSpan,
-                        Role = role,
-                    };
-
-                    config.CentralStore = centralStoreConfiguration;
-                }))
-            {
-                // Test is misconfigured.
-                Output.WriteLine("The test is skipped.");
-                return;
-            }
-
-            // TODO: How to wait for events?
-            const int EventPropagationDelayMs = 5000;
-
-            await RunTestAsync(
-                new Context(Logger),
-                3,
-                async context =>
-                {
-                    // Here is the user scenario that the test verifies:
-                    // Setup:
-                    //   - Session0: EH (master) + RocksDb
-                    //   - Session1: EH (worker) + RocksDb
-                    //   - Session2: EH (worker) + RocksDb
-                    //
-                    // 1. Put a location into Worker1
-                    // 2. Get a local location from Master0. Location should exists in a local database, because master synchronizes events eagerly.
-                    // 3. Get a local location from Worker2. Location SHOULD NOT exists in a local database, because worker does not receive events eagerly.
-                    // 4. Remove the location from Worker1
-                    // 5. Get a local location from Master0 (should not exists)
-                    // 6. Get a local location from Worker2 (should still exists).
-                    var sessions = context.Sessions;
-
-                    var master0 = context.GetMaster();
-                    var worker1Session = sessions[context.GetFirstWorkerIndex()];
-                    var worker1 = context.EnumerateWorkers().ElementAt(0);
-                    var worker2 = context.EnumerateWorkers().ElementAt(1);
-
-                    // Only session0 is a master. So we need to put a location into a worker session and check that master received a sync event.
-                    var putResult0 = await worker1Session.PutRandomAsync(context, ContentHashType, false, ContentByteCount, Token).ShouldBeSuccess();
-
-                    await Task.Delay(EventPropagationDelayMs);
-
-                    // Content SHOULD be registered locally for master.
-                    var localGetBulkResultMaster = await master0.GetBulkAsync(context, putResult0.ContentHash, GetBulkOrigin.Local).ShouldBeSuccess();
-                    localGetBulkResultMaster.ContentHashesInfo[0].Locations.Should().NotBeNullOrEmpty();
-
-                    // Content SHOULD NOT be registered locally for the second worker, because it does not receive events eagerly.
-                    var localGetBulkResultWorker2 = await worker2.GetBulkAsync(context, putResult0.ContentHash, GetBulkOrigin.Local).ShouldBeSuccess();
-                    localGetBulkResultWorker2.ContentHashesInfo[0].Locations.Should().BeNullOrEmpty();
-
-                    // Content SHOULD be available globally via the second worker
-                    var globalGetBulkResult1 = await worker2.GetBulkAsync(context, putResult0.ContentHash, GetBulkOrigin.Global).ShouldBeSuccess();
-                    globalGetBulkResult1.ContentHashesInfo[0].Locations.Should().NotBeNullOrEmpty();
-
-                    // Remove the location from backing content location store so that in the absence of pin caching the
-                    // result of pin should be false.
-                    await worker1.TrimBulkAsync(
-                        context,
-                        globalGetBulkResult1.ContentHashesInfo.Select(c => c.ContentHash).ToList(),
-                        Token,
-                        UrgencyHint.Nominal).ShouldBeSuccess();
-
-                    await Task.Delay(EventPropagationDelayMs);
-
-                    // Verify no locations for the content
-                    var postLocalTrimGetBulkResult0a = await master0.GetBulkAsync(context, putResult0.ContentHash, GetBulkOrigin.Local).ShouldBeSuccess();
-                    postLocalTrimGetBulkResult0a.ContentHashesInfo[0].Locations.Should().BeNullOrEmpty();
-                });
-        }
-
-        // TODO: add a test case to cover different epochs
-        // TODO: run tests against event hub automatically
-
-        [Fact]
-        public async Task EventStreamContentLocationStoreEventHubWithBlobStorageBasedCentralStore()
-        {
-            var centralStoreConfiguration = new LocalDiskCentralStoreConfiguration(TestRootDirectoryPath / "centralstore", Guid.NewGuid().ToString());
-            var checkpointsKey = Guid.NewGuid().ToString();
-
-            if (!ConfigureRocksDbContentLocationBasedTestWithEventHub(
-                (index, testRootDirectory, config, storageConnectionString) =>
-                {
-                    var role = index == 0 ? Role.Master : Role.Worker;
-                    config.Checkpoint = new CheckpointConfiguration(testRootDirectory)
-                    {
-                        CreateCheckpointInterval = TimeSpan.FromMinutes(1),
-                        RestoreCheckpointInterval = TimeSpan.FromMinutes(1),
-                        HeartbeatInterval = Timeout.InfiniteTimeSpan,
-                        Role = role,
-                    };
-                    config.CentralStore = centralStoreConfiguration;
-
-                    config.CentralStore = new BlobCentralStoreConfiguration(
-                                              connectionString: storageConnectionString,
-                                              containerName: "checkpointscontainer",
-                                              checkpointsKey: checkpointsKey)
-                    {
-                        RetentionTime = TimeSpan.FromMinutes(1)
-                    };
-                }))
-            {
-                // Test is misconfigured.
-                Output.WriteLine("The test is skipped.");
-                return;
-            }
-
-            // TODO: How to wait for events?
-            const int EventPropagationDelayMs = 5000;
-
-            await RunTestAsync(
-                new Context(Logger),
-                4,
-                async context =>
-                {
-                    // Here is the user scenario that the test verifies:
-                    // Setup:
-                    //   - Session0: EH (master) + RocksDb
-                    //   - Session1: EH (master) + RocksDb
-                    //   - Session2: EH (worker) + RocksDb
-                    //   - Session3: EH (worker) + RocksDb
-                    //
-                    // 1. Put a location into Worker1
-                    // 2. Get a local location from Master0. Location should exist in a local database, because master synchronizes events eagerly.
-                    // 3. Get a local location from Worker2. Location SHOULD NOT exist in a local database, because worker does not receive events eagerly.
-                    // 4. Force checkpoint creation, by triggering heartbeat on Master0
-                    // 5. Get checkpoint on Worker2, by triggering heartbeat on Worker2
-                    // 6. Get a local location from Worker2. LOcation should exist in local database, because database was updated with new checkpoint
-                    var sessions = context.Sessions;
-
-                    var master0 = context.GetLocationStore(0);
-                    var master1 = context.GetLocationStore(1);
-                    var worker2 = context.GetLocationStore(2);
-
-                    // Only session0 is a master. So we need to put a location into a worker session and check that master received a sync event.
-                    var putResult0 = await sessions[1].PutRandomAsync(context, ContentHashType, false, ContentByteCount, Token).ShouldBeSuccess();
-
-                    await Task.Delay(EventPropagationDelayMs);
-
-                    // Content SHOULD be registered locally for master.
-                    var localGetBulkResultMaster = await master0.GetBulkAsync(context, putResult0.ContentHash, GetBulkOrigin.Local).ShouldBeSuccess();
-                    localGetBulkResultMaster.ContentHashesInfo[0].Locations.Should().NotBeNullOrEmpty();
-
-                    // Content SHOULD NOT be registered locally for the second worker, because it does not receive events eagerly.
-                    var localGetBulkResultWorker2 = await worker2.GetBulkAsync(context, putResult0.ContentHash, GetBulkOrigin.Local).ShouldBeSuccess();
-                    localGetBulkResultWorker2.ContentHashesInfo[0].Locations.Should().BeNullOrEmpty();
-
-                    // Content SHOULD be available globally via the second worker
-                    var globalGetBulkResult1 = await worker2.GetBulkAsync(context, putResult0.ContentHash, GetBulkOrigin.Global).ShouldBeSuccess();
-                    globalGetBulkResult1.ContentHashesInfo[0].Locations.Should().NotBeNullOrEmpty();
-
-                    TestClock.UtcNow += TimeSpan.FromMinutes(2);
-                    await master0.LocalLocationStore.HeartbeatAsync(context).ShouldBeSuccess();
-                    await master1.LocalLocationStore.HeartbeatAsync(context).ShouldBeSuccess();
-                    await worker2.LocalLocationStore.HeartbeatAsync(context).ShouldBeSuccess();
-
-                    // Waiting for some time to make the difference between entry insertion time and the touch time that updates it.
-                    TestClock.UtcNow += TimeSpan.FromMinutes(2);
-
-                    // Content SHOULD be available local via the WORKER 2 after downloading checkpoint (touches content)
-                    var localGetBulkResultWorker2b = await worker2.GetBulkAsync(context, putResult0.ContentHash, GetBulkOrigin.Local).ShouldBeSuccess();
-                    localGetBulkResultWorker2b.ContentHashesInfo[0].Locations.Should().NotBeNullOrEmpty();
-
-                    // Waiting for events to be propagated from the worker to the master
-                    await Task.Delay(EventPropagationDelayMs);
-
-                    // TODO[LLS]: change it or remove completely. (bug 1365340)
-                    // Waiting for another 2 minutes before triggering the GC
-                    //TestClock.UtcNow += TimeSpan.FromMinutes(2);
-                    //((RocksDbContentLocationDatabase)master1.Database).GarbageCollect(context);
-
-                    //// 4 minutes already passed after the entry insertion. It means that the entry should be collected unless touch updates the entry
-                    //// Master1 still should have an entry in a local database
-                    //localGetBulkResultMaster1 = await master1.GetBulkAsync(context, putResult0.ContentHash, GetBulkOrigin.Local).ShouldBeSuccess();
-                    //Assert.True(localGetBulkResultMaster1.ContentHashesInfo[0].Locations.Count == 1);
-
-                    //// Waiting for another 2 minutes forcing the entry to fall out of the local database
-                    //TestClock.UtcNow += TimeSpan.FromMinutes(2);
-                    //((RocksDbContentLocationDatabase)master1.Database).GarbageCollect(context);
-
-                    //localGetBulkResultMaster1 = await master1.GetBulkAsync(context, putResult0.ContentHash, GetBulkOrigin.Local).ShouldBeSuccess();
-                    //Assert.True(localGetBulkResultMaster1.ContentHashesInfo[0].Locations.NullOrEmpty());
-                });
-        }
-
-        private static async Task<ContentHash> PutContentInSession0_PopulateSession1LocalDb_RemoveContentFromGlobalStore(
-            IList<IContentSession> sessions,
-            Context context,
-            TransitioningContentLocationStore worker,
-            TransitioningContentLocationStore master)
-        {
-            // Insert random file in session 0
-            var putResult0 = await sessions[0].PutRandomAsync(context, ContentHashType, false, ContentByteCount, Token).ShouldBeSuccess();
-
-            // Content SHOULD NOT be registered locally since it has not been queried
-            var localGetBulkResult1a = await worker.GetBulkAsync(
-                context,
-                putResult0.ContentHash,
-                GetBulkOrigin.Local).ShouldBeSuccess();
-            localGetBulkResult1a.ContentHashesInfo[0].Locations.Should().BeNullOrEmpty();
-
-            var globalGetBulkResult1 = await worker.GetBulkAsync(
-                context,
-                new[] { putResult0.ContentHash },
-                Token,
-                UrgencyHint.Nominal,
-                GetBulkOrigin.Global).ShouldBeSuccess();
-            globalGetBulkResult1.ContentHashesInfo[0].Locations.Should().NotBeNullOrEmpty();
-
-            // Content SHOULD be registered locally since it HAS been queried as a result of GetBulk with GetBulkOrigin.Global
-            var localGetBulkResult1b = await master.GetBulkAsync(
-                context,
-                putResult0.ContentHash,
-                GetBulkOrigin.Local).ShouldBeSuccess();
-            localGetBulkResult1b.ContentHashesInfo[0].Locations.Should().NotBeNullOrEmpty();
-
-            // Remove the location from backing content location store so that in the absence of pin caching the
-            // result of pin should be false.
-            await worker.TrimBulkAsync(
-                context,
-                globalGetBulkResult1.ContentHashesInfo.Select(c => c.ContentHash).ToList(),
-                Token,
-                UrgencyHint.Nominal).ShouldBeSuccess();
-
-            // Verify no locations for the content
-            var postTrimGetBulkResult = await master.GetBulkAsync(
-                context, putResult0.ContentHash,
-                GetBulkOrigin.Global).ShouldBeSuccess();
-            postTrimGetBulkResult.ContentHashesInfo[0].Locations.Should().NotBeNullOrEmpty("TrimBulkAsync does not clean global store.");
-            return putResult0.ContentHash;
-        }
-
-        private async Task UploadCheckpointOnMasterAndRestoreOnWorkers(TestContext context)
-        {
-            // Update time to trigger checkpoint upload and restore on master and workers respectively
-            TestClock.UtcNow += TimeSpan.FromMinutes(2);
-
-            var masterStore = context.GetMaster();
-
-            // Heartbeat master first to upload checkpoint
-            await masterStore.LocalLocationStore.HeartbeatAsync(context).ShouldBeSuccess();
-
-            // Next heartbeat workers to restore checkpoint
-            foreach (var workerStore in context.EnumerateWorkers())
-            {
-                await workerStore.LocalLocationStore.HeartbeatAsync(context).ShouldBeSuccess();
-            }
-        }
-
-        protected void ConfigureWithOneMaster(CentralStoreConfiguration centralStoreConfiguration = null)
-        {
-            centralStoreConfiguration = centralStoreConfiguration ?? new LocalDiskCentralStoreConfiguration(TestRootDirectoryPath / "centralstore", Guid.NewGuid().ToString());
-
-            // Extremely hacky way to make the first redis instance to be a master and the rest to be workers.
-            ConfigureRocksDbContentLocationBasedTest(
-                configureInMemoryEventStore: true,
-                (index, testRootDirectory, config) =>
-                {
-                    var role = index == 0 ? Role.Master : Role.Worker;
-                    config.Checkpoint = new CheckpointConfiguration(testRootDirectory)
-                    {
-                        CreateCheckpointInterval = TimeSpan.FromMinutes(1),
-                        RestoreCheckpointInterval = TimeSpan.FromMinutes(1),
-                        HeartbeatInterval = Timeout.InfiniteTimeSpan,
-                        Role = role,
-                    };
-                    config.CentralStore = centralStoreConfiguration;
-                });
-        }
-
-        private static readonly TimeSpan LocalDatabaseEntryTimeToLive = TimeSpan.FromMinutes(3);
-        private const int SafeToLazilyUpdateMachineCountThreshold = 3;
-        private const int ReplicaCreditInMinutes = 3;
-        protected bool _enableReconciliation;
-        private ContentLocationMode _readMode = ContentLocationMode.LocalLocationStore;
-        private ContentLocationMode _writeMode = ContentLocationMode.LocalLocationStore;
-        private bool _enableSecondaryRedis = false;
-        private AbsolutePath _testDatabasePath = null;
-
-        private RedisContentLocationStoreConfiguration CreateRedisContentLocationStoreConfiguration(
-            AbsolutePath storeLocationRoot,
-            ContentLocationEventStoreConfiguration eventStoreConfiguration = null)
-        {
-            return new RedisContentLocationStoreConfiguration()
-            {
-                MachineExpiry = TimeSpan.FromMinutes(10),
-                EnableReconciliation = _enableReconciliation,
-                InlinePostInitialization = true,
-                ReplicaPenaltyInMinutes = ReplicaCreditInMinutes,
-
-                // Set recompute time to zero to force recomputation on every heartbeat
-                RecomputeInactiveMachinesExpiry = TimeSpan.Zero,
-                Database =
-                           new RocksDbContentLocationDatabaseConfiguration(storeLocationRoot / "rocksdb")
-                           {
-                               // Don't GC
-                               LocalDatabaseGarbageCollectionInterval = Timeout.InfiniteTimeSpan,
-                               TestInitialCheckpointPath = _testDatabasePath,
-
-                           },
-                CentralStore = new LocalDiskCentralStoreConfiguration(storeLocationRoot, "chkpoints"),
-                SafeToLazilyUpdateMachineCountThreshold = SafeToLazilyUpdateMachineCountThreshold,
-                Checkpoint = new CheckpointConfiguration(storeLocationRoot)
-                {
-                    HeartbeatInterval = TimeSpan.FromMinutes(1),
-                },
-                EventStore = eventStoreConfiguration ?? new MemoryContentLocationEventStoreConfiguration(),
-                ReadMode = _readMode,
-                WriteMode = _writeMode,
-            };
-        }
-
-        private void ConfigureRocksDbContentLocationBasedTest(bool configureInMemoryEventStore = false, Action<int, AbsolutePath, RedisContentLocationStoreConfiguration> configurationPostProcessor = null, bool configurePin = true, AbsolutePath overrideContentLocationStoreDirectory = null)
-        {
-            var eventStoreConfiguration = configureInMemoryEventStore ? new MemoryContentLocationEventStoreConfiguration() : null;
-            CreateContentLocationStoreConfiguration = (testRootDirectory, index) =>
-            {
-                var result = CreateRedisContentLocationStoreConfiguration(
-                    overrideContentLocationStoreDirectory ?? testRootDirectory,
-                    eventStoreConfiguration);
-
-                configurationPostProcessor?.Invoke(index, testRootDirectory, result);
-                return result;
-            };
-
-            if (configurePin)
-            {
-                PinConfiguration = new PinConfiguration()
-                {
-                    // Low risk and high risk tolerance for machine or file loss to prevent pin better from kicking in
-                    MachineRisk = 0.0000001,
-                    FileRisk = 0.0000001,
-                    PinRisk = 0.9999,
-                    UsePinCache = false
-                };
-
-                ContentAvailabilityGuarantee = ReadOnlyDistributedContentSession<AbsolutePath>.ContentAvailabilityGuarantee.RedundantFileRecordsOrCheckFileExistence;
-            }
-        }
-
-        private bool ConfigureRocksDbContentLocationBasedTestWithEventHub(Action<int, AbsolutePath, RedisContentLocationStoreConfiguration, string> configurationPostProcessor)
-        {
-            if (!ReadConfiguration(out var storageAccountKey, out var storageAccountName, out var eventHubConnectionString, out var eventHubName))
-            {
-                return false;
-            }
-
-            string storageConnectionString = $"DefaultEndpointsProtocol=https;AccountName={storageAccountName};AccountKey={storageAccountKey}";
-            var eventStoreConfiguration = new EventHubContentLocationEventStoreConfiguration(
-                                              eventHubName: eventHubName,
-                                              eventHubConnectionString:
-                                              eventHubConnectionString,
-                                              consumerGroupName: "$Default",
-                                              epoch: Guid.NewGuid().ToString())
-            {
-                // Send events eagerly as they come in.
-                EventBatchSize = 1,
-                Epoch = null,
-                MaxEventProcessingConcurrency = 2,
-            };
-            CreateContentLocationStoreConfiguration = (testRootDirectory, index) =>
-            {
-                var result = CreateRedisContentLocationStoreConfiguration(
-                    testRootDirectory,
-                    eventStoreConfiguration);
-
-                configurationPostProcessor?.Invoke(index, testRootDirectory, result, storageConnectionString);
-                return result;
-            };
-
-            PinConfiguration = new PinConfiguration()
-            {
-                // Low risk and high risk tolerance for machine or file loss to prevent pin better from kicking in
-                MachineRisk = 0.0000001,
-                FileRisk = 0.0000001,
-                PinRisk = 0.9999,
-                UsePinCache = false
-            };
-
-            ContentAvailabilityGuarantee = ReadOnlyDistributedContentSession<AbsolutePath>.ContentAvailabilityGuarantee.FileRecordsExist;
-            return true;
-        }
-
-        private bool ReadConfiguration(out string storageAccountKey, out string storageAccountName, out string eventHubConnectionString, out string eventHubName)
-        {
-            storageAccountKey = Environment.GetEnvironmentVariable("TestEventHub_StorageAccountKey");
-            storageAccountName = Environment.GetEnvironmentVariable("TestEventHub_StorageAccountName");
-            eventHubConnectionString = Environment.GetEnvironmentVariable("TestEventHub_EventHubConnectionString");
-            eventHubName = Environment.GetEnvironmentVariable("TestEventHub_EventHubName");
-
-            if (storageAccountKey == null)
-            {
-                Output.WriteLine("Please specify 'TestEventHub_StorageAccountKey' to run this test");
-                return false;
-            }
-
-            if (storageAccountName == null)
-            {
-                Output.WriteLine("Please specify 'TestEventHub_StorageAccountName' to run this test");
-                return false;
-            }
-
-            if (eventHubConnectionString == null)
-            {
-                Output.WriteLine("Please specify 'TestEventHub_EventHubConnectionString' to run this test");
-                return false;
-            }
-
-            if (eventHubName == null)
-            {
-                Output.WriteLine("Please specify 'TestEventHub_EventHubName' to run this test");
-                return false;
-            }
-
-            Output.WriteLine("The test is configured correctly.");
-            return true;
-        }
-
-<<<<<<< HEAD
-        [Fact(Skip = "For manual testing only. Requires two sets of credentials.")]
-        public async Task EventHubChangeCredentials()
-        {
-            var containerName = "checkpoints";
-            var checkpointsKey = "checkpoints-eventhub";
-
-            Environment.SetEnvironmentVariable("TestEventHub_StorageAccountKey", "<REPLACE WITH YOUR OWN>");
-            Environment.SetEnvironmentVariable("TestEventHub_StorageAccountName", "<REPLACE WITH YOUR OWN>");
-
-            Environment.SetEnvironmentVariable("TestEventHub_EventHubConnectionString", "<REPLACE WITH YOUR OWN>");
-            Environment.SetEnvironmentVariable("TestEventHub_EventHubName", "<REPLACE WITH YOUR OWN>");
-
-            // Must be different than the above
-            var newEventHubConnectionString = "<REPLACE WITH YOUR OWN>";
-            var newEventHubName = "<REPLACE WITH YOUR OWN>";
-
-            if (!ConfigureRocksDbContentLocationBasedTestWithEventHub(
-                (index, testRootDirectory, config, storageConnectionString) =>
-                {
-                    var role = index == 0 ? Role.Master : Role.Worker;
-                    config.Checkpoint = new CheckpointConfiguration(testRootDirectory)
-                    {
-                        CreateCheckpointInterval = TimeSpan.FromMinutes(1),
-                        RestoreCheckpointInterval = TimeSpan.FromMinutes(1),
-                        HeartbeatInterval = Timeout.InfiniteTimeSpan,
-                        Role = role,
-                    };
-
-                    config.CentralStore = new BlobCentralStoreConfiguration(
-                                              connectionString: storageConnectionString,
-                                              containerName: containerName,
-                                              checkpointsKey: checkpointsKey)
-                    {
-                        RetentionTime = TimeSpan.FromDays(365)
-                    };
-                }))
-            {
-                // Test is misconfigured.
-                Output.WriteLine("The test is skipped.");
-                return;
-            }
-
-            await RunTestAsync(
-                new Context(Logger),
-                1,
-                async context =>
-                {
-                    var eventStore = context.GetMaster().LocalLocationStore.EventStore as EventHubContentLocationEventStore;
-
-                    var connectionStringBuilder = new EventHubsConnectionStringBuilder(newEventHubConnectionString)
-                    {
-                        EntityPath = newEventHubName,
-                    };
-
-                    int stopSending = 0;
-                    var hasSentSome = new Semaphore(0, int.MaxValue);
-
-                    var task = Task.Run(() => {
-                        while (stopSending == 0)
-                        {
-                            eventStore.AddLocations(context, new MachineId(10), new ShortHashWithSize[] { new ShortHashWithSize(new ShortHash(ContentHash.Random()), 200) }).ThrowIfFailure();
-                            hasSentSome.Release();
-                        }
-                    });
-
-                    // Ensure we send some data before the change
-                    await Task.Delay(TimeSpan.FromSeconds(5));
-                    hasSentSome.WaitOne();
-
-                    // Update the credentials concurrently
-                    eventStore.UpdateCredentials(context, connectionStringBuilder);
-
-                    // Reset the semaphore and ensure some data has been sent after the credentials changed
-                    Interlocked.Exchange(ref hasSentSome, new Semaphore(0, int.MaxValue));
-                    await Task.Delay(TimeSpan.FromSeconds(5));
-                    hasSentSome.WaitOne();
-
-                    // Stop the task
-                    Interlocked.Exchange(ref stopSending, 1);
-
-                    // Finish
-                    await Task.Delay(TimeSpan.FromSeconds(5));
-
-                    await task;
-                });
-        }
-=======
-        [Fact(Skip = "For manual usage only")]
-        public async Task MultiThreadedStressTestRocksDbContentLocationDatabaseOnNewEntries()
-        {
-            bool useIncrementalCheckpointing = true;
-            int numberOfMachines = 100;
-            int addsPerMachine = 25000;
-            int maximumBatchSize = 1000;
-            int warmupBatches = 10000;
-
-            var centralStoreConfiguration = new LocalDiskCentralStoreConfiguration(TestRootDirectoryPath / "centralstore", Guid.NewGuid().ToString());
-            var masterLeaseExpiryTime = TimeSpan.FromMinutes(3);
-
-            MemoryContentLocationEventStoreConfiguration memoryContentLocationEventStore = null;
-            ConfigureRocksDbContentLocationBasedTest(
-                configureInMemoryEventStore: true,
-                (index, testRootDirectory, config) =>
-                {
-                    config.Checkpoint = new CheckpointConfiguration(testRootDirectory)
-                    {
-                        /* Set role to null to automatically choose role using master election */
-                        Role = null,
-                        UseIncrementalCheckpointing = useIncrementalCheckpointing,
-                        CreateCheckpointInterval = TimeSpan.FromMinutes(1),
-                        RestoreCheckpointInterval = TimeSpan.FromMinutes(1),
-                        HeartbeatInterval = Timeout.InfiniteTimeSpan,
-                        MasterLeaseExpiryTime = masterLeaseExpiryTime
-                    };
-                    config.CentralStore = centralStoreConfiguration;
-                    memoryContentLocationEventStore = (MemoryContentLocationEventStoreConfiguration)config.EventStore;
-                });
-
-            var events = GenerateAddEvents(numberOfMachines, addsPerMachine, maximumBatchSize);
-
-            await RunTestAsync(
-                new Context(Logger),
-                2,
-                async context =>
-                {
-                    var sessions = context.Sessions;
-                    Warmup(maximumBatchSize, warmupBatches, memoryContentLocationEventStore);
-                    context.GetMaster().LocalLocationStore.Database.ForceCacheFlush(context);
-                    PrintCacheStatistics(context);
-
-                    {
-                        var stopWatch = new Stopwatch();
-                        Output.WriteLine("[Benchmark] Starting in 5s (use this when analyzing with dotTrace)");
-                        await Task.Delay(5000);
-
-                        // Benchmark
-                        stopWatch.Restart();
-                        Parallel.ForEach(Enumerable.Range(0, numberOfMachines), machineId => {
-                            var eventHub = memoryContentLocationEventStore.Hub;
-
-                            foreach (var ev in events[machineId])
-                            {
-                                eventHub.LockFreeSend(ev);
-                            }
-                        });
-                        context.GetMaster().LocalLocationStore.Database.ForceCacheFlush(context);
-                        stopWatch.Stop();
-
-                        var ts = stopWatch.Elapsed;
-                        var elapsedTime = string.Format("{0:00}:{1:00}:{2:00}.{3:00}",
-                            ts.Hours, ts.Minutes, ts.Seconds,
-                            ts.Milliseconds / 10);
-                        Output.WriteLine("[Benchmark] Total Time: " + ts);
-                    }
-
-                    PrintCacheStatistics(context);
-                    await Task.Delay(5000);
-                });
-        }
-
-        private void Warmup(int maximumBatchSize, int warmupBatches, MemoryContentLocationEventStoreConfiguration memoryContentLocationEventStore)
-        {
-            Output.WriteLine("[Warmup] Starting");
-            var warmupEventHub = memoryContentLocationEventStore.Hub;
-            var warmupRng = new Random(Environment.TickCount);
-
-            var stopWatch = new Stopwatch();
-            stopWatch.Start();
-            foreach (var _ in Enumerable.Range(0, warmupBatches))
-            {
-                var machineId = new MachineId(warmupRng.Next());
-                var batch = Enumerable.Range(0, maximumBatchSize).Select(x => new ShortHash(ContentHash.Random())).ToList();
-                warmupEventHub.Send(new RemoveContentLocationEventData(machineId, batch));
-            }
-            stopWatch.Stop();
-
-            var ts = stopWatch.Elapsed;
-            var elapsedTime = string.Format("{0:00}:{1:00}:{2:00}.{3:00}",
-                ts.Hours, ts.Minutes, ts.Seconds,
-                ts.Milliseconds / 10);
-            Output.WriteLine("[Warmup] Total Time: " + ts);
-        }
-
-        private static List<List<ContentLocationEventData>> GenerateAddEvents(int numberOfMachines, int addsPerMachine, int maximumBatchSize)
-        {
-            var randomSeed = Environment.TickCount;
-            var events = new List<List<ContentLocationEventData>>(numberOfMachines);
-            events.AddRange(Enumerable.Range(0, numberOfMachines).Select(x => (List<ContentLocationEventData>)null));
-
-            Parallel.ForEach(Enumerable.Range(0, numberOfMachines), machineId =>
-            {
-                var machineIdObject = new MachineId(machineId);
-                var rng = new Random(Interlocked.Increment(ref randomSeed));
-
-                var addedContent = Enumerable.Range(0, addsPerMachine).Select(_ => ContentHash.Random()).ToList();
-
-                var machineEvents = new List<ContentLocationEventData>();
-                for (var pendingHashes = addedContent.Count; pendingHashes > 0;)
-                {
-                    // Add the hashes in random batches
-                    var batchSize = rng.Next(1, Math.Min(maximumBatchSize, pendingHashes));
-                    var batch = addedContent.GetRange(addedContent.Count - pendingHashes, batchSize).Select(hash => new ShortHashWithSize(new ShortHash(hash), 200)).ToList();
-                    machineEvents.Add(new AddContentLocationEventData(machineIdObject, batch));
-                    pendingHashes -= batchSize;
-                }
-                events[machineId] = machineEvents;
-            });
-
-            return events;
-        }
-
-        [Fact(Skip = "For manual usage only")]
-        public async Task MultiThreadedStressTestRocksDbContentLocationDatabaseOnMixedAddAndDelete()
-        {
-            bool useIncrementalCheckpointing = true;
-            int numberOfMachines = 100;
-            int deletesPerMachine = 25000;
-            int maximumBatchSize = 2000;
-            int warmupBatches = 10000;
-
-            var centralStoreConfiguration = new LocalDiskCentralStoreConfiguration(TestRootDirectoryPath / "centralstore", Guid.NewGuid().ToString());
-            var masterLeaseExpiryTime = TimeSpan.FromMinutes(3);
-
-            MemoryContentLocationEventStoreConfiguration memoryContentLocationEventStore = null;
-            ConfigureRocksDbContentLocationBasedTest(
-                configureInMemoryEventStore: true,
-                (index, testRootDirectory, config) =>
-                {
-                    config.Checkpoint = new CheckpointConfiguration(testRootDirectory)
-                    {
-                        /* Set role to null to automatically choose role using master election */
-                        Role = null,
-                        UseIncrementalCheckpointing = useIncrementalCheckpointing,
-                        CreateCheckpointInterval = TimeSpan.FromMinutes(1),
-                        RestoreCheckpointInterval = TimeSpan.FromMinutes(1),
-                        HeartbeatInterval = Timeout.InfiniteTimeSpan,
-                        MasterLeaseExpiryTime = masterLeaseExpiryTime
-                    };
-                    config.CentralStore = centralStoreConfiguration;
-                    memoryContentLocationEventStore = (MemoryContentLocationEventStoreConfiguration)config.EventStore;
-                });
-
-            var events = GenerateMixedAddAndDeleteEvents(numberOfMachines, deletesPerMachine, maximumBatchSize);
-
-            await RunTestAsync(
-                new Context(Logger),
-                2,
-                async context =>
-                {
-                    var sessions = context.Sessions;
-                    Warmup(maximumBatchSize, warmupBatches, memoryContentLocationEventStore);
-                    context.GetMaster().LocalLocationStore.Database.ForceCacheFlush(context);
-                    PrintCacheStatistics(context);
-
-                    {
-                        var stopWatch = new Stopwatch();
-                        Output.WriteLine("[Benchmark] Starting in 5s (use this when analyzing with dotTrace)");
-                        await Task.Delay(5000);
-
-                        // Benchmark
-                        stopWatch.Restart();
-                        Parallel.ForEach(Enumerable.Range(0, numberOfMachines), machineId => {
-                            var eventHub = memoryContentLocationEventStore.Hub;
-
-                            foreach (var ev in events[machineId])
-                            {
-                                eventHub.LockFreeSend(ev);
-                            }
-                        });
-                        context.GetMaster().LocalLocationStore.Database.ForceCacheFlush(context);
-                        stopWatch.Stop();
-
-                        var ts = stopWatch.Elapsed;
-                        var elapsedTime = string.Format("{0:00}:{1:00}:{2:00}.{3:00}",
-                            ts.Hours, ts.Minutes, ts.Seconds,
-                            ts.Milliseconds / 10);
-                        Output.WriteLine("[Benchmark] Total Time: " + ts);
-
-                        PrintCacheStatistics(context);
-                    }
-
-                    await Task.Delay(5000);
-                });
-        }
-
-        private class FstComparer<T> : IComparer<(int, T)>
-        {
-            public int Compare((int, T) x, (int, T) y)
-            {
-                return x.Item1.CompareTo(y.Item1);
-            }
-        }
-
-        private static List<List<ContentLocationEventData>> GenerateMixedAddAndDeleteEvents(int numberOfMachines, int deletesPerMachine, int maximumBatchSize)
-        {
-            var randomSeed = Environment.TickCount;
-
-            var events = new List<List<ContentLocationEventData>>(numberOfMachines);
-            events.AddRange(Enumerable.Range(0, numberOfMachines).Select(x => (List<ContentLocationEventData>)null));
-
-            Parallel.ForEach(Enumerable.Range(0, numberOfMachines), machineId =>
-            {
-                var machineIdObject = new MachineId(machineId);
-                var rng = new Random(Interlocked.Increment(ref randomSeed));
-
-                // We want deletes to be performed in any arbitrary order, so the first in the pair is a random integer
-                // This distribution is obviously not uniform at the end, but it doesn't matter, all we want is for
-                // add -> delete pairs not to be contiguous.
-                var addedPool = new BuildXL.Cache.ContentStore.Utils.PriorityQueue<(int, ShortHash)>(deletesPerMachine, new FstComparer<ShortHash>());
-
-                var machineEvents = new List<ContentLocationEventData>();
-                var totalAddsPerfomed = 0;
-                // We can only delete after we have added, so we only reach the condition at the end
-                for (var totalDeletesPerformed = 0; totalDeletesPerformed < deletesPerMachine; )
-                {
-                    bool addEnabled = totalAddsPerfomed < deletesPerMachine;
-                    // We can only delete when it is causally consistent to do so
-                    bool deleteEnabled = totalDeletesPerformed < deletesPerMachine && addedPool.Count > 0;
-                    bool performDelete = deleteEnabled && rng.Next(0, 10) > 8 || !addEnabled;
-
-                    if (performDelete)
-                    {
-                        var batchSize = Math.Min(deletesPerMachine - totalDeletesPerformed, addedPool.Count);
-                        batchSize = rng.Next(1, batchSize);
-                        batchSize = Math.Min(batchSize, maximumBatchSize);
-
-                        var batch = new List<ShortHash>(batchSize);
-                        foreach (var _ in Enumerable.Range(0, batchSize))
-                        {
-                            var shortHash = addedPool.Top.Item2;
-                            addedPool.Pop();
-                            batch.Add(shortHash);
-                        }
-
-                        machineEvents.Add(new RemoveContentLocationEventData(machineIdObject, batch));
-                        totalDeletesPerformed += batch.Count;
-                    } else
-                    {
-                        var batchSize = Math.Min(deletesPerMachine - totalAddsPerfomed, maximumBatchSize);
-                        batchSize = rng.Next(1, batchSize);
-
-                        var batch = new List<ShortHashWithSize>(batchSize);
-                        foreach (var x in Enumerable.Range(0, batchSize))
-                        {
-                            var shortHash = new ShortHash(ContentHash.Random());
-                            batch.Add(new ShortHashWithSize(shortHash, 200));
-                            addedPool.Push((rng.Next(), shortHash));
-                        }
-
-                        machineEvents.Add(new AddContentLocationEventData(machineIdObject, batch));
-                        totalAddsPerfomed += batch.Count;
-                    }
-                }
-
-                events[machineId] = machineEvents;
-            });
-
-            return events;
-        }
-
-        [Fact(Skip = "For manual usage only")]
-        public async Task MultiThreadedStressTestRocksDbContentLocationDatabaseOnUniqueAddsWithCacheHit()
-        {
-            bool useIncrementalCheckpointing = true;
-            int warmupBatches = 10000;
-            int numberOfMachines = 100;
-            int operationsPerMachine = 25000;
-            float cacheHitRatio = 0.5f;
-            int maximumBatchSize = 1000;
-
-            var centralStoreConfiguration = new LocalDiskCentralStoreConfiguration(TestRootDirectoryPath / "centralstore", Guid.NewGuid().ToString());
-            var masterLeaseExpiryTime = TimeSpan.FromMinutes(3);
-
-            MemoryContentLocationEventStoreConfiguration memoryContentLocationEventStore = null;
-            ConfigureRocksDbContentLocationBasedTest(
-                configureInMemoryEventStore: true,
-                (index, testRootDirectory, config) =>
-                {
-                    config.Checkpoint = new CheckpointConfiguration(testRootDirectory)
-                    {
-                        /* Set role to null to automatically choose role using master election */
-                        Role = null,
-                        UseIncrementalCheckpointing = useIncrementalCheckpointing,
-                        CreateCheckpointInterval = TimeSpan.FromMinutes(1),
-                        RestoreCheckpointInterval = TimeSpan.FromMinutes(1),
-                        HeartbeatInterval = Timeout.InfiniteTimeSpan,
-                        MasterLeaseExpiryTime = masterLeaseExpiryTime
-                    };
-                    config.CentralStore = centralStoreConfiguration;
-                    memoryContentLocationEventStore = (MemoryContentLocationEventStoreConfiguration)config.EventStore;
-                });
-
-            var events = GenerateUniquenessWorkload(numberOfMachines, cacheHitRatio, maximumBatchSize, operationsPerMachine, randomSeedOverride: 42);
-
-            await RunTestAsync(
-                new Context(Logger),
-                2,
-                async context =>
-                {
-                    var sessions = context.Sessions;
-                    Warmup(maximumBatchSize, warmupBatches, memoryContentLocationEventStore);
-                    context.GetMaster().LocalLocationStore.Database.ForceCacheFlush(context);
-                    PrintCacheStatistics(context);
-
-                    {
-                        var stopWatch = new Stopwatch();
-                        Output.WriteLine("[Benchmark] Starting in 5s (use this when analyzing with dotTrace)");
-                        await Task.Delay(5000);
-
-                        // Benchmark
-                        stopWatch.Restart();
-                        Parallel.ForEach(Enumerable.Range(0, numberOfMachines), machineId => {
-                            var eventHub = memoryContentLocationEventStore.Hub;
-
-                            foreach (var ev in events[machineId])
-                            {
-                                eventHub.LockFreeSend(ev);
-                            }
-                        });
-                        context.GetMaster().LocalLocationStore.Database.ForceCacheFlush(context);
-                        stopWatch.Stop();
-
-                        var ts = stopWatch.Elapsed;
-                        var elapsedTime = string.Format("{0:00}:{1:00}:{2:00}.{3:00}",
-                            ts.Hours, ts.Minutes, ts.Seconds,
-                            ts.Milliseconds / 10);
-                        Output.WriteLine("[Benchmark] Total Time: " + ts);
-
-                        PrintCacheStatistics(context);
-                    }
-
-                    await Task.Delay(5000);
-                });
-        }
-
-        private void PrintCacheStatistics(TestContext context)
-        {
-            var db = context.GetMaster().LocalLocationStore.Database;
-            var counters = db.Counters;
-
-            if (db.IsInMemoryCacheEnabled)
-            {
-                Output.WriteLine("CACHE ENABLED");
-            }
-            else
-            {
-                Output.WriteLine("CACHE DISABLED");
-            }
-
-            Output.WriteLine("[Statistics] NumberOfStoreOperations: " + counters[ContentLocationDatabaseCounters.NumberOfStoreOperations].ToString());
-            Output.WriteLine("[Statistics] NumberOfGetOperations: " + counters[ContentLocationDatabaseCounters.NumberOfGetOperations].ToString());
-            Output.WriteLine("[Statistics] TotalNumberOfCacheHit: " + counters[ContentLocationDatabaseCounters.TotalNumberOfCacheHit].ToString());
-            Output.WriteLine("[Statistics] TotalNumberOfCacheMiss: " + counters[ContentLocationDatabaseCounters.TotalNumberOfCacheMiss].ToString());
-            var totalCacheRequests = counters[ContentLocationDatabaseCounters.TotalNumberOfCacheHit].Value + counters[ContentLocationDatabaseCounters.TotalNumberOfCacheMiss].Value;
-            if (totalCacheRequests > 0)
-            {
-                double cacheHitRate = ((double)counters[ContentLocationDatabaseCounters.TotalNumberOfCacheHit].Value) / ((double)totalCacheRequests);
-                Output.WriteLine("[Statistics] Cache Hit Rate: " + cacheHitRate.ToString());
-            }
-
-            Output.WriteLine("[Statistics] NumberOfPersistedEntries: " + counters[ContentLocationDatabaseCounters.NumberOfPersistedEntries].ToString());
-            Output.WriteLine("[Statistics] TotalNumberOfCacheFlushes: " + counters[ContentLocationDatabaseCounters.TotalNumberOfCacheFlushes].ToString());
-            Output.WriteLine("[Statistics] NumberOfCacheFlushesTriggeredByUpdates: " + counters[ContentLocationDatabaseCounters.NumberOfCacheFlushesTriggeredByUpdates].ToString());
-            Output.WriteLine("[Statistics] NumberOfCacheFlushesTriggeredByTimer: " + counters[ContentLocationDatabaseCounters.NumberOfCacheFlushesTriggeredByTimer].ToString());
-            Output.WriteLine("[Statistics] NumberOfCacheFlushesTriggeredByGarbageCollection: " + counters[ContentLocationDatabaseCounters.NumberOfCacheFlushesTriggeredByGarbageCollection].ToString());
-            Output.WriteLine("[Statistics] NumberOfCacheFlushesTriggeredByCheckpoint: " + counters[ContentLocationDatabaseCounters.NumberOfCacheFlushesTriggeredByCheckpoint].ToString());
-
-            Output.WriteLine("[Statistics] CacheFlush: " + counters[ContentLocationDatabaseCounters.CacheFlush].ToString());
-        }
-
-        private static List<List<ContentLocationEventData>> GenerateUniquenessWorkload(int numberOfMachines, float cacheHitRatio, int maximumBatchSize, int operationsPerMachine, int? randomSeedOverride = null)
-        {
-            var randomSeed = randomSeedOverride ?? Environment.TickCount;
-
-            var events = new List<List<ContentLocationEventData>>(numberOfMachines);
-            events.AddRange(Enumerable.Range(0, numberOfMachines).Select(x => (List<ContentLocationEventData>)null));
-            
-            var cacheHitHashPool = new ConcurrentBigSet<ShortHash>();
-            Parallel.ForEach(Enumerable.Range(0, numberOfMachines), machineId =>
-            {
-                var machineIdObject = new MachineId(machineId);
-                var rng = new Random(Interlocked.Increment(ref randomSeed));
-
-                var machineEvents = new List<ContentLocationEventData>();
-                for (var operations = 0; operations < operationsPerMachine; )
-                {
-                    // Done this way to ensure batches don't get progressively smaller and hog memory
-                    var batchSize = rng.Next(1, maximumBatchSize);
-                    batchSize = Math.Min(batchSize, operationsPerMachine - operations);
-
-                    var hashes = new List<ShortHashWithSize>();
-                    while (hashes.Count < batchSize)
-                    {
-                        var shouldHitCache = rng.NextDouble() < cacheHitRatio;
-
-                        ShortHash hashToUse;
-                        if (cacheHitHashPool.Count > 0 && shouldHitCache)
-                        {
-                            // Since this set is grow-only, this should always work
-                            hashToUse = cacheHitHashPool[rng.Next(0, cacheHitHashPool.Count)];
-                        }
-                        else
-                        {
-                            do
-                            {
-                                hashToUse = new ShortHash(ContentHash.Random());
-                            } while (cacheHitHashPool.Contains(hashToUse) || !cacheHitHashPool.Add(hashToUse));
-                        }
-
-                        hashes.Add(new ShortHashWithSize(hashToUse, 200));
-                    }
-                    
-                    machineEvents.Add(new AddContentLocationEventData(
-                        machineIdObject,
-                        hashes));
-
-                    operations += batchSize;
-                }
-
-                events[machineId] = machineEvents;
-            });
-
-            return events;
-        }
->>>>>>> d1a2c7ba
-    }
-}
+// Copyright (c) Microsoft. All rights reserved.
+// Licensed under the MIT license. See LICENSE file in the project root for full license information.
+
+using System;
+using System.Collections.Concurrent;
+using System.Collections.Generic;
+using System.Diagnostics;
+using System.IO;
+using System.Linq;
+using System.Threading;
+using System.Threading.Tasks;
+using BuildXL.Cache.ContentStore.Distributed;
+using BuildXL.Cache.ContentStore.Distributed.NuCache;
+using BuildXL.Cache.ContentStore.Distributed.NuCache.EventStreaming;
+using BuildXL.Cache.ContentStore.Distributed.Redis;
+using BuildXL.Cache.ContentStore.Distributed.Sessions;
+using BuildXL.Cache.ContentStore.Distributed.Stores;
+using BuildXL.Cache.ContentStore.Extensions;
+using BuildXL.Cache.ContentStore.FileSystem;
+using BuildXL.Cache.ContentStore.Hashing;
+using BuildXL.Cache.ContentStore.Interfaces.FileSystem;
+using BuildXL.Cache.ContentStore.Interfaces.Results;
+using BuildXL.Cache.ContentStore.Interfaces.Sessions;
+using BuildXL.Cache.ContentStore.Interfaces.Stores;
+using BuildXL.Cache.ContentStore.Interfaces.Time;
+using BuildXL.Cache.ContentStore.Interfaces.Tracing;
+using BuildXL.Cache.ContentStore.InterfacesTest.Results;
+using BuildXL.Cache.ContentStore.Stores;
+using BuildXL.Cache.ContentStore.Tracing.Internal;
+using BuildXL.Cache.ContentStore.UtilitiesCore;
+using BuildXL.Cache.ContentStore.Utils;
+using BuildXL.Utilities.Collections;
+using BuildXL.Utilities.Tracing;
+using ContentStoreTest.Distributed.ContentLocation;
+using ContentStoreTest.Distributed.Redis;
+using ContentStoreTest.Test;
+using FluentAssertions;
+using Microsoft.Azure.EventHubs;
+using Xunit;
+using Xunit.Abstractions;
+using AbsolutePath = BuildXL.Cache.ContentStore.Interfaces.FileSystem.AbsolutePath;
+
+namespace ContentStoreTest.Distributed.Sessions
+{
+    [Trait("Category", "Integration")]
+    [Trait("Category", "LongRunningTest")]
+    [Collection("Redis-based tests")]
+    public class LocalLocationStoreDistributedContentTests : DistributedContentTests
+    {
+        private readonly LocalRedisFixture _redis;
+        protected const HashType ContentHashType = HashType.Vso0;
+        protected const int ContentByteCount = 100;
+
+        private readonly ConcurrentDictionary<(Guid, int), LocalRedisProcessDatabase> _localDatabases = new ConcurrentDictionary<(Guid, int), LocalRedisProcessDatabase>();
+
+        private PinConfiguration PinConfiguration { get; set; }
+
+        private readonly Dictionary<int, RedisContentLocationStoreConfiguration> _configurations
+            = new Dictionary<int, RedisContentLocationStoreConfiguration>();
+
+        private Func<AbsolutePath, int, RedisContentLocationStoreConfiguration> CreateContentLocationStoreConfiguration { get; set; }
+        private LocalRedisProcessDatabase _primaryGlobalStoreDatabase;
+        private LocalRedisProcessDatabase _secondaryGlobalStoreDatabase;
+
+        /// <nodoc />
+        public LocalLocationStoreDistributedContentTests(LocalRedisFixture redis, ITestOutputHelper output)
+            : base(output)
+        {
+            _redis = redis;
+        }
+
+        /// <inheritdoc />
+        protected override void Dispose(bool disposing)
+        {
+            foreach (var database in _localDatabases.Values)
+            {
+                database.Dispose();
+            }
+
+            base.Dispose(disposing);
+        }
+
+        protected override IContentStore CreateStore(
+            Context context,
+            TestFileCopier fileCopier,
+            DisposableDirectory testDirectory,
+            int index,
+            bool enableDistributedEviction,
+            int? replicaCreditInMinutes,
+            bool enableRepairHandling,
+            bool emptyFileHashShortcutEnabled)
+        {
+            var rootPath = testDirectory.Path / "Root";
+            var tempPath = testDirectory.Path / "Temp";
+            var configurationModel = new ConfigurationModel(Config);
+            var pathTransformer = new TestPathTransformer();
+            var localMachineData = pathTransformer.GetLocalMachineLocation(rootPath);
+
+            int dbIndex = 0;
+            var localDatabase = GetDatabase(context, ref dbIndex);
+            var localMachineDatabase = GetDatabase(context, ref dbIndex);
+            _primaryGlobalStoreDatabase = GetDatabase(context, ref dbIndex);
+
+            if (enableDistributedEviction && replicaCreditInMinutes == null)
+            {
+                // Apparently, replicaCreditInMinutes != null enables distributed eviction,
+                // so make sure replicaCreditInMinutes is set when enableDistributedEviction is
+                // true
+                replicaCreditInMinutes = 0;
+            }
+
+            if (CreateContentLocationStoreConfiguration == null)
+            {
+                // If not configured use the write both, read redis
+                _readMode = ContentLocationMode.Redis;
+                _writeMode = ContentLocationMode.Both;
+                ConfigureRocksDbContentLocationBasedTest(configureInMemoryEventStore: true, configurePin: false);
+            }
+
+            var configuration = CreateContentLocationStoreConfiguration?.Invoke(rootPath, index) ?? new RedisContentLocationStoreConfiguration();
+
+            configuration.RedisGlobalStoreConnectionString = _primaryGlobalStoreDatabase.ConnectionString;
+            if (_enableSecondaryRedis)
+            {
+                _secondaryGlobalStoreDatabase = GetDatabase(context, ref dbIndex);
+                configuration.RedisGlobalStoreSecondaryConnectionString = _secondaryGlobalStoreDatabase.ConnectionString;
+            }
+
+            configuration.DistributedCentralStore = new DistributedCentralStoreConfiguration(rootPath);
+
+            _configurations[index] = configuration;
+            var testPathTransformer = new TestPathTransformer();
+            var storeFactory = new RedisContentLocationStoreFactory(
+                new LiteralConnectionStringProvider(localDatabase.ConnectionString),
+                new LiteralConnectionStringProvider(localMachineDatabase.ConnectionString),
+                TestClock,
+                contentHashBumpTime: TimeSpan.FromHours(1),
+                keySpace: RedisContentLocationStoreFactory.DefaultKeySpace,
+                localMachineLocation: testPathTransformer.GetLocalMachineLocation(rootPath),
+                fileSystem: null,
+                configuration: configuration);
+
+            var distributedContentStore = new DistributedContentStore<AbsolutePath>(
+                localMachineData,
+                (nagleBlock, distributedEvictionSettings, contentStoreSettings, trimBulkAsync) =>
+                {
+                    return new FileSystemContentStore(
+                        FileSystem,
+                        TestClock,
+                        rootPath,
+                        configurationModel,
+                        nagleQueue: nagleBlock,
+                        distributedEvictionSettings: distributedEvictionSettings,
+                        settings: contentStoreSettings,
+                        trimBulkAsync: trimBulkAsync);
+                },
+                storeFactory,
+                fileCopier,
+                fileCopier,
+                pathTransformer,
+                ContentAvailabilityGuarantee,
+                tempPath,
+                FileSystem,
+                retryIntervalForCopies: DistributedContentSessionTests.DefaultRetryIntervalsForTest,
+                locationStoreBatchSize: 1,
+                replicaCreditInMinutes: replicaCreditInMinutes,
+                pinConfiguration: PinConfiguration,
+                clock: TestClock,
+                enableRepairHandling: enableRepairHandling,
+                contentStoreSettings: new ContentStoreSettings()
+                {
+                    CheckFiles = true,
+                    UseEmptyFileHashShortcut = emptyFileHashShortcutEnabled,
+                    UseLegacyQuotaKeeperImplementation = false,
+                }
+                );
+
+            distributedContentStore.DisposeContentStoreFactory = false;
+            return distributedContentStore;
+        }
+
+        private LocalRedisProcessDatabase GetDatabase(Context context, ref int index)
+        {
+            index++;
+            if (!_localDatabases.TryGetValue((context.Id, index), out var localDatabase))
+            {
+                localDatabase = LocalRedisProcessDatabase.CreateAndStartEmpty(_redis, TestGlobal.Logger, SystemClock.Instance);
+                _localDatabases.TryAdd((context.Id, index), localDatabase);
+            }
+
+            return localDatabase;
+        }
+
+        [Fact]
+        public async Task PinCacheTests()
+        {
+            var startTime = TestClock.UtcNow;
+            TimeSpan pinCacheTimeToLive = TimeSpan.FromMinutes(30);
+
+            PinConfiguration = new PinConfiguration()
+            {
+                // Low risk and high risk tolerance for machine or file loss to prevent pin better from kicking in
+                MachineRisk = 0.0000001,
+                FileRisk = 0.0000001,
+                PinRisk = 0.9999,
+                PinCacheReplicaCreditRetentionMinutes = (int)pinCacheTimeToLive.TotalMinutes,
+                UsePinCache = true
+            };
+
+            ContentAvailabilityGuarantee = ReadOnlyDistributedContentSession<AbsolutePath>.ContentAvailabilityGuarantee.FileRecordsExist;
+
+            await RunTestAsync(
+                new Context(Logger),
+                3,
+                async context =>
+                {
+                    var sessions = context.Sessions;
+                    var session0 = context.GetDistributedSession(0);
+
+                    var redisStore0 = context.GetRedisStore(session0);
+
+                    // Insert random file in session 0
+                    var putResult0 = await sessions[0].PutRandomAsync(context, ContentHashType, false, ContentByteCount, Token).ShouldBeSuccess();
+
+                    // Pinning the file on another machine should succeed
+                    await sessions[1].PinAsync(context, putResult0.ContentHash, Token).ShouldBeSuccess();
+
+                    // Remove the location from backing content location store so that in the absence of pin caching the
+                    // result of pin should be false.
+                    var getBulkResult = await redisStore0.GetBulkAsync(context, new[] { putResult0.ContentHash }, Token, UrgencyHint.Nominal).ShouldBeSuccess();
+                    Assert.True(getBulkResult.ContentHashesInfo[0].Locations.Count == 1);
+
+                    await redisStore0.TrimBulkAsync(
+                        context,
+                        getBulkResult.ContentHashesInfo.Select(c => c.ContentHash).ToList(),
+                        Token,
+                        UrgencyHint.Nominal).ShouldBeSuccess();
+
+                    // Verify no locations for the content
+                    var postTrimGetBulkResult = await redisStore0.GetBulkAsync(context, new[] { putResult0.ContentHash }, Token, UrgencyHint.Nominal).ShouldBeSuccess();
+                    Assert.True((postTrimGetBulkResult.ContentHashesInfo[0].Locations?.Count ?? 0) == 0);
+
+                    // Simulate calling pin within pin cache TTL
+                    TestClock.UtcNow = startTime + TimeSpan.FromMinutes(pinCacheTimeToLive.TotalMinutes * .99);
+
+                    // Now try to pin/pin bulk again (within pin cache TTL)
+                    await sessions[1].PinAsync(context.Context, putResult0.ContentHash, Token).ShouldBeSuccess();
+
+                    var pinBulkResult1withinTtl = await sessions[1].PinAsync(context.Context, new[] { putResult0.ContentHash }, Token);
+                    Assert.True((await pinBulkResult1withinTtl.Single()).Item.Succeeded);
+
+                    // Simulate calling pin within pin cache TTL
+                    TestClock.UtcNow = startTime + TimeSpan.FromMinutes(pinCacheTimeToLive.TotalMinutes * 1.01);
+
+                    var pinResult1afterTtl = await sessions[1].PinAsync(context.Context, putResult0.ContentHash, Token);
+                    Assert.False(pinResult1afterTtl.Succeeded);
+
+                    var pinBulkResult1afterTtl = await sessions[1].PinAsync(context.Context, new[] { putResult0.ContentHash }, Token);
+                    Assert.False((await pinBulkResult1afterTtl.Single()).Item.Succeeded);
+                });
+        }
+
+        [Fact]
+        public async Task LocalLocationStoreRedundantReconcileTest()
+        {
+            ConfigureWithOneMaster();
+
+            await RunTestAsync(
+                new Context(Logger),
+                1,
+                async context =>
+                {
+                    var master = context.GetMaster();
+
+                    master.LocalLocationStore.IsReconcileUpToDate().Should().BeFalse();
+
+                    await master.LocalLocationStore.ReconcileAsync(context).ThrowIfFailure();
+
+                    var result = await master.LocalLocationStore.ReconcileAsync(context).ThrowIfFailure();
+                    result.Value.totalLocalContentCount.Should().Be(-1, "Amount of local content should be unknown because reconcile is skipped");
+
+                    master.LocalLocationStore.IsReconcileUpToDate().Should().BeTrue();
+
+                    TestClock.UtcNow += LocalLocationStoreConfiguration.DefaultLocationEntryExpiry.Multiply(0.5);
+
+                    master.LocalLocationStore.IsReconcileUpToDate().Should().BeTrue();
+
+                    TestClock.UtcNow += LocalLocationStoreConfiguration.DefaultLocationEntryExpiry.Multiply(0.5);
+
+                    master.LocalLocationStore.IsReconcileUpToDate().Should().BeFalse();
+
+                    master.LocalLocationStore.MarkReconciled();
+
+                    master.LocalLocationStore.IsReconcileUpToDate().Should().BeTrue();
+
+                    master.LocalLocationStore.MarkReconciled(reconciled: false);
+
+                    master.LocalLocationStore.IsReconcileUpToDate().Should().BeFalse();
+                });
+        }
+
+        [Fact]
+        public async Task LocalLocationStoreDistributedEvictionTest()
+        {
+            // Use the same context in two sessions when checking for file existence
+            var loggingContext = new Context(Logger);
+
+            var contentHashes = new List<ContentHash>();
+
+            int machineCount = 5;
+            ConfigureWithOneMaster();
+
+            // HACK: Existing purge code removes an extra file. Testing with this in mind.
+            await RunTestAsync(
+                loggingContext,
+                machineCount,
+                async context =>
+                {
+
+                    var session = context.Sessions[context.GetMasterIndex()];
+                    var masterStore = context.GetMaster();
+
+                    var defaultFileSize = (Config.MaxSizeQuota.Hard / 4) + 1;
+
+                    // Insert random file #1 into session
+                    var putResult = await session.PutRandomAsync(context, HashType.Vso0, false, defaultFileSize, Token).ShouldBeSuccess();
+                    contentHashes.Add(putResult.ContentHash);
+
+                    // Ensure first piece of content older than other content by at least the replica credit
+                    TestClock.UtcNow += TimeSpan.FromMinutes(ReplicaCreditInMinutes);
+
+                    // Put random large file #2 into session.
+                    putResult = await session.PutRandomAsync(context, HashType.Vso0, false, defaultFileSize, Token).ShouldBeSuccess();
+                    contentHashes.Add(putResult.ContentHash);
+
+                    // Put random large file #3 into session.
+                    putResult = await session.PutRandomAsync(context, HashType.Vso0, false, defaultFileSize, Token).ShouldBeSuccess();
+                    contentHashes.Add(putResult.ContentHash);
+
+                    // Add replicas on all workers
+                    foreach (var workerId in context.EnumerateWorkersIndices())
+                    {
+                        var workerSession = context.Sessions[workerId];
+
+                        // Open stream to ensure content is brought to machine
+                        using (await workerSession.OpenStreamAsync(context, contentHashes[2], Token).ShouldBeSuccess().SelectResult(o => o.Stream))
+                        {
+                        }
+                    }
+
+                    var locationsResult = await masterStore.GetBulkAsync(
+                        context,
+                        contentHashes,
+                        Token,
+                        UrgencyHint.Nominal,
+                        GetBulkOrigin.Local).ShouldBeSuccess();
+
+                    // Random file #2 and 3 should not be found
+                    locationsResult.ContentHashesInfo.Count.Should().Be(3);
+                    locationsResult.ContentHashesInfo[0].Locations.Count.Should().Be(1);
+                    locationsResult.ContentHashesInfo[1].Locations.Count.Should().Be(1);
+                    locationsResult.ContentHashesInfo[2].Locations.Count.Should().Be(machineCount);
+
+                    // Put random large file #4 into session that will evict file #2 and #3.
+                    putResult = await session.PutRandomAsync(context, HashType.Vso0, false, defaultFileSize, Token).ShouldBeSuccess();
+                    putResult = await session.PutRandomAsync(context, HashType.Vso0, false, defaultFileSize, Token).ShouldBeSuccess();
+                    contentHashes.Add(putResult.ContentHash);
+
+                    await context.SyncAsync(context.GetMasterIndex());
+
+                    locationsResult = await masterStore.GetBulkAsync(
+                        context,
+                        contentHashes,
+                        Token,
+                        UrgencyHint.Nominal,
+                        GetBulkOrigin.Local).ShouldBeSuccess();
+
+                    // Random file #2 and 3 should not be found
+                    locationsResult.ContentHashesInfo.Count.Should().Be(4);
+                    locationsResult.ContentHashesInfo[0].Locations.Should().BeEmpty();
+                    locationsResult.ContentHashesInfo[2].Locations.Count.Should().Be(machineCount - 1, "Master should have evicted newer content because effective age due to replicas was older than other content");
+                    locationsResult.ContentHashesInfo[3].Locations.Should().NotBeEmpty();
+                },
+                implicitPin: ImplicitPin.None,
+                enableDistributedEviction: true);
+        }
+
+        [Fact]
+        public async Task RegisterLocalLocationToGlobalRedisTest()
+        {
+            ConfigureWithOneMaster();
+
+            await RunTestAsync(
+                new Context(Logger),
+                3,
+                async context =>
+                {
+                    var store0 = context.GetLocationStore(0);
+                    var store1 = context.GetLocationStore(1);
+
+                    var hash = ContentHash.Random();
+
+                    // Add to store 0
+                    await store0.RegisterLocalLocationAsync(context, new[] { new ContentHashWithSize(hash, 120) }, Token, UrgencyHint.Nominal).ShouldBeSuccess();
+
+                    // Result should be available from store 1 as a global result
+                    var globalResult = await store1.GetBulkAsync(context, new[] { hash }, Token, UrgencyHint.Nominal, GetBulkOrigin.Global).ShouldBeSuccess();
+                    globalResult.ContentHashesInfo[0].Locations.Should().NotBeNullOrEmpty();
+
+                    var redisStore0 = (RedisGlobalStore)store0.LocalLocationStore.GlobalStore;
+
+                    int registerContentCount = 5;
+                    int registerMachineCount = 300;
+                    HashSet<int> ids = new HashSet<int>();
+                    List<MachineLocation> locations = new List<MachineLocation>();
+                    List<ContentHashWithSize> content = Enumerable.Range(0, 40).Select(i => RandomContentWithSize()).ToList();
+
+                    content.Add(new ContentHashWithSize(ContentHash.Random(), -1));
+
+                    var contentLocationIdLists = new ConcurrentDictionary<ContentHash, HashSet<int>>();
+
+                    for (int i = 0; i < registerMachineCount; i++)
+                    {
+                        var location = new MachineLocation((TestRootDirectoryPath / "redis" / i.ToString()).ToString());
+                        locations.Add(location);
+                        var id = await redisStore0.RegisterMachineAsync(context, location);
+                        ids.Should().NotContain(id);
+                        ids.Add(id);
+
+                        List<ContentHashWithSize> machineContent = Enumerable.Range(0, registerContentCount)
+                            .Select(_ => content[ThreadSafeRandom.Generator.Next(content.Count)]).ToList();
+
+                        await redisStore0.RegisterLocationByIdAsync(context, machineContent, id).ShouldBeSuccess();
+
+                        foreach (var item in machineContent)
+                        {
+                            var locationIds = contentLocationIdLists.GetOrAdd(item.Hash, new HashSet<int>());
+                            locationIds.Add(id);
+                        }
+
+                        var getBulkResult = await redisStore0.GetBulkAsync(context, machineContent.SelectList(c => c.Hash)).ShouldBeSuccess();
+                        IReadOnlyList<ContentLocationEntry> entries = getBulkResult.Value;
+
+                        entries.Count.Should().Be(machineContent.Count);
+                        for (int j = 0; j < entries.Count; j++)
+                        {
+                            var entry = entries[j];
+                            var hashAndSize = machineContent[j];
+                            entry.ContentSize.Should().Be(hashAndSize.Size);
+                            entry.Locations[id].Should().BeTrue();
+                        }
+                    }
+
+                    foreach (var page in content.GetPages(10))
+                    {
+                        var globalGetBulkResult = await store1.GetBulkAsync(context, page.SelectList(c => c.Hash), Token, UrgencyHint.Nominal, GetBulkOrigin.Global).ShouldBeSuccess();
+
+                        var redisGetBulkResult = await redisStore0.GetBulkAsync(context, page.SelectList(c => c.Hash)).ShouldBeSuccess();
+
+                        var infos = globalGetBulkResult.ContentHashesInfo;
+                        var entries = redisGetBulkResult.Value;
+
+                        for (int i = 0; i < page.Count; i++)
+                        {
+                            ContentHashWithSizeAndLocations info = infos[i];
+                            ContentLocationEntry entry = entries[i];
+
+                            context.Context.Debug($"Hash: {info.ContentHash}, Size: {info.Size}, LocCount: {info.Locations?.Count}");
+
+                            info.ContentHash.Should().Be(page[i].Hash);
+                            info.Size.Should().Be(page[i].Size);
+                            entry.ContentSize.Should().Be(page[i].Size);
+
+                            if (contentLocationIdLists.ContainsKey(info.ContentHash))
+                            {
+                                var locationIdList = contentLocationIdLists[info.ContentHash];
+                                entry.Locations.Should().BeEquivalentTo(locationIdList.Select(id => new MachineId(id)).ToList());
+                                entry.Locations.Should().HaveSameCount(locationIdList);
+                                info.Locations.Should().HaveSameCount(locationIdList);
+
+                            }
+                            else
+                            {
+                                info.Locations.Should().BeNullOrEmpty();
+                            }
+                        }
+                    }
+                });
+        }
+
+        private ContentHashWithSize RandomContentWithSize()
+        {
+            var maxValue = 1L << ThreadSafeRandom.Generator.Next(1, 63);
+            var factor = ThreadSafeRandom.Generator.NextDouble();
+            long size = (long)(factor * maxValue);
+
+            return new ContentHashWithSize(ContentHash.Random(), size);
+        }
+
+        [Fact]
+        public async Task LazyAddForHighlyReplicatedContentTest()
+        {
+            ConfigureWithOneMaster();
+
+            await RunTestAsync(
+                new Context(Logger),
+                SafeToLazilyUpdateMachineCountThreshold + 1,
+                async context =>
+                {
+                    var master = context.GetMaster();
+
+                    var hash = ContentHash.Random();
+                    var hashes = new[] { new ContentHashWithSize(hash, 120) };
+
+                    foreach (var workerStore in context.EnumerateWorkers())
+                    {
+                        // Add to store
+                        await workerStore.RegisterLocalLocationAsync(context, hashes, Token, UrgencyHint.Nominal).ShouldBeSuccess();
+                        workerStore.LocalLocationStore.Counters[ContentLocationStoreCounters.LocationAddQueued].Value.Should().Be(0);
+                        workerStore.LocalLocationStore.GlobalStore.Counters[GlobalStoreCounters.RegisterLocalLocation].Value.Should().Be(1);
+                    }
+
+                    await master.RegisterLocalLocationAsync(context, hashes, Token, UrgencyHint.Nominal).ShouldBeSuccess();
+
+                    master.LocalLocationStore.Counters[ContentLocationStoreCounters.LocationAddQueued].Value.Should().Be(1,
+                        "When number of replicas is over limit location adds should be set through event stream but not eagerly sent to redis");
+
+                    master.LocalLocationStore.GlobalStore.Counters[GlobalStoreCounters.RegisterLocalLocation].Value.Should().Be(0);
+                });
+        }
+
+        [Fact]
+        public async Task TestGetLruPages()
+        {
+            _enableReconciliation = true;
+            ConfigureWithOneMaster();
+
+            await RunTestAsync(
+                new Context(Logger),
+                2,
+                async context =>
+                {
+                    var master = context.GetMaster();
+
+                    int count = 10000;
+                    var hashes = Enumerable.Range(0, count).Select(i => (delay: count - i, hash: ContentHash.Random()))
+                        .Select(
+                            c => new ContentHashWithLastAccessTimeAndReplicaCount(
+                                c.hash,
+                                DateTime.Now + TimeSpan.FromSeconds(2 * c.delay)))
+                        .ToList();
+
+                    var pages = master.GetLruPages(context, hashes).ToList();
+
+                    var lruHashes = pages.SelectMany(p => p).ToList();
+
+                    var visitedHashes = new HashSet<ContentHash>();
+                    // All the hashes should be unique
+                    foreach (var hash in lruHashes)
+                    {
+                        visitedHashes.Add(hash.ContentHash).Should().BeTrue();
+                    }
+
+                    // GetLruPages returns not a fully ordered entries. Instead, it sporadically shufles some of them.
+                    // This makes impossible to assert here that the result is fully sorted.
+
+                    await Task.Yield();
+                });
+        }
+
+
+        [Theory]
+        [InlineData(100)]
+        // [InlineData(ContentLocationEventStore.ReconcileContentCountEventThreshold)] // Flaky test
+        public async Task ReconciliationTest(int removeCount)
+        {
+            _enableReconciliation = true;
+            ConfigureWithOneMaster();
+
+            await RunTestAsync(
+                new Context(Logger),
+                2,
+                async context =>
+                {
+                    var master = context.GetMaster();
+                    var worker = context.GetFirstWorker();
+                    var workerId = worker.LocalLocationStore.LocalMachineId;
+
+                    var workerSession = context.Sessions[context.GetFirstWorkerIndex()];
+
+                    ThreadSafeRandom.SetSeed(1);
+
+                    var addedHashes = new List<ContentHashWithSize>();
+                    var retainedHashes = new List<ContentHashWithSize>();
+                    var removedHashes = Enumerable.Range(0, removeCount).Select(i => new ContentHashWithSize(ContentHash.Random(), 120)).OrderBy(h => h.Hash).ToList();
+
+                    for (int i = 0; i < 10; i++)
+                    {
+                        var putResult = await workerSession.PutRandomAsync(context, ContentHashType, false, ContentByteCount, Token).ShouldBeSuccess();
+                        addedHashes.Add(new ContentHashWithSize(putResult.ContentHash, putResult.ContentSize));
+                    }
+
+                    for (int i = 0; i < 10; i++)
+                    {
+                        var putResult = await workerSession.PutRandomAsync(context, ContentHashType, false, ContentByteCount, Token).ShouldBeSuccess();
+                        retainedHashes.Add(new ContentHashWithSize(putResult.ContentHash, putResult.ContentSize));
+                    }
+
+                    foreach (var removedHash in removedHashes)
+                    {
+                        // Add hashes to master db that are not present on the worker so during reconciliation remove events will be sent to master for these hashes
+                        master.LocalLocationStore.Database.LocationAdded(context, removedHash.Hash, workerId, removedHash.Size);
+                        HasLocation(master.LocalLocationStore.Database, context, removedHash.Hash, workerId, removedHash.Size).Should()
+                            .BeTrue();
+                    }
+
+                    foreach (var addedHash in addedHashes)
+                    {
+                        // Remove hashes from master db that ARE present on the worker so during reconciliation add events will be sent to master for these hashes
+                        master.LocalLocationStore.Database.LocationRemoved(context, addedHash.Hash, workerId);
+                        HasLocation(master.LocalLocationStore.Database, context, addedHash.Hash, workerId, addedHash.Size).Should()
+                            .BeFalse();
+                    }
+
+                    // Upload and restore checkpoints to trigger reconciliation
+                    await UploadCheckpointOnMasterAndRestoreOnWorkers(context);
+
+                    int removedIndex = 0;
+                    foreach (var removedHash in removedHashes)
+                    {
+                        HasLocation(master.LocalLocationStore.Database, context, removedHash.Hash, workerId, removedHash.Size).Should()
+                            .BeFalse($"Index={removedIndex}, Hash={removedHash}");
+                        removedIndex++;
+                    }
+
+                    foreach (var addedHash in addedHashes.Concat(retainedHashes))
+                    {
+                        HasLocation(master.LocalLocationStore.Database, context, addedHash.Hash, workerId, addedHash.Size).Should()
+                            .BeTrue(addedHash.ToString());
+                    }
+                });
+        }
+
+        private static bool HasLocation(ContentLocationDatabase db, OperationContext context, ContentHash hash, MachineId machine, long size)
+        {
+            if (!db.TryGetEntry(context, hash, out var entry))
+            {
+                return false;
+            }
+
+            entry.ContentSize.Should().Be(size);
+
+            return entry.Locations[machine.Index];
+        }
+
+        [Fact]
+        public async Task CopyFileWithCancellation()
+        {
+            ConfigureWithOneMaster();
+            await RunTestAsync(new Context(Logger), 3, async context =>
+            {
+                var sessions = context.Sessions;
+
+                // Insert random file in session 0
+                var randomBytes1 = ThreadSafeRandom.GetBytes(0x40);
+                var worker = context.GetFirstWorkerIndex();
+                var putResult1 = await sessions[worker].PutStreamAsync(context, HashType.Vso0, new MemoryStream(randomBytes1), Token).ShouldBeSuccess();
+
+                // Ensure both files are downloaded to session 2
+                var cts = new CancellationTokenSource();
+                cts.Cancel();
+                var master = context.GetMasterIndex();
+                OpenStreamResult openResult = await sessions[master].OpenStreamAsync(context, putResult1.ContentHash, cts.Token);
+                openResult.ShouldBeCancelled();
+            });
+        }
+
+        [Fact]
+        public async Task SkipRedundantTouchAndAddTest()
+        {
+            ConfigureWithOneMaster();
+
+            await RunTestAsync(
+                new Context(Logger),
+                3,
+                async context =>
+                {
+                    var workerStore = context.GetFirstWorker();
+
+                    var hash = ContentHash.Random();
+                    var hashes = new[] { new ContentHashWithSize(hash, 120) };
+                    // Add to store
+                    await workerStore.RegisterLocalLocationAsync(context, hashes, Token, UrgencyHint.Nominal).ShouldBeSuccess();
+
+                    // Redundant add should not be sent
+                    await workerStore.RegisterLocalLocationAsync(context, hashes, Token, UrgencyHint.Nominal).ShouldBeSuccess();
+
+                    workerStore.LocalLocationStore.EventStore.Counters[ContentLocationEventStoreCounters.PublishAddLocations].Value.Should().Be(1);
+                    workerStore.LocalLocationStore.EventStore.Counters[ContentLocationEventStoreCounters.PublishTouchLocations].Value.Should().Be(0);
+
+                    await workerStore.TouchBulkAsync(context, hashes, Token, UrgencyHint.Nominal).ShouldBeSuccess();
+
+                    // Touch after register local should not touch the content since it will be viewed as recently touched
+                    workerStore.LocalLocationStore.EventStore.Counters[ContentLocationEventStoreCounters.PublishTouchLocations].Value.Should().Be(0);
+
+                    TestClock.UtcNow += TimeSpan.FromDays(1);
+
+                    await workerStore.TouchBulkAsync(context, hashes, Token, UrgencyHint.Nominal).ShouldBeSuccess();
+
+                    // Touch after touch frequency should touch the content again
+                    workerStore.LocalLocationStore.EventStore.Counters[ContentLocationEventStoreCounters.PublishTouchLocations].Value.Should().Be(1);
+
+                    // After time interval the redundant add should be sent again (this operates as a touch of sorts)
+                    await workerStore.RegisterLocalLocationAsync(context, hashes, Token, UrgencyHint.Nominal).ShouldBeSuccess();
+                    workerStore.LocalLocationStore.EventStore.Counters[ContentLocationEventStoreCounters.PublishAddLocations].Value.Should().Be(2);
+                });
+        }
+
+        [Theory]
+        [InlineData(MachineReputation.Bad)]
+        [InlineData(MachineReputation.Missing)]
+        [InlineData(MachineReputation.Timeout)]
+        public async Task ReputationTrackerTests(MachineReputation badReputation)
+        {
+            await RunTestAsync(
+                new Context(Logger),
+                3,
+                async context =>
+                {
+                    var sessions = context.Sessions;
+                    var session0 = context.GetDistributedSession(0);
+
+                    var redisStore0 = context.GetRedisStore(session0);
+
+                    string content = "MyContent";
+                    // Inserting the content into session 0
+                    var putResult0 = await sessions[0].PutContentAsync(context, content).ShouldBeSuccess();
+
+                    // Inserting the content into sessions 1 and 2
+                    await sessions[1].PutContentAsync(context, content).ShouldBeSuccess();
+                    await sessions[2].PutContentAsync(context, content).ShouldBeSuccess();
+
+                    var getBulkResult = await redisStore0.GetBulkAsync(context, new[] { putResult0.ContentHash }, Token, UrgencyHint.Nominal).ShouldBeSuccess();
+                    Assert.Equal(3, getBulkResult.ContentHashesInfo[0].Locations.Count);
+
+                    var firstLocation = getBulkResult.ContentHashesInfo[0].Locations[0];
+                    var reputation = redisStore0.MachineReputationTracker.GetReputation(firstLocation);
+                    Assert.Equal(MachineReputation.Good, reputation);
+
+                    // Changing the reputation
+                    redisStore0.MachineReputationTracker.ReportReputation(firstLocation, badReputation);
+                    reputation = redisStore0.MachineReputationTracker.GetReputation(firstLocation);
+                    Assert.Equal(badReputation, reputation);
+
+                    getBulkResult = await redisStore0.GetBulkAsync(context, new[] { putResult0.ContentHash }, Token, UrgencyHint.Nominal).ShouldBeSuccess();
+                    Assert.Equal(3, getBulkResult.ContentHashesInfo[0].Locations.Count);
+
+                    // Location of the machine with bad reputation should be the last one in the list.
+                    Assert.Equal(firstLocation, getBulkResult.ContentHashesInfo[0].Locations[2]);
+
+                    // Causing reputation to expire
+                    TestClock.UtcNow += TimeSpan.FromHours(1);
+
+                    reputation = redisStore0.MachineReputationTracker.GetReputation(firstLocation);
+                    Assert.Equal(MachineReputation.Good, reputation);
+                });
+        }
+
+        [Theory]
+        [InlineData(true)]
+        [InlineData(false)]
+        public async Task MultiLevelContentLocationStoreDatabasePinTests(bool usePinBulk)
+        {
+            ConfigureWithOneMaster();
+            int storeCount = 3;
+
+            await RunTestAsync(
+                new Context(Logger),
+                storeCount,
+                async context =>
+                {
+                    var sessions = context.Sessions;
+
+                    var workerStore = context.GetFirstWorker();
+                    var firstWorkerIndex = context.GetFirstWorkerIndex();
+
+                    var masterStore = context.GetMaster();
+
+                    // Insert random file in a worker session
+                    var putResult0 = await sessions[firstWorkerIndex].PutRandomAsync(context, ContentHashType, false, ContentByteCount, Token).ShouldBeSuccess();
+
+                    // Content SHOULD NOT be registered locally since it has not been queried
+                    var localGetBulkResult1a = await workerStore.GetBulkAsync(context, new[] { putResult0.ContentHash }, Token, UrgencyHint.Nominal, GetBulkOrigin.Local).ShouldBeSuccess();
+                    localGetBulkResult1a.ContentHashesInfo[0].Locations.Should().BeNullOrEmpty();
+
+                    for (int sessionIndex = 0; sessionIndex < storeCount; sessionIndex++)
+                    {
+                        // Pin the content in the session which should succeed
+                        await PinContentForSession(putResult0.ContentHash, sessionIndex).ShouldBeSuccess();
+                    }
+
+                    await workerStore.TrimBulkAsync(
+                        context,
+                        new[] { putResult0.ContentHash },
+                        Token,
+                        UrgencyHint.Nominal).ShouldBeSuccess();
+
+                    // Verify no locations for the content on master local db after receiving trim event
+                    var postTrimGetBulkResult = await masterStore.GetBulkAsync(context, new[] { putResult0.ContentHash }, Token, UrgencyHint.Nominal, GetBulkOrigin.Local).ShouldBeSuccess();
+                    postTrimGetBulkResult.ContentHashesInfo[0].Locations.Should().BeNullOrEmpty();
+
+                    async Task<PinResult> PinContentForSession(ContentHash hash, int sessionIndex)
+                    {
+                        if (usePinBulk)
+                        {
+                            var result = await sessions[sessionIndex].PinAsync(context, new[] { hash }, Token);
+                            return (await result.First()).Item;
+                        }
+
+                        return await sessions[sessionIndex].PinAsync(context, hash, Token);
+                    }
+                });
+        }
+
+        [Theory]
+        [InlineData(true)]
+        [InlineData(false)]
+        public async Task MultiLevelContentLocationStoreDatabasePinFailOnEvictedContentTests(bool usePinBulk)
+        {
+            ConfigureWithOneMaster();
+            int storeCount = 3;
+
+            // Disable test pin better logic which currently succeeds if there is one replica registered. This will cause the pin
+            // logic to fall back to verifying when the number of replicas is below 3
+            PinConfiguration = null;
+
+            await RunTestAsync(
+                new Context(Logger),
+                storeCount,
+                async context =>
+                {
+                    var sessions = context.Sessions;
+
+                    var workerStore = context.GetFirstWorker();
+                    var masterStore = context.GetMaster();
+
+                    var hash = ContentHash.Random();
+
+                    // Add to worker store
+                    await workerStore.RegisterLocalLocationAsync(context, new[] { new ContentHashWithSize(hash, 120) }, Token, UrgencyHint.Nominal).ShouldBeSuccess();
+
+                    TestClock.UtcNow += TimeSpan.FromMinutes(2);
+                    await masterStore.LocalLocationStore.HeartbeatAsync(context).ShouldBeSuccess();
+
+                    for (int sessionIndex = 0; sessionIndex < storeCount; sessionIndex++)
+                    {
+                        // Heartbeat to ensure machine receives checkpoint
+                        await context.GetLocationStore(sessionIndex).LocalLocationStore.HeartbeatAsync(context).ShouldBeSuccess();
+
+                        // Pin the content in the session which should fail with content not found
+                        await PinContentForSession(sessionIndex).ShouldBeContentNotFound();
+                    }
+
+                    async Task<PinResult> PinContentForSession(int sessionIndex)
+                    {
+                        if (usePinBulk)
+                        {
+                            var result = await sessions[sessionIndex].PinAsync(context, new[] { hash }, Token);
+                            return (await result.First()).Item;
+                        }
+
+                        return await sessions[sessionIndex].PinAsync(context, hash, Token);
+                    }
+                });
+        }
+
+        [Fact]
+        public async Task MultiLevelContentLocationStoreOpenStreamTests()
+        {
+            ConfigureWithOneMaster();
+
+            await RunTestAsync(
+                new Context(Logger),
+                3,
+                async context =>
+                {
+                    var sessions = context.Sessions;
+                    var master = context.GetMaster();
+                    var worker = context.GetFirstWorker();
+
+                    var contentHash = await PutContentInSession0_PopulateSession1LocalDb_RemoveContentFromGlobalStore(sessions, context, worker, master);
+                    var openStreamResult = await sessions[1].OpenStreamAsync(
+                        context,
+                        contentHash,
+                        Token).ShouldBeSuccess();
+
+#pragma warning disable AsyncFixer02
+                    openStreamResult.Stream.Dispose();
+#pragma warning restore AsyncFixer02
+                });
+        }
+
+        [Fact]
+        public async Task MultiLevelContentLocationStorePlaceFileTests()
+        {
+            ConfigureWithOneMaster();
+
+            await RunTestAsync(
+                new Context(Logger),
+                3,
+                async context =>
+                {
+                    var sessions = context.Sessions;
+                    var master = context.GetMaster();
+                    var worker = context.GetFirstWorker();
+
+                    var contentHash = await PutContentInSession0_PopulateSession1LocalDb_RemoveContentFromGlobalStore(sessions, context, worker, master);
+                    await sessions[1].PlaceFileAsync(
+                        context,
+                        contentHash,
+                        context.Directories[0].Path / "randomfile",
+                        FileAccessMode.Write,
+                        FileReplacementMode.ReplaceExisting,
+                        FileRealizationMode.Copy,
+                        Token).ShouldBeSuccess();
+                });
+        }
+
+
+
+        [Fact]
+        public async Task MultiLevelContentLocationStorePlaceFileFallbackToGlobalTest()
+        {
+            ConfigureWithOneMaster();
+
+            await RunTestAsync(
+                new Context(Logger),
+                3,
+                async context =>
+                {
+                    var sessions = context.Sessions;
+                    var store0 = context.GetLocationStore(context.GetMasterIndex());
+                    var store1 = context.GetLocationStore(context.EnumerateWorkersIndices().ElementAt(0));
+                    var store2 = context.GetLocationStore(context.EnumerateWorkersIndices().ElementAt(1));
+
+                    var content = ThreadSafeRandom.GetBytes((int)ContentByteCount);
+                    var hashInfo = HashInfoLookup.Find(ContentHashType);
+                    var contentHash = hashInfo.CreateContentHasher().GetContentHash(content);
+
+                    // Register missing location with store 1
+                    await store1.RegisterLocalLocationAsync(
+                        context,
+                        new[] { new ContentHashWithSize(contentHash, content.Length) },
+                        Token,
+                        UrgencyHint.Nominal).ShouldBeSuccess();
+
+                    // Heartbeat to distribute checkpoints
+                    await UploadCheckpointOnMasterAndRestoreOnWorkers(context);
+
+                    var localResult = await store2.GetBulkAsync(context, contentHash, GetBulkOrigin.Local).ShouldBeSuccess();
+                    localResult.ContentHashesInfo[0].Locations.Count.Should().Be(1);
+
+                    var globalResult = await store2.GetBulkAsync(context, contentHash, GetBulkOrigin.Global).ShouldBeSuccess();
+                    globalResult.ContentHashesInfo[0].Locations.Count.Should().Be(1);
+
+                    // Put content into session 0
+                    var putResult0 = await sessions[0].PutStreamAsync(context, ContentHashType, new MemoryStream(content), Token).ShouldBeSuccess();
+
+                    // State should be:
+                    //  Local: Store1
+                    //  Global: Store1, Store0
+                    localResult = await store2.GetBulkAsync(context, contentHash, GetBulkOrigin.Local).ShouldBeSuccess();
+                    localResult.ContentHashesInfo[0].Locations.Count.Should().Be(1);
+
+                    globalResult = await store2.GetBulkAsync(context, contentHash, GetBulkOrigin.Global).ShouldBeSuccess();
+                    globalResult.ContentHashesInfo[0].Locations.Count.Should().Be(2);
+
+                    // Place on session 2
+                    await sessions[2].PlaceFileAsync(
+                        context,
+                        contentHash,
+                        context.Directories[0].Path / "randomfile",
+                        FileAccessMode.Write,
+                        FileReplacementMode.ReplaceExisting,
+                        FileRealizationMode.Copy,
+                        Token).ShouldBeSuccess();
+                });
+        }
+
+        [Fact]
+        public async Task LocalDatabaseReplicationWithLocalDiskCentralStoreTest()
+        {
+            ConfigureWithOneMaster();
+
+            await RunTestAsync(
+                new Context(Logger),
+                3,
+                async context =>
+                {
+                    var sessions = context.Sessions;
+
+                    var worker = context.GetFirstWorker();
+                    var master = context.GetMaster();
+
+                    // Insert random file in session 0
+                    var putResult0 = await sessions[0].PutRandomAsync(context, ContentHashType, false, ContentByteCount, Token).ShouldBeSuccess();
+
+                    // Content should be available in session 0
+                    var masterLocalResult = await master.GetBulkAsync(
+                        context,
+                        new[] { putResult0.ContentHash },
+                        Token,
+                        UrgencyHint.Nominal,
+                        GetBulkOrigin.Local).ShouldBeSuccess();
+                    masterLocalResult.ContentHashesInfo[0].Locations.Should().NotBeNullOrEmpty();
+
+                    // Making sure that the data exists in the first session but not in the second
+                    var workerLocalResult = await worker.GetBulkAsync(
+                        context,
+                        new[] { putResult0.ContentHash },
+                        Token,
+                        UrgencyHint.Nominal,
+                        GetBulkOrigin.Local).ShouldBeSuccess();
+                    workerLocalResult.ContentHashesInfo[0].Locations.Should().BeNullOrEmpty();
+
+                    TestClock.UtcNow += TimeSpan.FromMinutes(20);
+
+                    await UploadCheckpointOnMasterAndRestoreOnWorkers(context);
+
+                    // Now the data should be in the second session.
+                    var workerLocalResult1 = await worker.GetBulkAsync(
+                        context,
+                        new[] { putResult0.ContentHash },
+                        Token,
+                        UrgencyHint.Nominal,
+                        GetBulkOrigin.Local).ShouldBeSuccess();
+                    workerLocalResult1.ContentHashesInfo[0].Locations.Should().NotBeNullOrEmpty();
+
+                    // Ensure content is pulled from peers since distributed central storage is enabled
+                    worker.LocalLocationStore.DistributedCentralStorage.Counters[CentralStorageCounters.TryGetFileFromPeerSucceeded].Value.Should().BeGreaterThan(0);
+                    worker.LocalLocationStore.DistributedCentralStorage.Counters[CentralStorageCounters.TryGetFileFromFallback].Value.Should().Be(0);
+                });
+        }
+
+        [Theory]
+        [InlineData(false)]
+        [InlineData(true)]
+        public async Task LocalDatabaseReplicationWithMasterSelectionTest(bool useIncrementalCheckpointing)
+        {
+            var centralStoreConfiguration = new LocalDiskCentralStoreConfiguration(TestRootDirectoryPath / "centralstore", Guid.NewGuid().ToString());
+
+            var masterLeaseExpiryTime = TimeSpan.FromMinutes(3);
+
+            ConfigureRocksDbContentLocationBasedTest(
+                configureInMemoryEventStore: true,
+                (index, testRootDirectory, config) =>
+                {
+                    config.Checkpoint = new CheckpointConfiguration(testRootDirectory)
+                    {
+                        /* Set role to null to automatically choose role using master election */
+                        Role = null,
+                        UseIncrementalCheckpointing = useIncrementalCheckpointing,
+                        CreateCheckpointInterval = TimeSpan.FromMinutes(1),
+                        RestoreCheckpointInterval = TimeSpan.FromMinutes(1),
+                        HeartbeatInterval = Timeout.InfiniteTimeSpan,
+                        MasterLeaseExpiryTime = masterLeaseExpiryTime
+                    };
+                    config.CentralStore = centralStoreConfiguration;
+                });
+
+            await RunTestAsync(
+                new Context(Logger),
+                2,
+                async context =>
+                {
+                    var sessions = context.Sessions;
+
+                    var ls0 = context.GetLocationStore(0);
+                    var ls1 = context.GetLocationStore(1);
+
+                    var lls0 = context.GetLocalLocationStore(0);
+                    var lls1 = context.GetLocalLocationStore(1);
+
+                    // Machines must acquire role on startup
+                    Assert.True(lls0.CurrentRole != null);
+                    Assert.True(lls1.CurrentRole != null);
+
+                    // One of the machines must acquire the master role
+                    Assert.True(lls0.CurrentRole == Role.Master || lls1.CurrentRole == Role.Master);
+
+                    // One of the machines should be a worker (i.e. only one master is allowed)
+                    Assert.True(lls0.CurrentRole == Role.Worker || lls1.CurrentRole == Role.Worker);
+
+                    var masterRedisStore = lls0.CurrentRole == Role.Master ? ls0 : ls1;
+                    var workerRedisStore = lls0.CurrentRole == Role.Master ? ls1 : ls0;
+
+                    long diff<TEnum>(CounterCollection<TEnum> c1, CounterCollection<TEnum> c2, TEnum name)
+                        where TEnum : struct => c1[name].Value - c2[name].Value;
+
+                    for (int i = 0; i < 5; i++)
+                    {
+                        var masterCounters = masterRedisStore.LocalLocationStore.Counters.Snapshot();
+                        var workerCounters = workerRedisStore.LocalLocationStore.Counters.Snapshot();
+
+                        // Insert random file in session 0
+                        var putResult0 = await sessions[0].PutRandomAsync(context, ContentHashType, false, ContentByteCount, Token).ShouldBeSuccess();
+
+                        // Content should be available in session 0
+                        var masterResult = await masterRedisStore.GetBulkAsync(
+                            context,
+                            new[] { putResult0.ContentHash },
+                            Token,
+                            UrgencyHint.Nominal,
+                            GetBulkOrigin.Local).ShouldBeSuccess();
+                        masterResult.ContentHashesInfo[0].Locations.Should().NotBeEmpty();
+
+                        // Making sure that the data exists in the master session but not in the worker
+                        var workerResult = await workerRedisStore.GetBulkAsync(
+                            context,
+                            new[] { putResult0.ContentHash },
+                            Token,
+                            UrgencyHint.Nominal,
+                            GetBulkOrigin.Local).ShouldBeSuccess();
+                        workerResult.ContentHashesInfo[0].Locations.Should().BeNullOrEmpty();
+
+                        TestClock.UtcNow += TimeSpan.FromMinutes(2);
+                        TestClock.UtcNow += TimeSpan.FromMinutes(masterLeaseExpiryTime.TotalMinutes / 2);
+
+                        // Save checkpoint by heartbeating master
+                        await masterRedisStore.LocalLocationStore.HeartbeatAsync(context).ShouldBeSuccess();
+
+                        // Verify file was uploaded
+                        // Verify file was skipped (if not first iteration)
+
+                        // Restore checkpoint by  heartbeating worker
+                        await workerRedisStore.LocalLocationStore.HeartbeatAsync(context).ShouldBeSuccess();
+
+                        if (useIncrementalCheckpointing)
+                        {
+                            // Files should be uploaded by master and downloaded by worker
+                            diff(masterRedisStore.LocalLocationStore.Counters, masterCounters, ContentLocationStoreCounters.IncrementalCheckpointFilesUploaded).Should().BePositive();
+                            diff(workerRedisStore.LocalLocationStore.Counters, workerCounters, ContentLocationStoreCounters.IncrementalCheckpointFilesDownloaded).Should().BePositive();
+
+                            if (i != 0)
+                            {
+                                // Prior files should be skipped on subsequent iterations
+                                diff(masterRedisStore.LocalLocationStore.Counters, masterCounters, ContentLocationStoreCounters.IncrementalCheckpointFilesUploadSkipped).Should().BePositive();
+                                diff(workerRedisStore.LocalLocationStore.Counters, workerCounters, ContentLocationStoreCounters.IncrementalCheckpointFilesDownloadSkipped).Should().BePositive();
+                            }
+                        }
+
+                        // Master should retain its role since the lease expiry time has not elapsed
+                        Assert.Equal(Role.Master, masterRedisStore.LocalLocationStore.CurrentRole);
+                        Assert.Equal(Role.Worker, workerRedisStore.LocalLocationStore.CurrentRole);
+
+                        // Now the data should be in the worker session.
+                        workerResult = await workerRedisStore.GetBulkAsync(
+                            context,
+                            new[] { putResult0.ContentHash },
+                            Token,
+                            UrgencyHint.Nominal,
+                            GetBulkOrigin.Local).ShouldBeSuccess();
+                        workerResult.ContentHashesInfo[0].Locations.Should().NotBeNullOrEmpty();
+                    }
+
+                    // Roles should be retained if heartbeat happen within lease expiry window
+                    TestClock.UtcNow += TimeSpan.FromMinutes(masterLeaseExpiryTime.TotalMinutes / 2);
+                    await workerRedisStore.LocalLocationStore.HeartbeatAsync(context).ShouldBeSuccess();
+                    await masterRedisStore.LocalLocationStore.HeartbeatAsync(context).ShouldBeSuccess();
+                    Assert.Equal(Role.Worker, workerRedisStore.LocalLocationStore.CurrentRole);
+                    Assert.Equal(Role.Master, masterRedisStore.LocalLocationStore.CurrentRole);
+
+                    // Increment the time to ensure master lease expires
+                    // then heartbeat worker first to ensure it steals the lease
+                    // Master heartbeat trigger it to become a worker since the other
+                    // machine will
+                    TestClock.UtcNow += masterLeaseExpiryTime;
+                    TestClock.UtcNow += TimeSpan.FromMinutes(masterLeaseExpiryTime.TotalMinutes * 2);
+                    await workerRedisStore.LocalLocationStore.HeartbeatAsync(context).ShouldBeSuccess();
+                    await masterRedisStore.LocalLocationStore.HeartbeatAsync(context).ShouldBeSuccess();
+
+                    // Worker should steal master role since it h
+                    // Worker should steal master role since it has expired
+                    Assert.Equal(Role.Master, workerRedisStore.LocalLocationStore.CurrentRole);
+                    Assert.Equal(Role.Worker, masterRedisStore.LocalLocationStore.CurrentRole);
+
+                    // Test releasing role
+                    await workerRedisStore.LocalLocationStore.ReleaseRoleIfNecessaryAsync(context);
+                    Assert.Equal(null, workerRedisStore.LocalLocationStore.CurrentRole);
+
+                    // Master redis store should now be able to reacquire master role
+                    await masterRedisStore.LocalLocationStore.HeartbeatAsync(context).ShouldBeSuccess();
+                    Assert.Equal(Role.Master, masterRedisStore.LocalLocationStore.CurrentRole);
+                });
+        }
+
+        [Fact]
+        public async Task EventStreamContentLocationStoreBasicTests()
+        {
+            ConfigureWithOneMaster();
+
+            await RunTestAsync(
+                new Context(Logger),
+                3,
+                async context =>
+                {
+                    var sessions = context.Sessions;
+
+                    var worker = context.GetFirstWorker();
+                    var master = context.GetMaster();
+
+                    // Insert random file in session 0
+                    var putResult0 = await sessions[0].PutRandomAsync(context, ContentHashType, false, ContentByteCount, Token).ShouldBeSuccess();
+
+                    var workerResult = await worker.GetBulkAsync(
+                        context,
+                        new[] { putResult0.ContentHash },
+                        Token,
+                        UrgencyHint.Nominal,
+                        GetBulkOrigin.Local).ShouldBeSuccess();
+                    workerResult.ContentHashesInfo[0].Locations.Should().BeNullOrEmpty("Worker should not have the content.");
+
+                    var masterResult = await master.GetBulkAsync(
+                        context,
+                        new[] { putResult0.ContentHash },
+                        Token,
+                        UrgencyHint.Nominal,
+                        GetBulkOrigin.Local).ShouldBeSuccess();
+                    masterResult.ContentHashesInfo[0].Locations.Count.Should().Be(1, "Master should receive an event and add the content to local store");
+
+                    masterResult = await master.GetBulkAsync(
+                        context,
+                        new[] { putResult0.ContentHash },
+                        Token,
+                        UrgencyHint.Nominal,
+                        GetBulkOrigin.Global).ShouldBeSuccess();
+                    masterResult.ContentHashesInfo[0].Locations.Count.Should().Be(1, "Master should be able to get the content from the global store");
+
+                    await UploadCheckpointOnMasterAndRestoreOnWorkers(context);
+
+                    workerResult = await worker.GetBulkAsync(
+                        context,
+                        new[] { putResult0.ContentHash },
+                        Token,
+                        UrgencyHint.Nominal,
+                        GetBulkOrigin.Local).ShouldBeSuccess();
+                    workerResult.ContentHashesInfo[0].Locations.Should().NotBeNullOrEmpty("Worker should get the content in local database after sync");
+
+                    // Remove the location from backing content location store so that in the absence of pin caching the
+                    // result of pin should be false.
+                    await master.TrimBulkAsync(
+                        context,
+                        masterResult.ContentHashesInfo.Select(c => c.ContentHash).ToList(),
+                        Token,
+                        UrgencyHint.Nominal).ShouldBeSuccess();
+
+                    await UploadCheckpointOnMasterAndRestoreOnWorkers(context);
+
+                    // Verify no locations for the content
+                    workerResult = await worker.GetBulkAsync(
+                        context,
+                        new[] { putResult0.ContentHash },
+                        Token,
+                        UrgencyHint.Nominal,
+                        GetBulkOrigin.Local).ShouldBeSuccess();
+                    workerResult.ContentHashesInfo[0].Locations.Should().BeNullOrEmpty();
+
+                    // Verify no locations for the content
+                    masterResult = await master.GetBulkAsync(
+                        context,
+                        new[] { putResult0.ContentHash },
+                        Token,
+                        UrgencyHint.Nominal,
+                        GetBulkOrigin.Global).ShouldBeSuccess();
+                    masterResult.ContentHashesInfo[0].Locations.Should().NotBeNullOrEmpty("With LLS only mode, content is not eagerly removed from Redis.");
+
+                    masterResult = await master.GetBulkAsync(
+                        context,
+                        new[] { putResult0.ContentHash },
+                        Token,
+                        UrgencyHint.Nominal,
+                        GetBulkOrigin.Local).ShouldBeSuccess();
+                    masterResult.ContentHashesInfo[0].Locations.Should().BeNullOrEmpty("The result should not be available in LLS.");
+                });
+        }
+
+        private static void CopyDirectory(string sourceRoot, string destinationRoot, bool overwriteExistingFiles = false)
+        {
+            sourceRoot = sourceRoot.TrimEnd('\\');
+            destinationRoot = destinationRoot.TrimEnd('\\');
+
+            var allFiles = Directory
+                .GetFiles(sourceRoot, "*.*", SearchOption.AllDirectories);
+            foreach (var file in allFiles)
+            {
+                var destinationFileName = Path.Combine(destinationRoot, file.Substring(sourceRoot.Length + 1));
+                if (File.Exists(destinationFileName) && !overwriteExistingFiles)
+                {
+                    continue;
+                }
+
+                Directory.CreateDirectory(Path.GetDirectoryName(destinationFileName));
+                File.Copy(file, destinationFileName);
+                File.SetAttributes(destinationFileName, File.GetAttributes(destinationFileName) & ~FileAttributes.ReadOnly);
+            }
+        }
+
+        [Fact(Skip = "Diagnostic purposes only")]
+        public async Task TestDistributedEviction()
+        {
+            var testDbPath = new AbsolutePath(@"ADD PATH TO LLS DB HERE");
+            _testDatabasePath = TestRootDirectoryPath / "tempdb";
+            CopyDirectory(testDbPath.Path, _testDatabasePath.Path);
+
+            var contentDirectoryPath = new AbsolutePath(@"ADD PATH TO CONTENT DIRECTORY HERE");
+            ConfigureWithOneMaster();
+
+            await RunTestAsync(
+                new Context(Logger),
+                1,
+                async context =>
+                {
+                    var sessions = context.Sessions;
+
+                    var master = context.GetMaster();
+
+                    var root = TestRootDirectoryPath / "memdir";
+                    var tempDbDir = TestRootDirectoryPath / "tempdb";
+
+
+                    FileSystem.CreateDirectory(root);
+                    var dir = new MemoryContentDirectory(new PassThroughFileSystem(), root);
+
+                    File.Copy(contentDirectoryPath.Path, dir.FilePath.Path, overwrite: true);
+                    await dir.StartupAsync(context).ThrowIfFailure();
+
+                    master.LocalLocationStore.OverrideMachineId = new MachineId(144);
+
+                    var lruContent = await dir.GetLruOrderedCacheContentWithTimeAsync();
+
+                    var tracer = context.Context;
+
+                    tracer.Debug($"LRU content count = {lruContent.Count}");
+                    int pageNumber = 0;
+                    int cumulativeCount = 0;
+                    long lastTime = 0;
+                    long lastOriginalTime = 0;
+                    HashSet<ContentHash> hashes = new HashSet<ContentHash>();
+                    foreach (var page in master.GetLruPages(context, lruContent))
+                    {
+                        cumulativeCount += page.Count;
+                        tracer.Debug($"Page {pageNumber++}: {page.Count} / {cumulativeCount}");
+
+                        foreach (var item in page)
+                        {
+                            tracer.Debug($"{item}");
+                            tracer.Debug($"LTO: {item.LastAccessTime.Ticks - lastTime}, LOTO: {item.OriginalLastAccessTime.Ticks - lastOriginalTime}, IsDupe: {!hashes.Add(item.ContentHash)}");
+
+                            lastTime = item.LastAccessTime.Ticks;
+                            lastOriginalTime = item.OriginalLastAccessTime.Ticks;
+                        }
+                    }
+
+                    await Task.Yield();
+                });
+        }
+
+        [Fact]
+        public async Task DualRedundancyGlobalRedisTest()
+        {
+            _enableSecondaryRedis = true;
+            ConfigureWithOneMaster();
+            int machineCount = 3;
+
+            await RunTestAsync(
+                new Context(Logger),
+                machineCount,
+                async context =>
+                {
+                    var sessions = context.Sessions;
+
+                    var masterSession = sessions[context.GetMasterIndex()];
+                    var workerSession = sessions[context.GetFirstWorkerIndex()];
+                    var master = context.GetMaster();
+                    var worker = context.GetFirstWorker();
+
+                    // Heartbeat the master to ensure cluster state is mirrored to secondary
+                    TestClock.UtcNow += _configurations[0].ClusterStateMirrorInterval + TimeSpan.FromSeconds(1);
+                    await master.LocalLocationStore.HeartbeatAsync(context).ShouldBeSuccess();
+
+                    var keys = _primaryGlobalStoreDatabase.Keys.ToList();
+
+                    // Delete cluster state from primary
+                    (await _primaryGlobalStoreDatabase.KeyDeleteAsync(((RedisGlobalStore)master.LocalLocationStore.GlobalStore).FullyQualifiedClusterStateKey)).Should().BeTrue();
+
+                    var masterClusterState = master.LocalLocationStore.ClusterState;
+
+                    var clusterState = new ClusterState();
+                    await worker.LocalLocationStore.GlobalStore.UpdateClusterStateAsync(context, clusterState).ShouldBeSuccess();
+
+                    clusterState.MaxMachineId.Should().Be(machineCount);
+
+                    for (int machineIndex = 1; machineIndex <= clusterState.MaxMachineId; machineIndex++)
+                    {
+                        var machineId = new MachineId(machineIndex);
+                        clusterState.TryResolve(machineId, out var machineLocation).Should().BeTrue();
+                        masterClusterState.TryResolve(machineId, out var masterResolvedMachineLocation).Should().BeTrue();
+                        machineLocation.Should().BeEquivalentTo(masterResolvedMachineLocation);
+                    }
+
+                    // Ensure resiliency to removal from both primary and secondary
+                    await verifyContentResiliency(_primaryGlobalStoreDatabase, _secondaryGlobalStoreDatabase);
+                    await verifyContentResiliency(_secondaryGlobalStoreDatabase, _primaryGlobalStoreDatabase);
+
+                    async Task verifyContentResiliency(LocalRedisProcessDatabase redis1, LocalRedisProcessDatabase redis2)
+                    {
+                        // Insert random file in session 0
+                        var putResult = await masterSession.PutRandomAsync(context, ContentHashType, false, ContentByteCount, Token).ShouldBeSuccess();
+
+                        var globalGetBulkResult = await worker.GetBulkAsync(
+                            context,
+                            new[] { putResult.ContentHash },
+                            Token,
+                            UrgencyHint.Nominal,
+                            GetBulkOrigin.Global).ShouldBeSuccess();
+                        globalGetBulkResult.ContentHashesInfo[0].Locations.Count.Should().Be(1, "Content should be registered with the global store");
+
+                        // Delete key from primary database
+                        (await redis1.DeleteStringKeys(s => s.Contains(RedisGlobalStore.GetRedisKey(putResult.ContentHash)))).Should().BeGreaterThan(0);
+
+                        globalGetBulkResult = await worker.GetBulkAsync(
+                            context,
+                            new[] { putResult.ContentHash },
+                            Token,
+                            UrgencyHint.Nominal,
+                            GetBulkOrigin.Global).ShouldBeSuccess();
+
+                        globalGetBulkResult.ContentHashesInfo[0].Locations.Count.Should().Be(1, "Content should be registered with the global store since locations are backed up in other store");
+
+                        // Delete key from secondary database
+                        (await redis2.DeleteStringKeys(s => s.Contains(RedisGlobalStore.GetRedisKey(putResult.ContentHash)))).Should().BeGreaterThan(0);
+
+                        globalGetBulkResult = await worker.GetBulkAsync(
+                            context,
+                            new[] { putResult.ContentHash },
+                            Token,
+                            UrgencyHint.Nominal,
+                            GetBulkOrigin.Global).ShouldBeSuccess();
+                        globalGetBulkResult.ContentHashesInfo[0].Locations.Should().BeNullOrEmpty("Content should be missing from global store after removal from both redis databases");
+                    }
+                });
+        }
+
+        [Fact]
+        public async Task ClusterStateIsPersistedLocally()
+        {
+            ConfigureWithOneMaster();
+            int machineCount = 3;
+
+            await RunTestAsync(
+                new Context(Logger),
+                machineCount,
+                async context =>
+                {
+                    var sessions = context.Sessions;
+
+                    var masterSession = sessions[context.GetMasterIndex()];
+                    var workerSession = sessions[context.GetFirstWorkerIndex()];
+                    var master = context.GetMaster();
+                    var worker = context.GetFirstWorker();
+
+                    // Heartbeat the master to ensure cluster state is written to local db
+                    TestClock.UtcNow += _configurations[0].ClusterStateMirrorInterval + TimeSpan.FromSeconds(1);
+                    await master.LocalLocationStore.HeartbeatAsync(context).ShouldBeSuccess();
+
+                    var masterClusterState = master.LocalLocationStore.ClusterState;
+
+                    var clusterState = new ClusterState();
+
+                    // Try populating cluster state from local db
+                    master.LocalLocationStore.Database.UpdateClusterState(context, clusterState, write: false);
+
+                    clusterState.MaxMachineId.Should().Be(machineCount);
+
+                    for (int machineIndex = 1; machineIndex <= clusterState.MaxMachineId; machineIndex++)
+                    {
+                        var machineId = new MachineId(machineIndex);
+                        clusterState.TryResolve(machineId, out var machineLocation).Should().BeTrue();
+                        masterClusterState.TryResolve(machineId, out var masterResolvedMachineLocation).Should().BeTrue();
+                        machineLocation.Should().BeEquivalentTo(masterResolvedMachineLocation);
+                    }
+                });
+        }
+
+        [Fact]
+        public async Task GarbageCollectionTests()
+        {
+            ConfigureWithOneMaster();
+
+            await RunTestAsync(
+                new Context(Logger),
+                3,
+                async context =>
+                {
+                    var sessions = context.Sessions;
+
+                    var workerSession = sessions[context.GetFirstWorkerIndex()];
+                    var master = context.GetMaster();
+
+                    // Insert random file in session 0
+                    var putResult0 = await workerSession.PutRandomAsync(context, ContentHashType, false, ContentByteCount, Token).ShouldBeSuccess();
+
+                    var masterResult = await master.GetBulkAsync(
+                        context,
+                        new[] { putResult0.ContentHash },
+                        Token,
+                        UrgencyHint.Nominal,
+                        GetBulkOrigin.Local).ShouldBeSuccess();
+                    masterResult.ContentHashesInfo[0].Locations.Count.Should().Be(1, "Master should receive an event and add the content to local store");
+
+                    // Add time so worker machine is inactive
+                    TestClock.UtcNow += TimeSpan.FromMinutes(20);
+                    await master.LocalLocationStore.HeartbeatAsync(context).ShouldBeSuccess();
+
+                    masterResult = await master.GetBulkAsync(
+                        context,
+                        new[] { putResult0.ContentHash },
+                        Token,
+                        UrgencyHint.Nominal,
+                        GetBulkOrigin.Local).ShouldBeSuccess();
+                    masterResult.ContentHashesInfo[0].Locations.Should().BeNullOrEmpty("After heartbeat, worker location should be filtered due to inactivity");
+
+                    master.LocalLocationStore.Database.Counters[ContentLocationDatabaseCounters.TotalNumberOfCleanedEntries].Value.Should().Be(0, "No entries should be cleaned before GC is called");
+                    master.LocalLocationStore.Database.Counters[ContentLocationDatabaseCounters.TotalNumberOfCollectedEntries].Value.Should().Be(0, "No entries should be cleaned before GC is called");
+
+                    master.LocalLocationStore.Database.GarbageCollect(context);
+
+                    master.LocalLocationStore.Database.Counters[ContentLocationDatabaseCounters.TotalNumberOfCollectedEntries].Value.Should().Be(1, "After GC, the entry with only a location from the expired machine should be collected");
+                });
+        }
+
+        [Fact]
+        public async Task SelfEvictionTests()
+        {
+            ConfigureWithOneMaster();
+
+            await RunTestAsync(
+                new Context(Logger),
+                3,
+                async context =>
+                {
+                    var sessions = context.Sessions;
+
+                    var worker0 = context.GetFirstWorker();
+                    var worker1 = context.EnumerateWorkers().ElementAt(1);
+                    var workerSession = sessions[context.GetFirstWorkerIndex()];
+                    var workerContentStore = (IRepairStore)context.Stores[context.GetFirstWorkerIndex()];
+                    var master = context.GetMaster();
+
+                    // Insert random file in session 0
+                    var putResult0 = await workerSession.PutRandomAsync(context, ContentHashType, false, ContentByteCount, Token).ShouldBeSuccess();
+
+                    worker0.LocalLocationStore.Counters[ContentLocationStoreCounters.LocationAddRecentInactiveEager].Value.Should().Be(0);
+
+                    var masterResult = await master.GetBulkAsync(
+                        context,
+                        new[] { putResult0.ContentHash },
+                        Token,
+                        UrgencyHint.Nominal,
+                        GetBulkOrigin.Local).ShouldBeSuccess();
+                    masterResult.ContentHashesInfo[0].Locations.Count.Should().Be(1, "Master should receive an event and add the content to local store");
+
+                    // Add time so machine recomputes inactive machines
+                    TestClock.UtcNow += TimeSpan.FromSeconds(1);
+
+                    // Call heartbeat first to ensure last heartbeat time is up to date but then call remove from tracker to ensure marked unavailable
+                    await worker0.LocalLocationStore.HeartbeatAsync(context).ShouldBeSuccess();
+                    await workerContentStore.RemoveFromTrackerAsync(context).ShouldBeSuccess();
+
+                    // Heartbeat the master to ensure set of inactive machines is updated
+                    await master.LocalLocationStore.HeartbeatAsync(context).ShouldBeSuccess();
+
+                    masterResult = await master.GetBulkAsync(
+                        context,
+                        new[] { putResult0.ContentHash },
+                        Token,
+                        UrgencyHint.Nominal,
+                        GetBulkOrigin.Local).ShouldBeSuccess();
+                    masterResult.ContentHashesInfo[0].Locations.Should().BeNullOrEmpty("After heartbeat, worker location should be filtered due to inactivity");
+
+                    master.LocalLocationStore.Database.Counters[ContentLocationDatabaseCounters.TotalNumberOfCleanedEntries].Value.Should().Be(0, "No entries should be cleaned before GC is called");
+                    master.LocalLocationStore.Database.Counters[ContentLocationDatabaseCounters.TotalNumberOfCollectedEntries].Value.Should().Be(0, "No entries should be cleaned before GC is called");
+
+                    master.LocalLocationStore.Database.ForceCacheFlush(context);
+
+                    master.LocalLocationStore.Database.GarbageCollect(context);
+
+                    master.LocalLocationStore.Database.Counters[ContentLocationDatabaseCounters.TotalNumberOfCollectedEntries].Value.Should().Be(1, "After GC, the entry with only a location from the expired machine should be collected");
+
+                    // Heartbeat worker to switch back to active state
+                    await worker0.LocalLocationStore.HeartbeatAsync(context).ShouldBeSuccess();
+
+                    // Insert random file in session 0
+                    var putResult1 = await workerSession.PutRandomAsync(context, ContentHashType, false, ContentByteCount, Token).ShouldBeSuccess();
+
+                    worker0.LocalLocationStore.Counters[ContentLocationStoreCounters.LocationAddRecentInactiveEager].Value.Should().Be(1, "Putting content after inactivity should eagerly go to global store.");
+
+                    var worker1GlobalResult = await worker1.GetBulkAsync(
+                        context,
+                        new[] { putResult1.ContentHash },
+                        Token,
+                        UrgencyHint.Nominal,
+                        GetBulkOrigin.Global).ShouldBeSuccess();
+                    worker1GlobalResult.ContentHashesInfo[0].Locations.Should()
+                        .NotBeNullOrEmpty("Putting content on worker 0 after inactivity should eagerly go to global store.");
+
+                },
+                enableRepairHandling: true);
+        }
+
+        [Fact]
+        public async Task EventStreamContentLocationStoreEventHubBasicTests()
+        {
+            var centralStoreConfiguration = new LocalDiskCentralStoreConfiguration(TestRootDirectoryPath / "centralstore", Guid.NewGuid().ToString());
+
+            if (!ConfigureRocksDbContentLocationBasedTestWithEventHub(
+                (index, testRootDirectory, config, storageConnectionString) =>
+                {
+                    var role = index == 0 ? Role.Master : Role.Worker;
+                    config.Checkpoint = new CheckpointConfiguration(testRootDirectory)
+                    {
+                        CreateCheckpointInterval = TimeSpan.FromMinutes(1),
+                        RestoreCheckpointInterval = TimeSpan.FromMinutes(1),
+                        HeartbeatInterval = Timeout.InfiniteTimeSpan,
+                        Role = role,
+                    };
+
+                    config.CentralStore = centralStoreConfiguration;
+                }))
+            {
+                // Test is misconfigured.
+                Output.WriteLine("The test is skipped.");
+                return;
+            }
+
+            // TODO: How to wait for events?
+            const int EventPropagationDelayMs = 5000;
+
+            await RunTestAsync(
+                new Context(Logger),
+                3,
+                async context =>
+                {
+                    // Here is the user scenario that the test verifies:
+                    // Setup:
+                    //   - Session0: EH (master) + RocksDb
+                    //   - Session1: EH (worker) + RocksDb
+                    //   - Session2: EH (worker) + RocksDb
+                    //
+                    // 1. Put a location into Worker1
+                    // 2. Get a local location from Master0. Location should exists in a local database, because master synchronizes events eagerly.
+                    // 3. Get a local location from Worker2. Location SHOULD NOT exists in a local database, because worker does not receive events eagerly.
+                    // 4. Remove the location from Worker1
+                    // 5. Get a local location from Master0 (should not exists)
+                    // 6. Get a local location from Worker2 (should still exists).
+                    var sessions = context.Sessions;
+
+                    var master0 = context.GetMaster();
+                    var worker1Session = sessions[context.GetFirstWorkerIndex()];
+                    var worker1 = context.EnumerateWorkers().ElementAt(0);
+                    var worker2 = context.EnumerateWorkers().ElementAt(1);
+
+                    // Only session0 is a master. So we need to put a location into a worker session and check that master received a sync event.
+                    var putResult0 = await worker1Session.PutRandomAsync(context, ContentHashType, false, ContentByteCount, Token).ShouldBeSuccess();
+
+                    await Task.Delay(EventPropagationDelayMs);
+
+                    // Content SHOULD be registered locally for master.
+                    var localGetBulkResultMaster = await master0.GetBulkAsync(context, putResult0.ContentHash, GetBulkOrigin.Local).ShouldBeSuccess();
+                    localGetBulkResultMaster.ContentHashesInfo[0].Locations.Should().NotBeNullOrEmpty();
+
+                    // Content SHOULD NOT be registered locally for the second worker, because it does not receive events eagerly.
+                    var localGetBulkResultWorker2 = await worker2.GetBulkAsync(context, putResult0.ContentHash, GetBulkOrigin.Local).ShouldBeSuccess();
+                    localGetBulkResultWorker2.ContentHashesInfo[0].Locations.Should().BeNullOrEmpty();
+
+                    // Content SHOULD be available globally via the second worker
+                    var globalGetBulkResult1 = await worker2.GetBulkAsync(context, putResult0.ContentHash, GetBulkOrigin.Global).ShouldBeSuccess();
+                    globalGetBulkResult1.ContentHashesInfo[0].Locations.Should().NotBeNullOrEmpty();
+
+                    // Remove the location from backing content location store so that in the absence of pin caching the
+                    // result of pin should be false.
+                    await worker1.TrimBulkAsync(
+                        context,
+                        globalGetBulkResult1.ContentHashesInfo.Select(c => c.ContentHash).ToList(),
+                        Token,
+                        UrgencyHint.Nominal).ShouldBeSuccess();
+
+                    await Task.Delay(EventPropagationDelayMs);
+
+                    // Verify no locations for the content
+                    var postLocalTrimGetBulkResult0a = await master0.GetBulkAsync(context, putResult0.ContentHash, GetBulkOrigin.Local).ShouldBeSuccess();
+                    postLocalTrimGetBulkResult0a.ContentHashesInfo[0].Locations.Should().BeNullOrEmpty();
+                });
+        }
+
+        // TODO: add a test case to cover different epochs
+        // TODO: run tests against event hub automatically
+
+        [Fact]
+        public async Task EventStreamContentLocationStoreEventHubWithBlobStorageBasedCentralStore()
+        {
+            var centralStoreConfiguration = new LocalDiskCentralStoreConfiguration(TestRootDirectoryPath / "centralstore", Guid.NewGuid().ToString());
+            var checkpointsKey = Guid.NewGuid().ToString();
+
+            if (!ConfigureRocksDbContentLocationBasedTestWithEventHub(
+                (index, testRootDirectory, config, storageConnectionString) =>
+                {
+                    var role = index == 0 ? Role.Master : Role.Worker;
+                    config.Checkpoint = new CheckpointConfiguration(testRootDirectory)
+                    {
+                        CreateCheckpointInterval = TimeSpan.FromMinutes(1),
+                        RestoreCheckpointInterval = TimeSpan.FromMinutes(1),
+                        HeartbeatInterval = Timeout.InfiniteTimeSpan,
+                        Role = role,
+                    };
+                    config.CentralStore = centralStoreConfiguration;
+
+                    config.CentralStore = new BlobCentralStoreConfiguration(
+                                              connectionString: storageConnectionString,
+                                              containerName: "checkpointscontainer",
+                                              checkpointsKey: checkpointsKey)
+                    {
+                        RetentionTime = TimeSpan.FromMinutes(1)
+                    };
+                }))
+            {
+                // Test is misconfigured.
+                Output.WriteLine("The test is skipped.");
+                return;
+            }
+
+            // TODO: How to wait for events?
+            const int EventPropagationDelayMs = 5000;
+
+            await RunTestAsync(
+                new Context(Logger),
+                4,
+                async context =>
+                {
+                    // Here is the user scenario that the test verifies:
+                    // Setup:
+                    //   - Session0: EH (master) + RocksDb
+                    //   - Session1: EH (master) + RocksDb
+                    //   - Session2: EH (worker) + RocksDb
+                    //   - Session3: EH (worker) + RocksDb
+                    //
+                    // 1. Put a location into Worker1
+                    // 2. Get a local location from Master0. Location should exist in a local database, because master synchronizes events eagerly.
+                    // 3. Get a local location from Worker2. Location SHOULD NOT exist in a local database, because worker does not receive events eagerly.
+                    // 4. Force checkpoint creation, by triggering heartbeat on Master0
+                    // 5. Get checkpoint on Worker2, by triggering heartbeat on Worker2
+                    // 6. Get a local location from Worker2. LOcation should exist in local database, because database was updated with new checkpoint
+                    var sessions = context.Sessions;
+
+                    var master0 = context.GetLocationStore(0);
+                    var master1 = context.GetLocationStore(1);
+                    var worker2 = context.GetLocationStore(2);
+
+                    // Only session0 is a master. So we need to put a location into a worker session and check that master received a sync event.
+                    var putResult0 = await sessions[1].PutRandomAsync(context, ContentHashType, false, ContentByteCount, Token).ShouldBeSuccess();
+
+                    await Task.Delay(EventPropagationDelayMs);
+
+                    // Content SHOULD be registered locally for master.
+                    var localGetBulkResultMaster = await master0.GetBulkAsync(context, putResult0.ContentHash, GetBulkOrigin.Local).ShouldBeSuccess();
+                    localGetBulkResultMaster.ContentHashesInfo[0].Locations.Should().NotBeNullOrEmpty();
+
+                    // Content SHOULD NOT be registered locally for the second worker, because it does not receive events eagerly.
+                    var localGetBulkResultWorker2 = await worker2.GetBulkAsync(context, putResult0.ContentHash, GetBulkOrigin.Local).ShouldBeSuccess();
+                    localGetBulkResultWorker2.ContentHashesInfo[0].Locations.Should().BeNullOrEmpty();
+
+                    // Content SHOULD be available globally via the second worker
+                    var globalGetBulkResult1 = await worker2.GetBulkAsync(context, putResult0.ContentHash, GetBulkOrigin.Global).ShouldBeSuccess();
+                    globalGetBulkResult1.ContentHashesInfo[0].Locations.Should().NotBeNullOrEmpty();
+
+                    TestClock.UtcNow += TimeSpan.FromMinutes(2);
+                    await master0.LocalLocationStore.HeartbeatAsync(context).ShouldBeSuccess();
+                    await master1.LocalLocationStore.HeartbeatAsync(context).ShouldBeSuccess();
+                    await worker2.LocalLocationStore.HeartbeatAsync(context).ShouldBeSuccess();
+
+                    // Waiting for some time to make the difference between entry insertion time and the touch time that updates it.
+                    TestClock.UtcNow += TimeSpan.FromMinutes(2);
+
+                    // Content SHOULD be available local via the WORKER 2 after downloading checkpoint (touches content)
+                    var localGetBulkResultWorker2b = await worker2.GetBulkAsync(context, putResult0.ContentHash, GetBulkOrigin.Local).ShouldBeSuccess();
+                    localGetBulkResultWorker2b.ContentHashesInfo[0].Locations.Should().NotBeNullOrEmpty();
+
+                    // Waiting for events to be propagated from the worker to the master
+                    await Task.Delay(EventPropagationDelayMs);
+
+                    // TODO[LLS]: change it or remove completely. (bug 1365340)
+                    // Waiting for another 2 minutes before triggering the GC
+                    //TestClock.UtcNow += TimeSpan.FromMinutes(2);
+                    //((RocksDbContentLocationDatabase)master1.Database).GarbageCollect(context);
+
+                    //// 4 minutes already passed after the entry insertion. It means that the entry should be collected unless touch updates the entry
+                    //// Master1 still should have an entry in a local database
+                    //localGetBulkResultMaster1 = await master1.GetBulkAsync(context, putResult0.ContentHash, GetBulkOrigin.Local).ShouldBeSuccess();
+                    //Assert.True(localGetBulkResultMaster1.ContentHashesInfo[0].Locations.Count == 1);
+
+                    //// Waiting for another 2 minutes forcing the entry to fall out of the local database
+                    //TestClock.UtcNow += TimeSpan.FromMinutes(2);
+                    //((RocksDbContentLocationDatabase)master1.Database).GarbageCollect(context);
+
+                    //localGetBulkResultMaster1 = await master1.GetBulkAsync(context, putResult0.ContentHash, GetBulkOrigin.Local).ShouldBeSuccess();
+                    //Assert.True(localGetBulkResultMaster1.ContentHashesInfo[0].Locations.NullOrEmpty());
+                });
+        }
+
+        private static async Task<ContentHash> PutContentInSession0_PopulateSession1LocalDb_RemoveContentFromGlobalStore(
+            IList<IContentSession> sessions,
+            Context context,
+            TransitioningContentLocationStore worker,
+            TransitioningContentLocationStore master)
+        {
+            // Insert random file in session 0
+            var putResult0 = await sessions[0].PutRandomAsync(context, ContentHashType, false, ContentByteCount, Token).ShouldBeSuccess();
+
+            // Content SHOULD NOT be registered locally since it has not been queried
+            var localGetBulkResult1a = await worker.GetBulkAsync(
+                context,
+                putResult0.ContentHash,
+                GetBulkOrigin.Local).ShouldBeSuccess();
+            localGetBulkResult1a.ContentHashesInfo[0].Locations.Should().BeNullOrEmpty();
+
+            var globalGetBulkResult1 = await worker.GetBulkAsync(
+                context,
+                new[] { putResult0.ContentHash },
+                Token,
+                UrgencyHint.Nominal,
+                GetBulkOrigin.Global).ShouldBeSuccess();
+            globalGetBulkResult1.ContentHashesInfo[0].Locations.Should().NotBeNullOrEmpty();
+
+            // Content SHOULD be registered locally since it HAS been queried as a result of GetBulk with GetBulkOrigin.Global
+            var localGetBulkResult1b = await master.GetBulkAsync(
+                context,
+                putResult0.ContentHash,
+                GetBulkOrigin.Local).ShouldBeSuccess();
+            localGetBulkResult1b.ContentHashesInfo[0].Locations.Should().NotBeNullOrEmpty();
+
+            // Remove the location from backing content location store so that in the absence of pin caching the
+            // result of pin should be false.
+            await worker.TrimBulkAsync(
+                context,
+                globalGetBulkResult1.ContentHashesInfo.Select(c => c.ContentHash).ToList(),
+                Token,
+                UrgencyHint.Nominal).ShouldBeSuccess();
+
+            // Verify no locations for the content
+            var postTrimGetBulkResult = await master.GetBulkAsync(
+                context, putResult0.ContentHash,
+                GetBulkOrigin.Global).ShouldBeSuccess();
+            postTrimGetBulkResult.ContentHashesInfo[0].Locations.Should().NotBeNullOrEmpty("TrimBulkAsync does not clean global store.");
+            return putResult0.ContentHash;
+        }
+
+        private async Task UploadCheckpointOnMasterAndRestoreOnWorkers(TestContext context)
+        {
+            // Update time to trigger checkpoint upload and restore on master and workers respectively
+            TestClock.UtcNow += TimeSpan.FromMinutes(2);
+
+            var masterStore = context.GetMaster();
+
+            // Heartbeat master first to upload checkpoint
+            await masterStore.LocalLocationStore.HeartbeatAsync(context).ShouldBeSuccess();
+
+            // Next heartbeat workers to restore checkpoint
+            foreach (var workerStore in context.EnumerateWorkers())
+            {
+                await workerStore.LocalLocationStore.HeartbeatAsync(context).ShouldBeSuccess();
+            }
+        }
+
+        protected void ConfigureWithOneMaster(CentralStoreConfiguration centralStoreConfiguration = null)
+        {
+            centralStoreConfiguration = centralStoreConfiguration ?? new LocalDiskCentralStoreConfiguration(TestRootDirectoryPath / "centralstore", Guid.NewGuid().ToString());
+
+            // Extremely hacky way to make the first redis instance to be a master and the rest to be workers.
+            ConfigureRocksDbContentLocationBasedTest(
+                configureInMemoryEventStore: true,
+                (index, testRootDirectory, config) =>
+                {
+                    var role = index == 0 ? Role.Master : Role.Worker;
+                    config.Checkpoint = new CheckpointConfiguration(testRootDirectory)
+                    {
+                        CreateCheckpointInterval = TimeSpan.FromMinutes(1),
+                        RestoreCheckpointInterval = TimeSpan.FromMinutes(1),
+                        HeartbeatInterval = Timeout.InfiniteTimeSpan,
+                        Role = role,
+                    };
+                    config.CentralStore = centralStoreConfiguration;
+                });
+        }
+
+        private static readonly TimeSpan LocalDatabaseEntryTimeToLive = TimeSpan.FromMinutes(3);
+        private const int SafeToLazilyUpdateMachineCountThreshold = 3;
+        private const int ReplicaCreditInMinutes = 3;
+        protected bool _enableReconciliation;
+        private ContentLocationMode _readMode = ContentLocationMode.LocalLocationStore;
+        private ContentLocationMode _writeMode = ContentLocationMode.LocalLocationStore;
+        private bool _enableSecondaryRedis = false;
+        private AbsolutePath _testDatabasePath = null;
+
+        private RedisContentLocationStoreConfiguration CreateRedisContentLocationStoreConfiguration(
+            AbsolutePath storeLocationRoot,
+            ContentLocationEventStoreConfiguration eventStoreConfiguration = null)
+        {
+            return new RedisContentLocationStoreConfiguration()
+            {
+                MachineExpiry = TimeSpan.FromMinutes(10),
+                EnableReconciliation = _enableReconciliation,
+                InlinePostInitialization = true,
+                ReplicaPenaltyInMinutes = ReplicaCreditInMinutes,
+
+                // Set recompute time to zero to force recomputation on every heartbeat
+                RecomputeInactiveMachinesExpiry = TimeSpan.Zero,
+                Database =
+                           new RocksDbContentLocationDatabaseConfiguration(storeLocationRoot / "rocksdb")
+                           {
+                               // Don't GC
+                               LocalDatabaseGarbageCollectionInterval = Timeout.InfiniteTimeSpan,
+                               TestInitialCheckpointPath = _testDatabasePath,
+
+                           },
+                CentralStore = new LocalDiskCentralStoreConfiguration(storeLocationRoot, "chkpoints"),
+                SafeToLazilyUpdateMachineCountThreshold = SafeToLazilyUpdateMachineCountThreshold,
+                Checkpoint = new CheckpointConfiguration(storeLocationRoot)
+                {
+                    HeartbeatInterval = TimeSpan.FromMinutes(1),
+                },
+                EventStore = eventStoreConfiguration ?? new MemoryContentLocationEventStoreConfiguration(),
+                ReadMode = _readMode,
+                WriteMode = _writeMode,
+            };
+        }
+
+        private void ConfigureRocksDbContentLocationBasedTest(bool configureInMemoryEventStore = false, Action<int, AbsolutePath, RedisContentLocationStoreConfiguration> configurationPostProcessor = null, bool configurePin = true, AbsolutePath overrideContentLocationStoreDirectory = null)
+        {
+            var eventStoreConfiguration = configureInMemoryEventStore ? new MemoryContentLocationEventStoreConfiguration() : null;
+            CreateContentLocationStoreConfiguration = (testRootDirectory, index) =>
+            {
+                var result = CreateRedisContentLocationStoreConfiguration(
+                    overrideContentLocationStoreDirectory ?? testRootDirectory,
+                    eventStoreConfiguration);
+
+                configurationPostProcessor?.Invoke(index, testRootDirectory, result);
+                return result;
+            };
+
+            if (configurePin)
+            {
+                PinConfiguration = new PinConfiguration()
+                {
+                    // Low risk and high risk tolerance for machine or file loss to prevent pin better from kicking in
+                    MachineRisk = 0.0000001,
+                    FileRisk = 0.0000001,
+                    PinRisk = 0.9999,
+                    UsePinCache = false
+                };
+
+                ContentAvailabilityGuarantee = ReadOnlyDistributedContentSession<AbsolutePath>.ContentAvailabilityGuarantee.RedundantFileRecordsOrCheckFileExistence;
+            }
+        }
+
+        private bool ConfigureRocksDbContentLocationBasedTestWithEventHub(Action<int, AbsolutePath, RedisContentLocationStoreConfiguration, string> configurationPostProcessor)
+        {
+            if (!ReadConfiguration(out var storageAccountKey, out var storageAccountName, out var eventHubConnectionString, out var eventHubName))
+            {
+                return false;
+            }
+
+            string storageConnectionString = $"DefaultEndpointsProtocol=https;AccountName={storageAccountName};AccountKey={storageAccountKey}";
+            var eventStoreConfiguration = new EventHubContentLocationEventStoreConfiguration(
+                                              eventHubName: eventHubName,
+                                              eventHubConnectionString:
+                                              eventHubConnectionString,
+                                              consumerGroupName: "$Default",
+                                              epoch: Guid.NewGuid().ToString())
+            {
+                // Send events eagerly as they come in.
+                EventBatchSize = 1,
+                Epoch = null,
+                MaxEventProcessingConcurrency = 2,
+            };
+            CreateContentLocationStoreConfiguration = (testRootDirectory, index) =>
+            {
+                var result = CreateRedisContentLocationStoreConfiguration(
+                    testRootDirectory,
+                    eventStoreConfiguration);
+
+                configurationPostProcessor?.Invoke(index, testRootDirectory, result, storageConnectionString);
+                return result;
+            };
+
+            PinConfiguration = new PinConfiguration()
+            {
+                // Low risk and high risk tolerance for machine or file loss to prevent pin better from kicking in
+                MachineRisk = 0.0000001,
+                FileRisk = 0.0000001,
+                PinRisk = 0.9999,
+                UsePinCache = false
+            };
+
+            ContentAvailabilityGuarantee = ReadOnlyDistributedContentSession<AbsolutePath>.ContentAvailabilityGuarantee.FileRecordsExist;
+            return true;
+        }
+
+        private bool ReadConfiguration(out string storageAccountKey, out string storageAccountName, out string eventHubConnectionString, out string eventHubName)
+        {
+            storageAccountKey = Environment.GetEnvironmentVariable("TestEventHub_StorageAccountKey");
+            storageAccountName = Environment.GetEnvironmentVariable("TestEventHub_StorageAccountName");
+            eventHubConnectionString = Environment.GetEnvironmentVariable("TestEventHub_EventHubConnectionString");
+            eventHubName = Environment.GetEnvironmentVariable("TestEventHub_EventHubName");
+
+            if (storageAccountKey == null)
+            {
+                Output.WriteLine("Please specify 'TestEventHub_StorageAccountKey' to run this test");
+                return false;
+            }
+
+            if (storageAccountName == null)
+            {
+                Output.WriteLine("Please specify 'TestEventHub_StorageAccountName' to run this test");
+                return false;
+            }
+
+            if (eventHubConnectionString == null)
+            {
+                Output.WriteLine("Please specify 'TestEventHub_EventHubConnectionString' to run this test");
+                return false;
+            }
+
+            if (eventHubName == null)
+            {
+                Output.WriteLine("Please specify 'TestEventHub_EventHubName' to run this test");
+                return false;
+            }
+
+            Output.WriteLine("The test is configured correctly.");
+            return true;
+        }
+
+        [Fact(Skip = "For manual testing only. Requires two sets of credentials.")]
+        public async Task EventHubChangeCredentials()
+        {
+            var containerName = "checkpoints";
+            var checkpointsKey = "checkpoints-eventhub";
+
+            Environment.SetEnvironmentVariable("TestEventHub_StorageAccountKey", "<REPLACE WITH YOUR OWN>");
+            Environment.SetEnvironmentVariable("TestEventHub_StorageAccountName", "<REPLACE WITH YOUR OWN>");
+
+            Environment.SetEnvironmentVariable("TestEventHub_EventHubConnectionString", "<REPLACE WITH YOUR OWN>");
+            Environment.SetEnvironmentVariable("TestEventHub_EventHubName", "<REPLACE WITH YOUR OWN>");
+
+            // Must be different than the above
+            var newEventHubConnectionString = "<REPLACE WITH YOUR OWN>";
+            var newEventHubName = "<REPLACE WITH YOUR OWN>";
+
+            if (!ConfigureRocksDbContentLocationBasedTestWithEventHub(
+                (index, testRootDirectory, config, storageConnectionString) =>
+                {
+                    var role = index == 0 ? Role.Master : Role.Worker;
+                    config.Checkpoint = new CheckpointConfiguration(testRootDirectory)
+                    {
+                        CreateCheckpointInterval = TimeSpan.FromMinutes(1),
+                        RestoreCheckpointInterval = TimeSpan.FromMinutes(1),
+                        HeartbeatInterval = Timeout.InfiniteTimeSpan,
+                        Role = role,
+                    };
+
+                    config.CentralStore = new BlobCentralStoreConfiguration(
+                                              connectionString: storageConnectionString,
+                                              containerName: containerName,
+                                              checkpointsKey: checkpointsKey)
+                    {
+                        RetentionTime = TimeSpan.FromDays(365)
+                    };
+                }))
+            {
+                // Test is misconfigured.
+                Output.WriteLine("The test is skipped.");
+                return;
+            }
+
+            await RunTestAsync(
+                new Context(Logger),
+                1,
+                async context =>
+                {
+                    var eventStore = context.GetMaster().LocalLocationStore.EventStore as EventHubContentLocationEventStore;
+
+                    var connectionStringBuilder = new EventHubsConnectionStringBuilder(newEventHubConnectionString)
+                    {
+                        EntityPath = newEventHubName,
+                    };
+
+                    int stopSending = 0;
+                    var hasSentSome = new Semaphore(0, int.MaxValue);
+
+                    var task = Task.Run(() => {
+                        while (stopSending == 0)
+                        {
+                            eventStore.AddLocations(context, new MachineId(10), new ShortHashWithSize[] { new ShortHashWithSize(new ShortHash(ContentHash.Random()), 200) }).ThrowIfFailure();
+                            hasSentSome.Release();
+                        }
+                    });
+
+                    // Ensure we send some data before the change
+                    await Task.Delay(TimeSpan.FromSeconds(5));
+                    hasSentSome.WaitOne();
+
+                    // Update the credentials concurrently
+                    eventStore.UpdateCredentials(context, connectionStringBuilder);
+
+                    // Reset the semaphore and ensure some data has been sent after the credentials changed
+                    Interlocked.Exchange(ref hasSentSome, new Semaphore(0, int.MaxValue));
+                    await Task.Delay(TimeSpan.FromSeconds(5));
+                    hasSentSome.WaitOne();
+
+                    // Stop the task
+                    Interlocked.Exchange(ref stopSending, 1);
+
+                    // Finish
+                    await Task.Delay(TimeSpan.FromSeconds(5));
+
+                    await task;
+                });
+        }
+
+        [Fact(Skip = "For manual usage only")]
+        public async Task MultiThreadedStressTestRocksDbContentLocationDatabaseOnNewEntries()
+        {
+            bool useIncrementalCheckpointing = true;
+            int numberOfMachines = 100;
+            int addsPerMachine = 25000;
+            int maximumBatchSize = 1000;
+            int warmupBatches = 10000;
+
+            var centralStoreConfiguration = new LocalDiskCentralStoreConfiguration(TestRootDirectoryPath / "centralstore", Guid.NewGuid().ToString());
+            var masterLeaseExpiryTime = TimeSpan.FromMinutes(3);
+
+            MemoryContentLocationEventStoreConfiguration memoryContentLocationEventStore = null;
+            ConfigureRocksDbContentLocationBasedTest(
+                configureInMemoryEventStore: true,
+                (index, testRootDirectory, config) =>
+                {
+                    config.Checkpoint = new CheckpointConfiguration(testRootDirectory)
+                    {
+                        /* Set role to null to automatically choose role using master election */
+                        Role = null,
+                        UseIncrementalCheckpointing = useIncrementalCheckpointing,
+                        CreateCheckpointInterval = TimeSpan.FromMinutes(1),
+                        RestoreCheckpointInterval = TimeSpan.FromMinutes(1),
+                        HeartbeatInterval = Timeout.InfiniteTimeSpan,
+                        MasterLeaseExpiryTime = masterLeaseExpiryTime
+                    };
+                    config.CentralStore = centralStoreConfiguration;
+                    memoryContentLocationEventStore = (MemoryContentLocationEventStoreConfiguration)config.EventStore;
+                });
+
+            var events = GenerateAddEvents(numberOfMachines, addsPerMachine, maximumBatchSize);
+
+            await RunTestAsync(
+                new Context(Logger),
+                2,
+                async context =>
+                {
+                    var sessions = context.Sessions;
+                    Warmup(maximumBatchSize, warmupBatches, memoryContentLocationEventStore);
+                    context.GetMaster().LocalLocationStore.Database.ForceCacheFlush(context);
+                    PrintCacheStatistics(context);
+
+                    {
+                        var stopWatch = new Stopwatch();
+                        Output.WriteLine("[Benchmark] Starting in 5s (use this when analyzing with dotTrace)");
+                        await Task.Delay(5000);
+
+                        // Benchmark
+                        stopWatch.Restart();
+                        Parallel.ForEach(Enumerable.Range(0, numberOfMachines), machineId => {
+                            var eventHub = memoryContentLocationEventStore.Hub;
+
+                            foreach (var ev in events[machineId])
+                            {
+                                eventHub.LockFreeSend(ev);
+                            }
+                        });
+                        context.GetMaster().LocalLocationStore.Database.ForceCacheFlush(context);
+                        stopWatch.Stop();
+
+                        var ts = stopWatch.Elapsed;
+                        var elapsedTime = string.Format("{0:00}:{1:00}:{2:00}.{3:00}",
+                            ts.Hours, ts.Minutes, ts.Seconds,
+                            ts.Milliseconds / 10);
+                        Output.WriteLine("[Benchmark] Total Time: " + ts);
+                    }
+
+                    PrintCacheStatistics(context);
+                    await Task.Delay(5000);
+                });
+        }
+
+        private void Warmup(int maximumBatchSize, int warmupBatches, MemoryContentLocationEventStoreConfiguration memoryContentLocationEventStore)
+        {
+            Output.WriteLine("[Warmup] Starting");
+            var warmupEventHub = memoryContentLocationEventStore.Hub;
+            var warmupRng = new Random(Environment.TickCount);
+
+            var stopWatch = new Stopwatch();
+            stopWatch.Start();
+            foreach (var _ in Enumerable.Range(0, warmupBatches))
+            {
+                var machineId = new MachineId(warmupRng.Next());
+                var batch = Enumerable.Range(0, maximumBatchSize).Select(x => new ShortHash(ContentHash.Random())).ToList();
+                warmupEventHub.Send(new RemoveContentLocationEventData(machineId, batch));
+            }
+            stopWatch.Stop();
+
+            var ts = stopWatch.Elapsed;
+            var elapsedTime = string.Format("{0:00}:{1:00}:{2:00}.{3:00}",
+                ts.Hours, ts.Minutes, ts.Seconds,
+                ts.Milliseconds / 10);
+            Output.WriteLine("[Warmup] Total Time: " + ts);
+        }
+
+        private static List<List<ContentLocationEventData>> GenerateAddEvents(int numberOfMachines, int addsPerMachine, int maximumBatchSize)
+        {
+            var randomSeed = Environment.TickCount;
+            var events = new List<List<ContentLocationEventData>>(numberOfMachines);
+            events.AddRange(Enumerable.Range(0, numberOfMachines).Select(x => (List<ContentLocationEventData>)null));
+
+            Parallel.ForEach(Enumerable.Range(0, numberOfMachines), machineId =>
+            {
+                var machineIdObject = new MachineId(machineId);
+                var rng = new Random(Interlocked.Increment(ref randomSeed));
+
+                var addedContent = Enumerable.Range(0, addsPerMachine).Select(_ => ContentHash.Random()).ToList();
+
+                var machineEvents = new List<ContentLocationEventData>();
+                for (var pendingHashes = addedContent.Count; pendingHashes > 0;)
+                {
+                    // Add the hashes in random batches
+                    var batchSize = rng.Next(1, Math.Min(maximumBatchSize, pendingHashes));
+                    var batch = addedContent.GetRange(addedContent.Count - pendingHashes, batchSize).Select(hash => new ShortHashWithSize(new ShortHash(hash), 200)).ToList();
+                    machineEvents.Add(new AddContentLocationEventData(machineIdObject, batch));
+                    pendingHashes -= batchSize;
+                }
+                events[machineId] = machineEvents;
+            });
+
+            return events;
+        }
+
+        [Fact(Skip = "For manual usage only")]
+        public async Task MultiThreadedStressTestRocksDbContentLocationDatabaseOnMixedAddAndDelete()
+        {
+            bool useIncrementalCheckpointing = true;
+            int numberOfMachines = 100;
+            int deletesPerMachine = 25000;
+            int maximumBatchSize = 2000;
+            int warmupBatches = 10000;
+
+            var centralStoreConfiguration = new LocalDiskCentralStoreConfiguration(TestRootDirectoryPath / "centralstore", Guid.NewGuid().ToString());
+            var masterLeaseExpiryTime = TimeSpan.FromMinutes(3);
+
+            MemoryContentLocationEventStoreConfiguration memoryContentLocationEventStore = null;
+            ConfigureRocksDbContentLocationBasedTest(
+                configureInMemoryEventStore: true,
+                (index, testRootDirectory, config) =>
+                {
+                    config.Checkpoint = new CheckpointConfiguration(testRootDirectory)
+                    {
+                        /* Set role to null to automatically choose role using master election */
+                        Role = null,
+                        UseIncrementalCheckpointing = useIncrementalCheckpointing,
+                        CreateCheckpointInterval = TimeSpan.FromMinutes(1),
+                        RestoreCheckpointInterval = TimeSpan.FromMinutes(1),
+                        HeartbeatInterval = Timeout.InfiniteTimeSpan,
+                        MasterLeaseExpiryTime = masterLeaseExpiryTime
+                    };
+                    config.CentralStore = centralStoreConfiguration;
+                    memoryContentLocationEventStore = (MemoryContentLocationEventStoreConfiguration)config.EventStore;
+                });
+
+            var events = GenerateMixedAddAndDeleteEvents(numberOfMachines, deletesPerMachine, maximumBatchSize);
+
+            await RunTestAsync(
+                new Context(Logger),
+                2,
+                async context =>
+                {
+                    var sessions = context.Sessions;
+                    Warmup(maximumBatchSize, warmupBatches, memoryContentLocationEventStore);
+                    context.GetMaster().LocalLocationStore.Database.ForceCacheFlush(context);
+                    PrintCacheStatistics(context);
+
+                    {
+                        var stopWatch = new Stopwatch();
+                        Output.WriteLine("[Benchmark] Starting in 5s (use this when analyzing with dotTrace)");
+                        await Task.Delay(5000);
+
+                        // Benchmark
+                        stopWatch.Restart();
+                        Parallel.ForEach(Enumerable.Range(0, numberOfMachines), machineId => {
+                            var eventHub = memoryContentLocationEventStore.Hub;
+
+                            foreach (var ev in events[machineId])
+                            {
+                                eventHub.LockFreeSend(ev);
+                            }
+                        });
+                        context.GetMaster().LocalLocationStore.Database.ForceCacheFlush(context);
+                        stopWatch.Stop();
+
+                        var ts = stopWatch.Elapsed;
+                        var elapsedTime = string.Format("{0:00}:{1:00}:{2:00}.{3:00}",
+                            ts.Hours, ts.Minutes, ts.Seconds,
+                            ts.Milliseconds / 10);
+                        Output.WriteLine("[Benchmark] Total Time: " + ts);
+
+                        PrintCacheStatistics(context);
+                    }
+
+                    await Task.Delay(5000);
+                });
+        }
+
+        private class FstComparer<T> : IComparer<(int, T)>
+        {
+            public int Compare((int, T) x, (int, T) y)
+            {
+                return x.Item1.CompareTo(y.Item1);
+            }
+        }
+
+        private static List<List<ContentLocationEventData>> GenerateMixedAddAndDeleteEvents(int numberOfMachines, int deletesPerMachine, int maximumBatchSize)
+        {
+            var randomSeed = Environment.TickCount;
+
+            var events = new List<List<ContentLocationEventData>>(numberOfMachines);
+            events.AddRange(Enumerable.Range(0, numberOfMachines).Select(x => (List<ContentLocationEventData>)null));
+
+            Parallel.ForEach(Enumerable.Range(0, numberOfMachines), machineId =>
+            {
+                var machineIdObject = new MachineId(machineId);
+                var rng = new Random(Interlocked.Increment(ref randomSeed));
+
+                // We want deletes to be performed in any arbitrary order, so the first in the pair is a random integer
+                // This distribution is obviously not uniform at the end, but it doesn't matter, all we want is for
+                // add -> delete pairs not to be contiguous.
+                var addedPool = new BuildXL.Cache.ContentStore.Utils.PriorityQueue<(int, ShortHash)>(deletesPerMachine, new FstComparer<ShortHash>());
+
+                var machineEvents = new List<ContentLocationEventData>();
+                var totalAddsPerfomed = 0;
+                // We can only delete after we have added, so we only reach the condition at the end
+                for (var totalDeletesPerformed = 0; totalDeletesPerformed < deletesPerMachine; )
+                {
+                    bool addEnabled = totalAddsPerfomed < deletesPerMachine;
+                    // We can only delete when it is causally consistent to do so
+                    bool deleteEnabled = totalDeletesPerformed < deletesPerMachine && addedPool.Count > 0;
+                    bool performDelete = deleteEnabled && rng.Next(0, 10) > 8 || !addEnabled;
+
+                    if (performDelete)
+                    {
+                        var batchSize = Math.Min(deletesPerMachine - totalDeletesPerformed, addedPool.Count);
+                        batchSize = rng.Next(1, batchSize);
+                        batchSize = Math.Min(batchSize, maximumBatchSize);
+
+                        var batch = new List<ShortHash>(batchSize);
+                        foreach (var _ in Enumerable.Range(0, batchSize))
+                        {
+                            var shortHash = addedPool.Top.Item2;
+                            addedPool.Pop();
+                            batch.Add(shortHash);
+                        }
+
+                        machineEvents.Add(new RemoveContentLocationEventData(machineIdObject, batch));
+                        totalDeletesPerformed += batch.Count;
+                    } else
+                    {
+                        var batchSize = Math.Min(deletesPerMachine - totalAddsPerfomed, maximumBatchSize);
+                        batchSize = rng.Next(1, batchSize);
+
+                        var batch = new List<ShortHashWithSize>(batchSize);
+                        foreach (var x in Enumerable.Range(0, batchSize))
+                        {
+                            var shortHash = new ShortHash(ContentHash.Random());
+                            batch.Add(new ShortHashWithSize(shortHash, 200));
+                            addedPool.Push((rng.Next(), shortHash));
+                        }
+
+                        machineEvents.Add(new AddContentLocationEventData(machineIdObject, batch));
+                        totalAddsPerfomed += batch.Count;
+                    }
+                }
+
+                events[machineId] = machineEvents;
+            });
+
+            return events;
+        }
+
+        [Fact(Skip = "For manual usage only")]
+        public async Task MultiThreadedStressTestRocksDbContentLocationDatabaseOnUniqueAddsWithCacheHit()
+        {
+            bool useIncrementalCheckpointing = true;
+            int warmupBatches = 10000;
+            int numberOfMachines = 100;
+            int operationsPerMachine = 25000;
+            float cacheHitRatio = 0.5f;
+            int maximumBatchSize = 1000;
+
+            var centralStoreConfiguration = new LocalDiskCentralStoreConfiguration(TestRootDirectoryPath / "centralstore", Guid.NewGuid().ToString());
+            var masterLeaseExpiryTime = TimeSpan.FromMinutes(3);
+
+            MemoryContentLocationEventStoreConfiguration memoryContentLocationEventStore = null;
+            ConfigureRocksDbContentLocationBasedTest(
+                configureInMemoryEventStore: true,
+                (index, testRootDirectory, config) =>
+                {
+                    config.Checkpoint = new CheckpointConfiguration(testRootDirectory)
+                    {
+                        /* Set role to null to automatically choose role using master election */
+                        Role = null,
+                        UseIncrementalCheckpointing = useIncrementalCheckpointing,
+                        CreateCheckpointInterval = TimeSpan.FromMinutes(1),
+                        RestoreCheckpointInterval = TimeSpan.FromMinutes(1),
+                        HeartbeatInterval = Timeout.InfiniteTimeSpan,
+                        MasterLeaseExpiryTime = masterLeaseExpiryTime
+                    };
+                    config.CentralStore = centralStoreConfiguration;
+                    memoryContentLocationEventStore = (MemoryContentLocationEventStoreConfiguration)config.EventStore;
+                });
+
+            var events = GenerateUniquenessWorkload(numberOfMachines, cacheHitRatio, maximumBatchSize, operationsPerMachine, randomSeedOverride: 42);
+
+            await RunTestAsync(
+                new Context(Logger),
+                2,
+                async context =>
+                {
+                    var sessions = context.Sessions;
+                    Warmup(maximumBatchSize, warmupBatches, memoryContentLocationEventStore);
+                    context.GetMaster().LocalLocationStore.Database.ForceCacheFlush(context);
+                    PrintCacheStatistics(context);
+
+                    {
+                        var stopWatch = new Stopwatch();
+                        Output.WriteLine("[Benchmark] Starting in 5s (use this when analyzing with dotTrace)");
+                        await Task.Delay(5000);
+
+                        // Benchmark
+                        stopWatch.Restart();
+                        Parallel.ForEach(Enumerable.Range(0, numberOfMachines), machineId => {
+                            var eventHub = memoryContentLocationEventStore.Hub;
+
+                            foreach (var ev in events[machineId])
+                            {
+                                eventHub.LockFreeSend(ev);
+                            }
+                        });
+                        context.GetMaster().LocalLocationStore.Database.ForceCacheFlush(context);
+                        stopWatch.Stop();
+
+                        var ts = stopWatch.Elapsed;
+                        var elapsedTime = string.Format("{0:00}:{1:00}:{2:00}.{3:00}",
+                            ts.Hours, ts.Minutes, ts.Seconds,
+                            ts.Milliseconds / 10);
+                        Output.WriteLine("[Benchmark] Total Time: " + ts);
+
+                        PrintCacheStatistics(context);
+                    }
+
+                    await Task.Delay(5000);
+                });
+        }
+
+        private void PrintCacheStatistics(TestContext context)
+        {
+            var db = context.GetMaster().LocalLocationStore.Database;
+            var counters = db.Counters;
+
+            if (db.IsInMemoryCacheEnabled)
+            {
+                Output.WriteLine("CACHE ENABLED");
+            }
+            else
+            {
+                Output.WriteLine("CACHE DISABLED");
+            }
+
+            Output.WriteLine("[Statistics] NumberOfStoreOperations: " + counters[ContentLocationDatabaseCounters.NumberOfStoreOperations].ToString());
+            Output.WriteLine("[Statistics] NumberOfGetOperations: " + counters[ContentLocationDatabaseCounters.NumberOfGetOperations].ToString());
+            Output.WriteLine("[Statistics] TotalNumberOfCacheHit: " + counters[ContentLocationDatabaseCounters.TotalNumberOfCacheHit].ToString());
+            Output.WriteLine("[Statistics] TotalNumberOfCacheMiss: " + counters[ContentLocationDatabaseCounters.TotalNumberOfCacheMiss].ToString());
+            var totalCacheRequests = counters[ContentLocationDatabaseCounters.TotalNumberOfCacheHit].Value + counters[ContentLocationDatabaseCounters.TotalNumberOfCacheMiss].Value;
+            if (totalCacheRequests > 0)
+            {
+                double cacheHitRate = ((double)counters[ContentLocationDatabaseCounters.TotalNumberOfCacheHit].Value) / ((double)totalCacheRequests);
+                Output.WriteLine("[Statistics] Cache Hit Rate: " + cacheHitRate.ToString());
+            }
+
+            Output.WriteLine("[Statistics] NumberOfPersistedEntries: " + counters[ContentLocationDatabaseCounters.NumberOfPersistedEntries].ToString());
+            Output.WriteLine("[Statistics] TotalNumberOfCacheFlushes: " + counters[ContentLocationDatabaseCounters.TotalNumberOfCacheFlushes].ToString());
+            Output.WriteLine("[Statistics] NumberOfCacheFlushesTriggeredByUpdates: " + counters[ContentLocationDatabaseCounters.NumberOfCacheFlushesTriggeredByUpdates].ToString());
+            Output.WriteLine("[Statistics] NumberOfCacheFlushesTriggeredByTimer: " + counters[ContentLocationDatabaseCounters.NumberOfCacheFlushesTriggeredByTimer].ToString());
+            Output.WriteLine("[Statistics] NumberOfCacheFlushesTriggeredByGarbageCollection: " + counters[ContentLocationDatabaseCounters.NumberOfCacheFlushesTriggeredByGarbageCollection].ToString());
+            Output.WriteLine("[Statistics] NumberOfCacheFlushesTriggeredByCheckpoint: " + counters[ContentLocationDatabaseCounters.NumberOfCacheFlushesTriggeredByCheckpoint].ToString());
+
+            Output.WriteLine("[Statistics] CacheFlush: " + counters[ContentLocationDatabaseCounters.CacheFlush].ToString());
+        }
+
+        private static List<List<ContentLocationEventData>> GenerateUniquenessWorkload(int numberOfMachines, float cacheHitRatio, int maximumBatchSize, int operationsPerMachine, int? randomSeedOverride = null)
+        {
+            var randomSeed = randomSeedOverride ?? Environment.TickCount;
+
+            var events = new List<List<ContentLocationEventData>>(numberOfMachines);
+            events.AddRange(Enumerable.Range(0, numberOfMachines).Select(x => (List<ContentLocationEventData>)null));
+            
+            var cacheHitHashPool = new ConcurrentBigSet<ShortHash>();
+            Parallel.ForEach(Enumerable.Range(0, numberOfMachines), machineId =>
+            {
+                var machineIdObject = new MachineId(machineId);
+                var rng = new Random(Interlocked.Increment(ref randomSeed));
+
+                var machineEvents = new List<ContentLocationEventData>();
+                for (var operations = 0; operations < operationsPerMachine; )
+                {
+                    // Done this way to ensure batches don't get progressively smaller and hog memory
+                    var batchSize = rng.Next(1, maximumBatchSize);
+                    batchSize = Math.Min(batchSize, operationsPerMachine - operations);
+
+                    var hashes = new List<ShortHashWithSize>();
+                    while (hashes.Count < batchSize)
+                    {
+                        var shouldHitCache = rng.NextDouble() < cacheHitRatio;
+
+                        ShortHash hashToUse;
+                        if (cacheHitHashPool.Count > 0 && shouldHitCache)
+                        {
+                            // Since this set is grow-only, this should always work
+                            hashToUse = cacheHitHashPool[rng.Next(0, cacheHitHashPool.Count)];
+                        }
+                        else
+                        {
+                            do
+                            {
+                                hashToUse = new ShortHash(ContentHash.Random());
+                            } while (cacheHitHashPool.Contains(hashToUse) || !cacheHitHashPool.Add(hashToUse));
+                        }
+
+                        hashes.Add(new ShortHashWithSize(hashToUse, 200));
+                    }
+                    
+                    machineEvents.Add(new AddContentLocationEventData(
+                        machineIdObject,
+                        hashes));
+
+                    operations += batchSize;
+                }
+
+                events[machineId] = machineEvents;
+            });
+
+            return events;
+        }
+    }
+}