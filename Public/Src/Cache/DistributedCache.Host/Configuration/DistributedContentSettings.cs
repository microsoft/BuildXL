--- conflicted
+++ resolved
@@ -1,561 +1,555 @@
-﻿// Copyright (c) Microsoft. All rights reserved.
-// Licensed under the MIT license. See LICENSE file in the project root for full license information.
-
-using System;
-using System.Collections.Generic;
-using System.Collections.ObjectModel;
-using System.Linq;
-using System.Runtime.Serialization;
-using System.Text.RegularExpressions;
-using Newtonsoft.Json;
-
-namespace BuildXL.Cache.Host.Configuration
-{
-    /// <summary>
-    /// Feature flag settings for an L2 Content Cache.
-    /// </summary>
-    [DataContract]
-    public class DistributedContentSettings
-    {
-        private const int DefaultMaxConcurrentCopyOperations = 512;
-
-        internal static readonly int[] DefaultRetryIntervalForCopiesMs = 
-            new int[]
-            {
-                // retry the first 2 times quickly.
-                20,
-                200,
-
-                // then back-off exponentially.
-                1000,
-                5000,
-                10000,
-                30000,
-
-                // Borrowed from Empirical CacheV2 determined to be appropriate for general remote server restarts.
-                60000,
-                120000,
-            };
-
-        [JsonConstructor]
-        private DistributedContentSettings()
-        {
-        }
-
-        public static DistributedContentSettings CreateDisabled()
-        {
-            return new DistributedContentSettings
-            {
-                IsDistributedContentEnabled = false,
-                ConnectionSecretNameMap = new Dictionary<string, string>()
-            };
-        }
-
-        public static DistributedContentSettings CreateEnabled(IDictionary<string, string> connectionSecretNameMap, bool isGrpcCopierEnabled = false)
-        {
-            return new DistributedContentSettings(connectionSecretNameMap)
-            {
-                IsDistributedContentEnabled = true,
-                IsGrpcCopierEnabled = isGrpcCopierEnabled
-            };
-        }
-
-        public static DistributedContentSettings CreateForCloudBuildCacheCacheFactory(DistributedContentSettings distributedSettings)
-        {
-            return new DistributedContentSettings
-            {
-                IsBandwidthCheckEnabled = distributedSettings.IsBandwidthCheckEnabled,
-                IsDistributedEvictionEnabled = distributedSettings.IsDistributedEvictionEnabled,
-                AlternateDriveMap =
-                    distributedSettings.GetAutopilotAlternateDriveMap().ToDictionary(kvp => kvp.Key, kvp => kvp.Value)
-            };
-        }
-
-        private DistributedContentSettings(IDictionary<string, string> connectionSecretNameMap)
-        {
-            ConnectionSecretNameMap = connectionSecretNameMap;
-        }
-
-        /// <summary>
-        /// Feature flag to turn on distributed content tracking (L2/datacenter cache).
-        /// </summary>
-        [DataMember]
-        public bool IsDistributedContentEnabled { get; set; }
-
-        /// <summary>
-        /// Configurable Keyspace Prefixes
-        /// </summary>
-        [DataMember]
-        public string KeySpacePrefix { get; set; } = "CBPrefix";
-
-        /// <summary>
-        /// Bump content expiry times when adding replicas
-        /// </summary>
-        [DataMember]
-        public int ContentHashBumpTimeMinutes { get; set; } = 2880;
-
-        /// <summary>
-        /// The map of environment to connection secrets
-        /// </summary>
-        [DataMember]
-        private IDictionary<string, string> ConnectionSecretNameMap { get; set; }
-
-        /// <summary>
-        /// The map of environment to connection secret pairs (one for content locations and one for machine ids)
-        /// </summary>
-        /// <remarks>Internal for access by config validation rules</remarks>
-        [DataMember]
-        public IDictionary<string, RedisContentSecretNames> ConnectionSecretNamesMap { get; set; }
-
-        /// <summary>
-        /// The map of drive paths to alternate paths to access them
-        /// </summary>
-        [DataMember]
-        private IDictionary<string, string> AlternateDriveMap { get; set; }
-
-        [DataMember]
-        public string ContentAvailabilityGuarantee { get; set; }
-
-        [DataMember]
-        public int RedisBatchPageSize { get; set; } = 500;
-
-        // TODO: file a work item to remove the flag!
-        [DataMember]
-        public bool CheckLocalFiles { get; set; } = false;
-
-        [DataMember]
-        public int MaxShutdownDurationInMinutes { get; set; } = 30;
-
-        /// <summary>
-        /// Whether to use old (original) implementation of QuotaKeeper or to use the new one.
-        /// </summary>
-        [DataMember]
-        public bool UseLegacyQuotaKeeperImplementation { get; set; } = true;
-
-        /// <summary>
-        /// If true, then quota keeper will check the current content directory size and start content eviction at startup if the threshold is reached.
-        /// </summary>
-        [DataMember]
-        public bool StartPurgingAtStartup { get; set; } = true;
-
-        /// <summary>
-        /// If true, then content store will start a self-check to validate that the content in cache is valid at startup.
-        /// </summary>
-        [DataMember]
-        public bool StartSelfCheckAtStartup { get; set; } = false;
-
-        /// <summary>
-        /// An interval between self checks performed by a content store to make sure that all the data on disk matches it's hashes.
-        /// </summary>
-        [DataMember]
-        public int SelfCheckFrequencyInMinutes { get; set; } = (int)TimeSpan.FromDays(1).TotalMinutes;
-
-        /// <summary>
-        /// An epoch used for reseting self check of a content directory.
-        /// </summary>
-        [DataMember]
-        public string SelfCheckEpoch { get; set; } = "E0";
-
-        /// <summary>
-        /// Whether to use native (unmanaged) file enumeration or not.
-        /// </summary>
-        [DataMember]
-        public bool UseNativeBlobEnumeration { get; set; } = false;
-
-        [DataMember]
-        public bool IsRepairHandlingEnabled { get; set; } = false;
-
-        [DataMember]
-        public bool IsTouchEnabled { get; set; } = false;
-
-        [DataMember]
-        public bool UseMdmCounters { get; set; } = true;
-
-        /// <summary>
-        /// The TTL of blobs in Redis. Setting to 0 will disable blobs.
-        /// </summary>
-        [DataMember]
-        public int BlobExpiryTimeMinutes { get; set; } = 0;
-
-        /// <summary>
-        /// TMax size of blobs in Redis. Setting to 0 will disable blobs.
-        /// </summary>
-        [DataMember]
-        public long MaxBlobSize { get; set; } = 1024 * 4;
-
-        /// <summary>
-        /// Max capacity that blobs can occupy in Redis. Setting to 0 will disable blobs.
-        /// </summary>
-        [DataMember]
-        public long MaxBlobCapacity { get; set; } = 1024 * 1024 * 1024;
-
-        /// <summary>
-        /// Indicates the window size for executing eviction.
-        /// </summary>
-        [DataMember]
-        public int EvictionWindowSize { get; set; } = 500;
-
-        private int[] _retryIntervalForCopiesMs =
-            new int[]
-            {
-                // retry the first 2 times quickly.
-                20,
-                200,
-
-                // then back-off exponentially.
-                1000,
-                5000,
-                10000,
-                30000,
-
-                // Borrowed from Empirical CacheV2 determined to be appropriate for general remote server restarts.
-                60000,
-                120000,
-            };
-
-        /// <summary>
-        /// Delays for retries for file copies
-        /// </summary>
-        [DataMember]
-        public int[] RetryIntervalForCopiesMs
-        {
-            get => _retryIntervalForCopiesMs ?? DefaultRetryIntervalForCopiesMs;
-            set => _retryIntervalForCopiesMs = value;
-        }
-
-        public IReadOnlyList<TimeSpan> RetryIntervalForCopies => RetryIntervalForCopiesMs.Select(ms => TimeSpan.FromMilliseconds(ms)).ToList();
-
-        #region Grpc Copier
-        /// <summary>
-        /// Use GRPC for file copies between CASaaS.
-        /// </summary>
-        [DataMember]
-        public bool IsGrpcCopierEnabled { get; set; } = false;
-
-        /// <summary>
-        /// Whether or not GZip is enabled for GRPC copies.
-        /// </summary>
-        [DataMember]
-        public bool UseCompressionForCopies { get; set; } = false;
-
-        /// <summary>
-        /// Upper bound on number of cached GRPC clients.
-        /// </summary>
-        [DataMember]
-        public int MaxGrpcClientCount { get; set; } = DefaultMaxConcurrentCopyOperations;
-
-        /// <summary>
-        /// Maximum cached age for GRPC clients.
-        /// </summary>
-        [DataMember]
-        public int MaxGrpcClientAgeMinutes { get; set; } = 55;
-
-        /// <summary>
-        /// Time between GRPC cache cleanups.
-        /// </summary>
-        [DataMember]
-        public int GrpcClientCleanupDelayMinutes { get; set; } = 17;
-        #endregion
-
-        #region Distributed Eviction
-        [DataMember]
-        public bool IsDistributedEvictionEnabled { get; set; } = false;
-
-        [DataMember]
-        public int? ReplicaCreditInMinutes { get; set; } = 180;
-
-        [DataMember]
-        public int? MinReplicaCountToSafeEvict { get; set; }
-
-        [DataMember]
-        public int? MinReplicaCountToImmediateEvict { get; set; }
-        #endregion
-
-        #region Bandwidth Check
-        [DataMember]
-        public bool IsBandwidthCheckEnabled { get; set; } = false;
-
-        [DataMember]
-        public double MinimumSpeedInMbPerSec { get; set; } = -1.0;
-
-        [DataMember]
-        public int BandwidthCheckIntervalSeconds { get; set; } = 60;
-        #endregion
-
-        #region Pin Better
-        [DataMember]
-        public bool IsPinBetterEnabled { get; set; } = false;
-
-        [DataMember]
-        public double? PinRisk { get; set; }
-
-        [DataMember]
-        public double? MachineRisk { get; set; }
-
-        [DataMember]
-        public double? FileRisk { get; set; }
-
-        [DataMember]
-        public int? MaxIOOperations { get; set; }
-        #endregion
-
-        #region Pin Caching
-        [DataMember]
-        public bool IsPinCachingEnabled { get; set; } = false;
-
-        /// <summary>
-        /// Gets or sets the starting retention time for content hash entries in the pin cache.
-        /// </summary>
-        [DataMember]
-        public int? PinCacheReplicaCreditRetentionMinutes { get; set; }
-
-        /// <summary>
-        /// Gets or sets the decay applied for replicas to <see cref="PinCacheReplicaCreditRetentionMinutes"/>. Must be between 0 and 0.9.
-        /// For each replica 1...n, with decay d, the additional retention is depreciated by d^n (i.e. only  <see cref="PinCacheReplicaCreditRetentionMinutes"/> * d^n is added to the total retention
-        /// based on the replica).
-        /// </summary>
-        [DataMember]
-        public double? PinCacheReplicaCreditRetentionDecay { get; set; }
-        #endregion
-
-        #region Local Location Store
-
-        #region Distributed Central Storage
-
-        [DataMember]
-        public bool UseDistributedCentralStorage { get; set; } = false;
-
-        [DataMember]
-        public int MaxCentralStorageRetentionGb { get; set; } = 25;
-
-        [DataMember]
-        public int CentralStoragePropagationDelaySeconds { get; set; } = 5;
-
-        [DataMember]
-        public int CentralStoragePropagationIterations { get; set; } = 3;
-
-        [DataMember]
-        public int CentralStorageMaxSimultaneousCopies { get; set; } = 10;
-
-        #endregion
-
-        [DataMember]
-        public bool IsMasterEligible { get; set; } = false;
-
-        [DataMember]
-        public bool IsRedisGarbageCollectionEnabled { get; set; } = false;
-
-        [DataMember]
-        public bool? IsReconciliationEnabled { get; set; }
-
-        [DataMember]
-        public bool IsContentLocationDatabaseEnabled { get; set; } = false;
-
-        [DataMember]
-        public bool StoreClusterStateInDatabase { get; set; } = true;
-
-        [DataMember]
-        public bool IsMachineReputationEnabled { get; set; } = false;
-
-        [DataMember]
-        public bool? UseIncrementalCheckpointing { get; set; }
-
-        [DataMember]
-        public int? ContentLocationDatabaseGcIntervalMinutes { get; set; }
-
-        [DataMember]
-        public int? ContentLocationDatabaseEntryTimeToLiveMinutes { get; set; }
-
-        [DataMember]
-        public bool? ContentLocationDatabaseCacheEnabled { get; set; }
-
-        [DataMember]
-        public int? ContentLocationDatabaseFlushDegreeOfParallelism { get; set; }
-
-        [DataMember]
-        public bool? ContentLocationDatabaseFlushSingleTransaction { get; set; }
-
-        [DataMember]
-        public double? ContentLocationDatabaseFlushPreservePercentInMemory { get; set; }
-
-        [DataMember]
-        public int? ContentLocationDatabaseCacheMaximumUpdatesPerFlush { get; set; }
-
-        [DataMember]
-        public TimeSpan? ContentLocationDatabaseCacheFlushingMaximumInterval { get; set; }
-
-        [DataMember]
-        public int? FullRangeCompactionIntervalMinutes { get; set; }
-
-        // Key Vault Settings
-        [DataMember]
-        public string KeyVaultSettingsString { get; set; }
-
-        [DataMember]
-        public int SecretsRetrievalRetryCount { get; set; } = 5;
-
-        [DataMember]
-        public int SecretsRetrievalMinBackoffSeconds { get; set; } = 10;
-
-        [DataMember]
-        public int SecretsRetrievalMaxBackoffSeconds { get; set; } = 60;
-
-        [DataMember]
-        public int SecretsRetrievalDeltaBackoffSeconds { get; set; } = 10;
-
-        [DataMember]
-        public string EventHubSecretName { get; set; }
-
-        [DataMember]
-        public int? MaxEventProcessingConcurrency { get; set; }
-
-        [DataMember]
-        public string[] AzureStorageSecretNames { get; set; }
-
-        [DataMember]
-        public string AzureStorageSecretName { get; set; }
-
-        [DataMember]
-        public bool AzureBlobStorageUseSasTokens { get; set; } = false;
-
-        [DataMember]
-        public string EventHubEpoch { get; set; } = ".LLS_V1.2";
-
-        [DataMember]
-        public string GlobalRedisSecretName { get; set; }
-
-        [DataMember]
-        public string SecondaryGlobalRedisSecretName { get; set; }
-
-        [DataMember]
-        public bool? MirrorClusterState { get; set; }
-
-        [DataMember]
-        public double? HeartbeatIntervalMinutes { get; set; }
-
-        [DataMember]
-        public double? CreateCheckpointIntervalMinutes { get; set; }
-
-        [DataMember]
-        public double? RestoreCheckpointIntervalMinutes { get; set; }
-
-        [DataMember]
-        public int? SafeToLazilyUpdateMachineCountThreshold { get; set; }
-
-        [DataMember]
-        public int? CentralStorageOperationTimeoutInMinutes { get; set; }
-
-        /// <summary>
-        /// Valid values: LocalLocationStore, Redis, Both (see ContentStore.Distributed.ContentLocationMode)
-        /// </summary>
-        [DataMember]
-        public string ContentLocationReadMode { get; set; }
-
-        /// <summary>
-        /// Valid values: LocalLocationStore, Redis, Both (see ContentStore.Distributed.ContentLocationMode)
-        /// </summary>
-        [DataMember]
-        public string ContentLocationWriteMode { get; set; }
-
-        [DataMember]
-        public int? LocationEntryExpiryMinutes { get; set; }
-
-        [DataMember]
-        public int? MachineExpiryMinutes { get; set; }
-
-        [DataMember]
-        public bool CleanRandomFilesAtRoot { get; set; } = false;
-
-        [DataMember]
-        public bool UseTrustedHash { get; set; } = false;
-
-        // Files smaller than this will use the untrusted hash
-        [DataMember]
-        public int TrustedHashFileSizeBoundary = -1;
-
-        [DataMember]
-        public long ParallelHashingFileSizeBoundary { get; set; } = -1;
-
-        [DataMember]
-        public long CacheFileExistenceTimeoutInCopySec { get; set; } = -1;
-
-        [DataMember]
-        public long CacheFileExistenceSizeBytes { get; set; } = -1;
-
-        [DataMember]
-        public bool EmptyFileHashShortcutEnabled { get; set; } = false;
-
-        [DataMember]
-        public bool UseRedundantPutFileShortcut { get; set; } = false;
-
-        [DataMember]
-        public int MaxConcurrentCopyOperations { get; set; } = DefaultMaxConcurrentCopyOperations;
-
-        /// <summary>
-        /// Gets or sets whether to override Unix file access modes.
-        /// </summary>
-        [DataMember]
-        public bool OverrideUnixFileAccessMode { get; set; } = false;
-
-        [DataMember]
-        public bool EnableProactiveCopy { get; set; } = false;
-
-        [DataMember]
-        public int ProactiveCopyLocationsThreshold { get; set; } = 1;
-
-        [DataMember]
-        public int MaximumConcurrentPutFileOperations { get; set; } = 512;
-
-<<<<<<< HEAD
-        [DataMember]
-        public int PutFileWaitWarningMilliseconds { get; set; } = 5000;
-
-        [DataMember]
-        public bool EnableMetadataStore { get; set; } = false;
-
-=======
->>>>>>> 57a471b2
-        #endregion
-
-        /// <summary>
-        /// Gets the secret name to connect to Redis for a particular CloudBuild stamp.
-        /// </summary>
-        /// <param name="stampId">The ID of the stamp.</param>
-        /// <returns>The secret name in the AP secret store.</returns>
-        public RedisContentSecretNames GetRedisConnectionSecretNames(string stampId)
-        {
-            if (!IsDistributedContentEnabled)
-            {
-                return null;
-            }
-
-            if (ConnectionSecretNamesMap != null)
-            {
-                return ConnectionSecretNamesMap.Single(kvp => Regex.IsMatch(stampId, kvp.Key, RegexOptions.IgnoreCase))
-                    .Value;
-            }
-
-            return new RedisContentSecretNames(
-                ConnectionSecretNameMap.Single(kvp => Regex.IsMatch(stampId, kvp.Key, RegexOptions.IgnoreCase)).Value);
-        }
-
-        public Tuple<double, int> GetBandwidthCheckSettings()
-        {
-            return IsDistributedContentEnabled && IsBandwidthCheckEnabled
-                ? Tuple.Create(MinimumSpeedInMbPerSec, BandwidthCheckIntervalSeconds)
-                : null;
-        }
-
-        public IReadOnlyDictionary<string, string> GetAutopilotAlternateDriveMap()
-        {
-            if (AlternateDriveMap != null)
-            {
-                return new ReadOnlyDictionary<string, string>(AlternateDriveMap);
-            }
-            else
-            {
-                return new Dictionary<string, string>();
-            }
-        }
-    }
-}
+﻿// Copyright (c) Microsoft. All rights reserved.
+// Licensed under the MIT license. See LICENSE file in the project root for full license information.
+
+using System;
+using System.Collections.Generic;
+using System.Collections.ObjectModel;
+using System.Linq;
+using System.Runtime.Serialization;
+using System.Text.RegularExpressions;
+using Newtonsoft.Json;
+
+namespace BuildXL.Cache.Host.Configuration
+{
+    /// <summary>
+    /// Feature flag settings for an L2 Content Cache.
+    /// </summary>
+    [DataContract]
+    public class DistributedContentSettings
+    {
+        private const int DefaultMaxConcurrentCopyOperations = 512;
+
+        internal static readonly int[] DefaultRetryIntervalForCopiesMs = 
+            new int[]
+            {
+                // retry the first 2 times quickly.
+                20,
+                200,
+
+                // then back-off exponentially.
+                1000,
+                5000,
+                10000,
+                30000,
+
+                // Borrowed from Empirical CacheV2 determined to be appropriate for general remote server restarts.
+                60000,
+                120000,
+            };
+
+        [JsonConstructor]
+        private DistributedContentSettings()
+        {
+        }
+
+        public static DistributedContentSettings CreateDisabled()
+        {
+            return new DistributedContentSettings
+            {
+                IsDistributedContentEnabled = false,
+                ConnectionSecretNameMap = new Dictionary<string, string>()
+            };
+        }
+
+        public static DistributedContentSettings CreateEnabled(IDictionary<string, string> connectionSecretNameMap, bool isGrpcCopierEnabled = false)
+        {
+            return new DistributedContentSettings(connectionSecretNameMap)
+            {
+                IsDistributedContentEnabled = true,
+                IsGrpcCopierEnabled = isGrpcCopierEnabled
+            };
+        }
+
+        public static DistributedContentSettings CreateForCloudBuildCacheCacheFactory(DistributedContentSettings distributedSettings)
+        {
+            return new DistributedContentSettings
+            {
+                IsBandwidthCheckEnabled = distributedSettings.IsBandwidthCheckEnabled,
+                IsDistributedEvictionEnabled = distributedSettings.IsDistributedEvictionEnabled,
+                AlternateDriveMap =
+                    distributedSettings.GetAutopilotAlternateDriveMap().ToDictionary(kvp => kvp.Key, kvp => kvp.Value)
+            };
+        }
+
+        private DistributedContentSettings(IDictionary<string, string> connectionSecretNameMap)
+        {
+            ConnectionSecretNameMap = connectionSecretNameMap;
+        }
+
+        /// <summary>
+        /// Feature flag to turn on distributed content tracking (L2/datacenter cache).
+        /// </summary>
+        [DataMember]
+        public bool IsDistributedContentEnabled { get; set; }
+
+        /// <summary>
+        /// Configurable Keyspace Prefixes
+        /// </summary>
+        [DataMember]
+        public string KeySpacePrefix { get; set; } = "CBPrefix";
+
+        /// <summary>
+        /// Bump content expiry times when adding replicas
+        /// </summary>
+        [DataMember]
+        public int ContentHashBumpTimeMinutes { get; set; } = 2880;
+
+        /// <summary>
+        /// The map of environment to connection secrets
+        /// </summary>
+        [DataMember]
+        private IDictionary<string, string> ConnectionSecretNameMap { get; set; }
+
+        /// <summary>
+        /// The map of environment to connection secret pairs (one for content locations and one for machine ids)
+        /// </summary>
+        /// <remarks>Internal for access by config validation rules</remarks>
+        [DataMember]
+        public IDictionary<string, RedisContentSecretNames> ConnectionSecretNamesMap { get; set; }
+
+        /// <summary>
+        /// The map of drive paths to alternate paths to access them
+        /// </summary>
+        [DataMember]
+        private IDictionary<string, string> AlternateDriveMap { get; set; }
+
+        [DataMember]
+        public string ContentAvailabilityGuarantee { get; set; }
+
+        [DataMember]
+        public int RedisBatchPageSize { get; set; } = 500;
+
+        // TODO: file a work item to remove the flag!
+        [DataMember]
+        public bool CheckLocalFiles { get; set; } = false;
+
+        [DataMember]
+        public int MaxShutdownDurationInMinutes { get; set; } = 30;
+
+        /// <summary>
+        /// Whether to use old (original) implementation of QuotaKeeper or to use the new one.
+        /// </summary>
+        [DataMember]
+        public bool UseLegacyQuotaKeeperImplementation { get; set; } = true;
+
+        /// <summary>
+        /// If true, then quota keeper will check the current content directory size and start content eviction at startup if the threshold is reached.
+        /// </summary>
+        [DataMember]
+        public bool StartPurgingAtStartup { get; set; } = true;
+
+        /// <summary>
+        /// If true, then content store will start a self-check to validate that the content in cache is valid at startup.
+        /// </summary>
+        [DataMember]
+        public bool StartSelfCheckAtStartup { get; set; } = false;
+
+        /// <summary>
+        /// An interval between self checks performed by a content store to make sure that all the data on disk matches it's hashes.
+        /// </summary>
+        [DataMember]
+        public int SelfCheckFrequencyInMinutes { get; set; } = (int)TimeSpan.FromDays(1).TotalMinutes;
+
+        /// <summary>
+        /// An epoch used for reseting self check of a content directory.
+        /// </summary>
+        [DataMember]
+        public string SelfCheckEpoch { get; set; } = "E0";
+
+        /// <summary>
+        /// Whether to use native (unmanaged) file enumeration or not.
+        /// </summary>
+        [DataMember]
+        public bool UseNativeBlobEnumeration { get; set; } = false;
+
+        [DataMember]
+        public bool IsRepairHandlingEnabled { get; set; } = false;
+
+        [DataMember]
+        public bool IsTouchEnabled { get; set; } = false;
+
+        [DataMember]
+        public bool UseMdmCounters { get; set; } = true;
+
+        /// <summary>
+        /// The TTL of blobs in Redis. Setting to 0 will disable blobs.
+        /// </summary>
+        [DataMember]
+        public int BlobExpiryTimeMinutes { get; set; } = 0;
+
+        /// <summary>
+        /// TMax size of blobs in Redis. Setting to 0 will disable blobs.
+        /// </summary>
+        [DataMember]
+        public long MaxBlobSize { get; set; } = 1024 * 4;
+
+        /// <summary>
+        /// Max capacity that blobs can occupy in Redis. Setting to 0 will disable blobs.
+        /// </summary>
+        [DataMember]
+        public long MaxBlobCapacity { get; set; } = 1024 * 1024 * 1024;
+
+        /// <summary>
+        /// Indicates the window size for executing eviction.
+        /// </summary>
+        [DataMember]
+        public int EvictionWindowSize { get; set; } = 500;
+
+        private int[] _retryIntervalForCopiesMs =
+            new int[]
+            {
+                // retry the first 2 times quickly.
+                20,
+                200,
+
+                // then back-off exponentially.
+                1000,
+                5000,
+                10000,
+                30000,
+
+                // Borrowed from Empirical CacheV2 determined to be appropriate for general remote server restarts.
+                60000,
+                120000,
+            };
+
+        /// <summary>
+        /// Delays for retries for file copies
+        /// </summary>
+        [DataMember]
+        public int[] RetryIntervalForCopiesMs
+        {
+            get => _retryIntervalForCopiesMs ?? DefaultRetryIntervalForCopiesMs;
+            set => _retryIntervalForCopiesMs = value;
+        }
+
+        public IReadOnlyList<TimeSpan> RetryIntervalForCopies => RetryIntervalForCopiesMs.Select(ms => TimeSpan.FromMilliseconds(ms)).ToList();
+
+        #region Grpc Copier
+        /// <summary>
+        /// Use GRPC for file copies between CASaaS.
+        /// </summary>
+        [DataMember]
+        public bool IsGrpcCopierEnabled { get; set; } = false;
+
+        /// <summary>
+        /// Whether or not GZip is enabled for GRPC copies.
+        /// </summary>
+        [DataMember]
+        public bool UseCompressionForCopies { get; set; } = false;
+
+        /// <summary>
+        /// Upper bound on number of cached GRPC clients.
+        /// </summary>
+        [DataMember]
+        public int MaxGrpcClientCount { get; set; } = DefaultMaxConcurrentCopyOperations;
+
+        /// <summary>
+        /// Maximum cached age for GRPC clients.
+        /// </summary>
+        [DataMember]
+        public int MaxGrpcClientAgeMinutes { get; set; } = 55;
+
+        /// <summary>
+        /// Time between GRPC cache cleanups.
+        /// </summary>
+        [DataMember]
+        public int GrpcClientCleanupDelayMinutes { get; set; } = 17;
+        #endregion
+
+        #region Distributed Eviction
+        [DataMember]
+        public bool IsDistributedEvictionEnabled { get; set; } = false;
+
+        [DataMember]
+        public int? ReplicaCreditInMinutes { get; set; } = 180;
+
+        [DataMember]
+        public int? MinReplicaCountToSafeEvict { get; set; }
+
+        [DataMember]
+        public int? MinReplicaCountToImmediateEvict { get; set; }
+        #endregion
+
+        #region Bandwidth Check
+        [DataMember]
+        public bool IsBandwidthCheckEnabled { get; set; } = false;
+
+        [DataMember]
+        public double MinimumSpeedInMbPerSec { get; set; } = -1.0;
+
+        [DataMember]
+        public int BandwidthCheckIntervalSeconds { get; set; } = 60;
+        #endregion
+
+        #region Pin Better
+        [DataMember]
+        public bool IsPinBetterEnabled { get; set; } = false;
+
+        [DataMember]
+        public double? PinRisk { get; set; }
+
+        [DataMember]
+        public double? MachineRisk { get; set; }
+
+        [DataMember]
+        public double? FileRisk { get; set; }
+
+        [DataMember]
+        public int? MaxIOOperations { get; set; }
+        #endregion
+
+        #region Pin Caching
+        [DataMember]
+        public bool IsPinCachingEnabled { get; set; } = false;
+
+        /// <summary>
+        /// Gets or sets the starting retention time for content hash entries in the pin cache.
+        /// </summary>
+        [DataMember]
+        public int? PinCacheReplicaCreditRetentionMinutes { get; set; }
+
+        /// <summary>
+        /// Gets or sets the decay applied for replicas to <see cref="PinCacheReplicaCreditRetentionMinutes"/>. Must be between 0 and 0.9.
+        /// For each replica 1...n, with decay d, the additional retention is depreciated by d^n (i.e. only  <see cref="PinCacheReplicaCreditRetentionMinutes"/> * d^n is added to the total retention
+        /// based on the replica).
+        /// </summary>
+        [DataMember]
+        public double? PinCacheReplicaCreditRetentionDecay { get; set; }
+        #endregion
+
+        #region Local Location Store
+
+        #region Distributed Central Storage
+
+        [DataMember]
+        public bool UseDistributedCentralStorage { get; set; } = false;
+
+        [DataMember]
+        public int MaxCentralStorageRetentionGb { get; set; } = 25;
+
+        [DataMember]
+        public int CentralStoragePropagationDelaySeconds { get; set; } = 5;
+
+        [DataMember]
+        public int CentralStoragePropagationIterations { get; set; } = 3;
+
+        [DataMember]
+        public int CentralStorageMaxSimultaneousCopies { get; set; } = 10;
+
+        #endregion
+
+        [DataMember]
+        public bool IsMasterEligible { get; set; } = false;
+
+        [DataMember]
+        public bool IsRedisGarbageCollectionEnabled { get; set; } = false;
+
+        [DataMember]
+        public bool? IsReconciliationEnabled { get; set; }
+
+        [DataMember]
+        public bool IsContentLocationDatabaseEnabled { get; set; } = false;
+
+        [DataMember]
+        public bool StoreClusterStateInDatabase { get; set; } = true;
+
+        [DataMember]
+        public bool IsMachineReputationEnabled { get; set; } = false;
+
+        [DataMember]
+        public bool? UseIncrementalCheckpointing { get; set; }
+
+        [DataMember]
+        public int? ContentLocationDatabaseGcIntervalMinutes { get; set; }
+
+        [DataMember]
+        public int? ContentLocationDatabaseEntryTimeToLiveMinutes { get; set; }
+
+        [DataMember]
+        public bool? ContentLocationDatabaseCacheEnabled { get; set; }
+
+        [DataMember]
+        public int? ContentLocationDatabaseFlushDegreeOfParallelism { get; set; }
+
+        [DataMember]
+        public bool? ContentLocationDatabaseFlushSingleTransaction { get; set; }
+
+        [DataMember]
+        public double? ContentLocationDatabaseFlushPreservePercentInMemory { get; set; }
+
+        [DataMember]
+        public int? ContentLocationDatabaseCacheMaximumUpdatesPerFlush { get; set; }
+
+        [DataMember]
+        public TimeSpan? ContentLocationDatabaseCacheFlushingMaximumInterval { get; set; }
+
+        [DataMember]
+        public int? FullRangeCompactionIntervalMinutes { get; set; }
+
+        // Key Vault Settings
+        [DataMember]
+        public string KeyVaultSettingsString { get; set; }
+
+        [DataMember]
+        public int SecretsRetrievalRetryCount { get; set; } = 5;
+
+        [DataMember]
+        public int SecretsRetrievalMinBackoffSeconds { get; set; } = 10;
+
+        [DataMember]
+        public int SecretsRetrievalMaxBackoffSeconds { get; set; } = 60;
+
+        [DataMember]
+        public int SecretsRetrievalDeltaBackoffSeconds { get; set; } = 10;
+
+        [DataMember]
+        public string EventHubSecretName { get; set; }
+
+        [DataMember]
+        public int? MaxEventProcessingConcurrency { get; set; }
+
+        [DataMember]
+        public string[] AzureStorageSecretNames { get; set; }
+
+        [DataMember]
+        public string AzureStorageSecretName { get; set; }
+
+        [DataMember]
+        public bool AzureBlobStorageUseSasTokens { get; set; } = false;
+
+        [DataMember]
+        public string EventHubEpoch { get; set; } = ".LLS_V1.2";
+
+        [DataMember]
+        public string GlobalRedisSecretName { get; set; }
+
+        [DataMember]
+        public string SecondaryGlobalRedisSecretName { get; set; }
+
+        [DataMember]
+        public bool? MirrorClusterState { get; set; }
+
+        [DataMember]
+        public double? HeartbeatIntervalMinutes { get; set; }
+
+        [DataMember]
+        public double? CreateCheckpointIntervalMinutes { get; set; }
+
+        [DataMember]
+        public double? RestoreCheckpointIntervalMinutes { get; set; }
+
+        [DataMember]
+        public int? SafeToLazilyUpdateMachineCountThreshold { get; set; }
+
+        [DataMember]
+        public int? CentralStorageOperationTimeoutInMinutes { get; set; }
+
+        /// <summary>
+        /// Valid values: LocalLocationStore, Redis, Both (see ContentStore.Distributed.ContentLocationMode)
+        /// </summary>
+        [DataMember]
+        public string ContentLocationReadMode { get; set; }
+
+        /// <summary>
+        /// Valid values: LocalLocationStore, Redis, Both (see ContentStore.Distributed.ContentLocationMode)
+        /// </summary>
+        [DataMember]
+        public string ContentLocationWriteMode { get; set; }
+
+        [DataMember]
+        public int? LocationEntryExpiryMinutes { get; set; }
+
+        [DataMember]
+        public int? MachineExpiryMinutes { get; set; }
+
+        [DataMember]
+        public bool CleanRandomFilesAtRoot { get; set; } = false;
+
+        [DataMember]
+        public bool UseTrustedHash { get; set; } = false;
+
+        // Files smaller than this will use the untrusted hash
+        [DataMember]
+        public int TrustedHashFileSizeBoundary = -1;
+
+        [DataMember]
+        public long ParallelHashingFileSizeBoundary { get; set; } = -1;
+
+        [DataMember]
+        public long CacheFileExistenceTimeoutInCopySec { get; set; } = -1;
+
+        [DataMember]
+        public long CacheFileExistenceSizeBytes { get; set; } = -1;
+
+        [DataMember]
+        public bool EmptyFileHashShortcutEnabled { get; set; } = false;
+
+        [DataMember]
+        public bool UseRedundantPutFileShortcut { get; set; } = false;
+
+        [DataMember]
+        public int MaxConcurrentCopyOperations { get; set; } = DefaultMaxConcurrentCopyOperations;
+
+        /// <summary>
+        /// Gets or sets whether to override Unix file access modes.
+        /// </summary>
+        [DataMember]
+        public bool OverrideUnixFileAccessMode { get; set; } = false;
+
+        [DataMember]
+        public bool EnableProactiveCopy { get; set; } = false;
+
+        [DataMember]
+        public int ProactiveCopyLocationsThreshold { get; set; } = 1;
+
+        [DataMember]
+        public int MaximumConcurrentPutFileOperations { get; set; } = 512;
+
+        [DataMember]
+        public bool EnableMetadataStore { get; set; } = false;
+
+        #endregion
+
+        /// <summary>
+        /// Gets the secret name to connect to Redis for a particular CloudBuild stamp.
+        /// </summary>
+        /// <param name="stampId">The ID of the stamp.</param>
+        /// <returns>The secret name in the AP secret store.</returns>
+        public RedisContentSecretNames GetRedisConnectionSecretNames(string stampId)
+        {
+            if (!IsDistributedContentEnabled)
+            {
+                return null;
+            }
+
+            if (ConnectionSecretNamesMap != null)
+            {
+                return ConnectionSecretNamesMap.Single(kvp => Regex.IsMatch(stampId, kvp.Key, RegexOptions.IgnoreCase))
+                    .Value;
+            }
+
+            return new RedisContentSecretNames(
+                ConnectionSecretNameMap.Single(kvp => Regex.IsMatch(stampId, kvp.Key, RegexOptions.IgnoreCase)).Value);
+        }
+
+        public Tuple<double, int> GetBandwidthCheckSettings()
+        {
+            return IsDistributedContentEnabled && IsBandwidthCheckEnabled
+                ? Tuple.Create(MinimumSpeedInMbPerSec, BandwidthCheckIntervalSeconds)
+                : null;
+        }
+
+        public IReadOnlyDictionary<string, string> GetAutopilotAlternateDriveMap()
+        {
+            if (AlternateDriveMap != null)
+            {
+                return new ReadOnlyDictionary<string, string>(AlternateDriveMap);
+            }
+            else
+            {
+                return new Dictionary<string, string>();
+            }
+        }
+    }
+}