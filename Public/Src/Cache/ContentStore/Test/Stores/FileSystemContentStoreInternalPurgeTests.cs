--- conflicted
+++ resolved
@@ -1,507 +1,501 @@
-// Copyright (c) Microsoft. All rights reserved.
-// Licensed under the MIT license. See LICENSE file in the project root for full license information.
-
-using System;
-using System.Collections.Generic;
-using System.IO;
-using System.Linq;
-using System.Threading.Tasks;
-using BuildXL.Cache.ContentStore.Stores;
-using BuildXL.Cache.ContentStore.Interfaces.FileSystem;
-using BuildXL.Cache.ContentStore.Hashing;
-using BuildXL.Cache.ContentStore.Interfaces.Logging;
-using BuildXL.Cache.ContentStore.Interfaces.Results;
-using BuildXL.Cache.ContentStore.Interfaces.Sessions;
-using BuildXL.Cache.ContentStore.Interfaces.Stores;
-using BuildXL.Cache.ContentStore.UtilitiesCore;
-using BuildXL.Cache.ContentStore.Interfaces.Tracing;
-using BuildXL.Cache.ContentStore.InterfacesTest.FileSystem;
-using BuildXL.Cache.ContentStore.InterfacesTest.Results;
-using BuildXL.Cache.ContentStore.InterfacesTest.Time;
-using BuildXL.Utilities.Tasks;
-using FluentAssertions;
-using Xunit;
-using Xunit.Abstractions;
-
-namespace ContentStoreTest.Stores
-{
-    public abstract class FileSystemContentStoreInternalPurgeTests : FileSystemContentStoreInternalTestBase
-    {
-        protected readonly Context Context;
-        protected readonly ITestClock Clock;
-
-        protected FileSystemContentStoreInternalPurgeTests(Func<IAbsFileSystem> createFileSystemFunc, ILogger logger, ITestOutputHelper output = null)
-            : base(createFileSystemFunc, logger, output)
-        {
-            Context = new Context(Logger);
-
-            Clock = FileSystem is MemoryFileSystem fileSystem ? fileSystem.Clock : new TestSystemClock();
-        }
-
-        protected abstract int ContentSizeToStartSoftPurging(int numberOfBlobs);
-
-        protected abstract int ContentSizeToStartHardPurging(int numberOfBlobs);
-
-        protected virtual bool SucceedsEvenIfFull => false;
-
-        [Theory]
-        [InlineData(true)]
-        [InlineData(false)]
-        public Task PutIsNotBlockedByPurgeAsync(bool useFile)
-        {
-            var tcs = TaskSourceSlim.Create<bool>();
-
-            return FillSoNextPutTriggersSoftPurgeThenRunTest(
-                async list =>
-                {
-                    await tcs.Task;
-                    return list;
-                },
-                async (store, hash1, hash2, stream) =>
-                {
-                    await Task.Run(async () =>
-                    {
-                        await PutAsync(store, stream, useFile);
-                        tcs.SetResult(true);
-                    });
-                });
-        }
-
-        [Fact]
-        public Task PutPurgesOldest()
-        {
-            return FillSoNextPutTriggersSoftPurgeThenRunTest(null, async (store, hash1, hash2, stream) =>
-            {
-                var hash3 = await PutAsync(store, stream, sync: true);
-                await AssertContainsHash(store, hash1);
-                await AssertDoesNotContain(store, hash2);
-                await AssertContainsHash(store, hash3);
-            });
-        }
-
-        [Fact]
-        public async Task PutAcrossRunsPurgesOldest()
-        {
-            var contentSize = ContentSizeToStartSoftPurging(3);
-
-            using (MemoryStream
-                stream1 = RandomStream(contentSize),
-                stream2 = RandomStream(contentSize),
-                stream3 = RandomStream(contentSize))
-            {
-                using (var directory = new DisposableDirectory(FileSystem))
-                {
-                    var hash1 = new ContentHash(ContentHashType);
-                    var hash2 = new ContentHash(ContentHashType);
-
-                    await TestStore(Context, Clock, directory, async store =>
-                    {
-                        hash1 = await PutAsync(store, stream1);
-                        Clock.Increment();
-                        hash2 = await PutAsync(store, stream2);
-                    });
-
-                    Clock.Increment();
-
-                    await TestStore(Context, Clock, directory, async store =>
-                    {
-                        var hash3 = await PutAsync(store, stream3, sync: true);
-                        await AssertDoesNotContain(store, hash1);
-                        await AssertContainsHash(store, hash2);
-                        await AssertContainsHash(store, hash3);
-                    });
-                }
-            }
-        }
-
-        [Fact(Skip = "TODO: Failing locally during conversion")]
-        [Trait("Category", "QTestSkip")] // Skipped
-        public async Task PutAcrossRunsWithDifferentHashesPurgesOldest()
-        {
-            var contentSize = ContentSizeToStartSoftPurging(3);
-
-            using (MemoryStream
-                stream1 = RandomStream(contentSize),
-                stream2 = RandomStream(contentSize),
-                stream3 = RandomStream(contentSize))
-            {
-                using (var directory = new DisposableDirectory(FileSystem))
-                {
-                    var hash1 = new ContentHash(ContentHashType);
-                    var hash2 = new ContentHash(ContentHashType);
-
-                    using (var sha1Hasher = HashInfoLookup.Find(HashType.SHA1).CreateContentHasher())
-                    {
-                        await TestStore(Context, Clock, directory, async store =>
-                        {
-                            hash1 = await PutAsync(store, stream1, hashType: HashType.SHA1);
-                            hash2 = await PutAsync(store, stream2, hashType: HashType.SHA1);
-                        });
-
-                        hash1.HashType.Should().Be(sha1Hasher.Info.HashType);
-                        hash2.HashType.Should().Be(sha1Hasher.Info.HashType);
-                    }
-
-                    using (var sha256Hasher = HashInfoLookup.Find(ContentHashType).CreateContentHasher())
-                    {
-                        await TestStore(Context, Clock, directory, async store =>
-                        {
-                            var hash3 = await PutAsync(store, stream3, sync: true);
-                            hash3.HashType.Should().Be(sha256Hasher.Info.HashType);
-                            hash3.HashType.Should().NotBe(hash1.HashType);
-                            await AssertDoesNotContain(store, hash1);
-                            await AssertContainsHash(store, hash2);
-                            await AssertContainsHash(store, hash3);
-                        });
-                    }
-                }
-            }
-        }
-
-        protected async Task PutRandomAndPinAsync(FileSystemContentStoreInternal store, int contentSize, PinContext pinContext)
-        {
-            PutResult putResult = await store.PutRandomAsync(Context, contentSize);
-            putResult.ShouldBeSuccess();
-
-            PinResult pinResult = await store.PinAsync(Context, putResult.ContentHash, pinContext);
-            pinResult.ShouldBeSuccess();
-        }
-
-        [Fact]
-        public Task PurgeIsCanceledForShutdown()
-        {
-            var tcsBlockEnumeration = TaskSourceSlim.Create<bool>();
-
-            return FillSoNextPutTriggersSoftPurgeThenRunTest(
-                async list =>
-                {
-                    Output.WriteLine("Awaiting tsc...");
-                    await tcsBlockEnumeration.Task;
-                    Output.WriteLine("Tsc is done");
-                    return list;
-                },
-                async (store, hash1, hash2, stream) =>
-                {
-                    var hash = await PutAsync(store, stream);
-
-                    Task shutdownTask = Task.Run(() => store.ShutdownAsync(Context));
-
-                    while (!store.ShutdownStarted)
-                    {
-                        await Task.Yield();
-                    }
-
-                    tcsBlockEnumeration.SetResult(true);
-
-                    await shutdownTask;
-
-                    Assert.True(FileSystem.FileExists(store.GetReplicaPathForTest(hash1, 0)));
-                    Assert.True(FileSystem.FileExists(store.GetReplicaPathForTest(hash2, 0)));
-                    Assert.True(FileSystem.FileExists(store.GetReplicaPathForTest(hash, 0)));
-                });
-        }
-
-        [Fact]
-        public Task PurgeCounterIncremented()
-        {
-            return FillSoNextPutTriggersSoftPurgeThenRunTest(null, async (store, hash1, hash2, stream) =>
-            {
-                await PutAsync(store, stream, sync: true);
-                var r = await store.GetStatsAsync(Context);
-                r.CounterSet.GetIntegralWithNameLike("PurgeCall").Should().BeGreaterOrEqualTo(1);
-            });
-        }
-
-        [Fact]
-        public Task AddImmediatelyDelete()
-        {
-            return TestStore(Context, Clock, async (store) =>
-            {
-<<<<<<< HEAD
-                store.QuotaKeeperSize().Should().Be(0);
-
-=======
->>>>>>> 0160c346
-                int contentSize = 10;
-                PutResult putResult = await store.PutRandomAsync(Context, contentSize);
-                putResult.ShouldBeSuccess();
-
-                DeleteResult deleteResult = await store.DeleteAsync(Context, putResult.ContentHash);
-                deleteResult.ShouldBeSuccess();
-                deleteResult.EvictedSize.Should().Be(contentSize);
-                deleteResult.PinnedSize.Should().Be(0);
-<<<<<<< HEAD
-
-                store.IsPinned(putResult.ContentHash).Should().BeFalse();
-                store.QuotaKeeperSize().Should().Be(0);
-=======
->>>>>>> 0160c346
-            });
-        }
-
-        private async Task FillSoNextPutTriggersSoftPurgeThenRunTest(
-            Func<IReadOnlyList<ContentHashWithLastAccessTimeAndReplicaCount>, Task<IReadOnlyList<ContentHashWithLastAccessTimeAndReplicaCount>>> onLruEnumerationWithTime,
-            Func<TestFileSystemContentStoreInternal, ContentHash, ContentHash, MemoryStream, Task> func)
-        {
-            var contentSize = ContentSizeToStartSoftPurging(3);
-
-            using (var directory = new DisposableDirectory(FileSystem))
-            {
-                using (var store = Create(directory.Path, Clock))
-                {
-                    try
-                    {
-                        await store.StartupAsync(Context).ShouldBeSuccess();
-
-                        if (onLruEnumerationWithTime != null)
-                        {
-                            store.OnLruEnumerationWithTime = onLruEnumerationWithTime;
-                        }
-
-                        using (MemoryStream
-                            stream1 = RandomStream(contentSize),
-                            stream2 = RandomStream(contentSize),
-                            stream3 = RandomStream(contentSize))
-                        {
-                            var hash1 = await PutAsync(store, stream1);
-                            var hash2 = await PutAsync(store, stream2, sync: true);
-
-                            Assert.True(await ContainsAsync(store, hash2));
-                            Assert.True(await ContainsAsync(store, hash1));
-
-                            await func(store, hash1, hash2, stream3);
-                        }
-                    }
-                    finally
-                    {
-                        if (!store.ShutdownStarted)
-                        {
-                            await store.ShutdownAsync(Context).ShouldBeSuccess();
-                        }
-                    }
-                }
-            }
-        }
-
-        protected static MemoryStream RandomStream(long size)
-        {
-            return new MemoryStream(ThreadSafeRandom.GetBytes((int)size));
-        }
-
-        protected async Task AssertContainsHash(IContentStoreInternal store, ContentHash contentHash)
-        {
-            var contains = await store.ContainsAsync(Context, contentHash);
-            contains.Should().BeTrue($"Expected hash={contentHash.ToShortString()} to be present but was not");
-        }
-
-        protected async Task AssertDoesNotContain(IContentStoreInternal store, ContentHash contentHash)
-        {
-            var contains = await store.ContainsAsync(Context, contentHash);
-            contains.Should().BeFalse($"Expected hash={contentHash.ToShortString()} to not be present but was");
-        }
-
-        protected async Task<bool> ContainsAsync(IContentStoreInternal store, ContentHash contentHash)
-        {
-            var r = await store.ContainsAsync(Context, contentHash);
-
-            Clock.Increment();
-
-            return r;
-        }
-
-        protected async Task<PutResult> PutStreamAsync(IContentStoreInternal store, MemoryStream content)
-        {
-            var r = await store.PutStreamAsync(Context, content, ContentHashType);
-            Clock.Increment();
-            return r;
-        }
-
-        protected async Task<ContentHash> PutAsync
-            (
-            IContentStoreInternal store,
-            MemoryStream content,
-            bool useFile = false,
-            HashType hashType = ContentHashType,
-            bool sync = false
-            )
-        {
-            ContentHash contentHash;
-
-            if (useFile)
-            {
-                using (var directory = new DisposableDirectory(FileSystem))
-                {
-                    var path = directory.CreateRandomFileName();
-                    using (var stream = await FileSystem.OpenAsync(
-                        path, FileAccess.Write, FileMode.CreateNew, FileShare.Delete))
-                    {
-                        content.WriteTo(stream);
-                    }
-
-                    var r = await store.PutFileAsync(Context, path, FileRealizationMode.Any, hashType).ShouldBeSuccess();
-                    contentHash = r.ContentHash;
-                }
-            }
-            else
-            {
-                var r = await store.PutStreamAsync(Context, content, hashType).ShouldBeSuccess();
-                contentHash = r.ContentHash;
-            }
-
-            Clock.Increment();
-
-            if (sync)
-            {
-                await store.SyncAsync(Context);
-            }
-
-            return contentHash;
-        }
-
-        protected async Task Replicate(IContentStoreInternal store, ContentHash contentHash, DisposableDirectory directory, int numberOfFiles = 1500)
-        {
-            // ReSharper disable once UnusedVariable
-            foreach (var x in Enumerable.Range(0, numberOfFiles))
-            {
-                var result = await store.PlaceFileAsync(
-                    Context,
-                    contentHash,
-                    directory.CreateRandomFileName(),
-                    FileAccessMode.ReadOnly,
-                    FileReplacementMode.FailIfExists,
-                    FileRealizationMode.HardLink);
-
-                result.Code.Should().Be(PlaceFileResult.ResultCode.PlacedWithHardLink);
-
-                Clock.Increment();
-            }
-        }
-
-        [Fact]
-        public async Task PlaceFileRequiringNewReplicaCloseToHardLimitDoesNotHang()
-        {
-            var context = new Context(Logger);
-            using (DisposableDirectory testDirectory = new DisposableDirectory(FileSystem))
-            {
-#pragma warning disable AsyncFixer04 // A disposable object used in a fire & forget async call
-                Task testTask = TestStore(context, Clock, testDirectory, async store =>
-#pragma warning restore AsyncFixer04 // A disposable object used in a fire & forget async call
-                {
-                    // Make a file which will overflow the cache size with just 2 copies.
-                    PutResult putResult = await store.PutRandomAsync(context, ContentSizeToStartHardPurging(2));
-                    ResultTestExtensions.ShouldBeSuccess((BoolResult) putResult);
-                    ContentHash hash = putResult.ContentHash;
-
-                    // Hardlink the file out 1024 times. Since the limit is 1024 total, and we already have 1 in the CAS,
-                    // this will overflow the links and cause the CAS to create a new replica for it. This will cause
-                    // the purger to consider that hash for eviction *while making room for that hash*, which is the
-                    // trigger for the previous deadlock that this test will now guard against.
-                    for (int i = 0; i < 1024; i++)
-                    {
-                        PlaceFileResult placeResult = await store.PlaceFileAsync(
-                            context,
-                            hash,
-                            testDirectory.Path / $"hardlink{i}.txt",
-                            FileAccessMode.ReadOnly,
-                            FileReplacementMode.FailIfExists,
-                            FileRealizationMode.HardLink,
-                            null);
-
-                        // The checks below are just to make sure that the calls completed as expected.
-                        // The most important part is that they complete *at all*, which is enforced by
-                        // racing against the Task.Delay in the outer scope.
-                        if (i < 1023 || SucceedsEvenIfFull)
-                        {
-                            // The first 1023 links should succeed (bringing it up to the limit of 1024)
-                            // And *all* of the calls should succeed if the cache takes new content even when overflowed.
-                            Assert.True(placeResult.Succeeded);
-                        }
-                        else
-                        {
-                            // If the implementation rejects overflowing content, then the last call should fail.
-                            Assert.False(placeResult.Succeeded);
-                            Assert.Contains("Failed to reserve space", placeResult.ErrorMessage);
-                        }
-                    }
-                });
-
-                // Race between the test and a 2-minute timer. This can be increased if the test ends up flaky.
-                Task firstCompletedTask = await Task.WhenAny(testTask, Task.Delay(TimeSpan.FromMinutes(2)));
-
-                // The test should finish first, long before a minute passes, but it won't if it deadlocks.
-                Assert.True(firstCompletedTask == testTask);
-                await firstCompletedTask;
-            }
-        }
-
-        [Fact]
-        public async Task PutFileRequiringNewReplicaCloseToHardLimitDoesNotHang()
-        {
-            var context = new Context(Logger);
-            using (DisposableDirectory testDirectory = new DisposableDirectory(FileSystem))
-            {
-#pragma warning disable AsyncFixer04 // A disposable object used in a fire & forget async call
-                Task testTask = TestStore(context, Clock, testDirectory, async store =>
-#pragma warning restore AsyncFixer04 // A disposable object used in a fire & forget async call
-                {
-                    // Make a file which will overflow the cache size with just 2 copies.
-                    PutResult putResult = await store.PutRandomAsync(context, ContentSizeToStartHardPurging(2));
-                    ResultTestExtensions.ShouldBeSuccess((BoolResult) putResult);
-                    ContentHash hash = putResult.ContentHash;
-                    AbsolutePath primaryPath = testDirectory.Path / "hardlinkPrimary.txt";
-
-                    // Hardlink the file out once.
-                    PlaceFileResult placeResult = await store.PlaceFileAsync(
-                        context,
-                        hash,
-                        primaryPath,
-                        FileAccessMode.ReadOnly,
-                        FileReplacementMode.FailIfExists,
-                        FileRealizationMode.HardLink,
-                        null);
-                    Assert.True(placeResult.Succeeded);
-
-                    // Hardlink the file out 1023 more times. Since the limit is 1024 total, and we already had 2,
-                    // this will overflow the links and cause the CAS to create a new replica for it. This will cause
-                    // the purger to consider that hash for eviction *while making room for that hash*, which is the
-                    // trigger for the previous deadlock that this test will now guard against.
-                    for (int i = 0; i < 1023; i++)
-                    {
-                        AbsolutePath newPath = testDirectory.Path / $"hardlink{i}.txt";
-                        await FileSystem.CopyFileAsync(primaryPath, newPath, false);
-
-                        putResult = await store.PutFileAsync(
-                            context,
-                            newPath,
-                            FileRealizationMode.HardLink,
-                            hash,
-                            null);
-
-                        // The checks below are just to make sure that the calls completed as expected.
-                        // The most important part is that they complete *at all*, which is enforced by
-                        // racing against the Task.Delay in the outer scope.
-                        if (i < 1022 || SucceedsEvenIfFull)
-                        {
-                            // The first 1022 links should succeed (bringing it up to the limit of 1024)
-                            // And *all* of the calls should succeed if the cache takes new content even when overflowed.
-                            Assert.True(putResult.Succeeded);
-                        }
-                        else
-                        {
-                            // If the implementation rejects overflowing content, then the last call should fail.
-                            Assert.False(putResult.Succeeded);
-                            Assert.Contains("Failed to reserve space", putResult.ErrorMessage);
-                        }
-                    }
-                });
-
-                // Race between the test and a 1-minute timer. This can be increased if the test ends up flaky.
-                Task firstCompletedTask = await Task.WhenAny(testTask, Task.Delay(TimeSpan.FromMinutes(1)));
-
-                // The test should finish first, long before a minute passes, but it won't if it deadlocks.
-                Assert.True(firstCompletedTask == testTask);
-                await firstCompletedTask;
-            }
-        }
-    }
-}
+// Copyright (c) Microsoft. All rights reserved.
+// Licensed under the MIT license. See LICENSE file in the project root for full license information.
+
+using System;
+using System.Collections.Generic;
+using System.IO;
+using System.Linq;
+using System.Threading.Tasks;
+using BuildXL.Cache.ContentStore.Stores;
+using BuildXL.Cache.ContentStore.Interfaces.FileSystem;
+using BuildXL.Cache.ContentStore.Hashing;
+using BuildXL.Cache.ContentStore.Interfaces.Logging;
+using BuildXL.Cache.ContentStore.Interfaces.Results;
+using BuildXL.Cache.ContentStore.Interfaces.Sessions;
+using BuildXL.Cache.ContentStore.Interfaces.Stores;
+using BuildXL.Cache.ContentStore.UtilitiesCore;
+using BuildXL.Cache.ContentStore.Interfaces.Tracing;
+using BuildXL.Cache.ContentStore.InterfacesTest.FileSystem;
+using BuildXL.Cache.ContentStore.InterfacesTest.Results;
+using BuildXL.Cache.ContentStore.InterfacesTest.Time;
+using BuildXL.Utilities.Tasks;
+using FluentAssertions;
+using Xunit;
+using Xunit.Abstractions;
+
+namespace ContentStoreTest.Stores
+{
+    public abstract class FileSystemContentStoreInternalPurgeTests : FileSystemContentStoreInternalTestBase
+    {
+        protected readonly Context Context;
+        protected readonly ITestClock Clock;
+
+        protected FileSystemContentStoreInternalPurgeTests(Func<IAbsFileSystem> createFileSystemFunc, ILogger logger, ITestOutputHelper output = null)
+            : base(createFileSystemFunc, logger, output)
+        {
+            Context = new Context(Logger);
+
+            Clock = FileSystem is MemoryFileSystem fileSystem ? fileSystem.Clock : new TestSystemClock();
+        }
+
+        protected abstract int ContentSizeToStartSoftPurging(int numberOfBlobs);
+
+        protected abstract int ContentSizeToStartHardPurging(int numberOfBlobs);
+
+        protected virtual bool SucceedsEvenIfFull => false;
+
+        [Theory]
+        [InlineData(true)]
+        [InlineData(false)]
+        public Task PutIsNotBlockedByPurgeAsync(bool useFile)
+        {
+            var tcs = TaskSourceSlim.Create<bool>();
+
+            return FillSoNextPutTriggersSoftPurgeThenRunTest(
+                async list =>
+                {
+                    await tcs.Task;
+                    return list;
+                },
+                async (store, hash1, hash2, stream) =>
+                {
+                    await Task.Run(async () =>
+                    {
+                        await PutAsync(store, stream, useFile);
+                        tcs.SetResult(true);
+                    });
+                });
+        }
+
+        [Fact]
+        public Task PutPurgesOldest()
+        {
+            return FillSoNextPutTriggersSoftPurgeThenRunTest(null, async (store, hash1, hash2, stream) =>
+            {
+                var hash3 = await PutAsync(store, stream, sync: true);
+                await AssertContainsHash(store, hash1);
+                await AssertDoesNotContain(store, hash2);
+                await AssertContainsHash(store, hash3);
+            });
+        }
+
+        [Fact]
+        public async Task PutAcrossRunsPurgesOldest()
+        {
+            var contentSize = ContentSizeToStartSoftPurging(3);
+
+            using (MemoryStream
+                stream1 = RandomStream(contentSize),
+                stream2 = RandomStream(contentSize),
+                stream3 = RandomStream(contentSize))
+            {
+                using (var directory = new DisposableDirectory(FileSystem))
+                {
+                    var hash1 = new ContentHash(ContentHashType);
+                    var hash2 = new ContentHash(ContentHashType);
+
+                    await TestStore(Context, Clock, directory, async store =>
+                    {
+                        hash1 = await PutAsync(store, stream1);
+                        Clock.Increment();
+                        hash2 = await PutAsync(store, stream2);
+                    });
+
+                    Clock.Increment();
+
+                    await TestStore(Context, Clock, directory, async store =>
+                    {
+                        var hash3 = await PutAsync(store, stream3, sync: true);
+                        await AssertDoesNotContain(store, hash1);
+                        await AssertContainsHash(store, hash2);
+                        await AssertContainsHash(store, hash3);
+                    });
+                }
+            }
+        }
+
+        [Fact(Skip = "TODO: Failing locally during conversion")]
+        [Trait("Category", "QTestSkip")] // Skipped
+        public async Task PutAcrossRunsWithDifferentHashesPurgesOldest()
+        {
+            var contentSize = ContentSizeToStartSoftPurging(3);
+
+            using (MemoryStream
+                stream1 = RandomStream(contentSize),
+                stream2 = RandomStream(contentSize),
+                stream3 = RandomStream(contentSize))
+            {
+                using (var directory = new DisposableDirectory(FileSystem))
+                {
+                    var hash1 = new ContentHash(ContentHashType);
+                    var hash2 = new ContentHash(ContentHashType);
+
+                    using (var sha1Hasher = HashInfoLookup.Find(HashType.SHA1).CreateContentHasher())
+                    {
+                        await TestStore(Context, Clock, directory, async store =>
+                        {
+                            hash1 = await PutAsync(store, stream1, hashType: HashType.SHA1);
+                            hash2 = await PutAsync(store, stream2, hashType: HashType.SHA1);
+                        });
+
+                        hash1.HashType.Should().Be(sha1Hasher.Info.HashType);
+                        hash2.HashType.Should().Be(sha1Hasher.Info.HashType);
+                    }
+
+                    using (var sha256Hasher = HashInfoLookup.Find(ContentHashType).CreateContentHasher())
+                    {
+                        await TestStore(Context, Clock, directory, async store =>
+                        {
+                            var hash3 = await PutAsync(store, stream3, sync: true);
+                            hash3.HashType.Should().Be(sha256Hasher.Info.HashType);
+                            hash3.HashType.Should().NotBe(hash1.HashType);
+                            await AssertDoesNotContain(store, hash1);
+                            await AssertContainsHash(store, hash2);
+                            await AssertContainsHash(store, hash3);
+                        });
+                    }
+                }
+            }
+        }
+
+        protected async Task PutRandomAndPinAsync(FileSystemContentStoreInternal store, int contentSize, PinContext pinContext)
+        {
+            PutResult putResult = await store.PutRandomAsync(Context, contentSize);
+            putResult.ShouldBeSuccess();
+
+            PinResult pinResult = await store.PinAsync(Context, putResult.ContentHash, pinContext);
+            pinResult.ShouldBeSuccess();
+        }
+
+        [Fact]
+        public Task PurgeIsCanceledForShutdown()
+        {
+            var tcsBlockEnumeration = TaskSourceSlim.Create<bool>();
+
+            return FillSoNextPutTriggersSoftPurgeThenRunTest(
+                async list =>
+                {
+                    Output.WriteLine("Awaiting tsc...");
+                    await tcsBlockEnumeration.Task;
+                    Output.WriteLine("Tsc is done");
+                    return list;
+                },
+                async (store, hash1, hash2, stream) =>
+                {
+                    var hash = await PutAsync(store, stream);
+
+                    Task shutdownTask = Task.Run(() => store.ShutdownAsync(Context));
+
+                    while (!store.ShutdownStarted)
+                    {
+                        await Task.Yield();
+                    }
+
+                    tcsBlockEnumeration.SetResult(true);
+
+                    await shutdownTask;
+
+                    Assert.True(FileSystem.FileExists(store.GetReplicaPathForTest(hash1, 0)));
+                    Assert.True(FileSystem.FileExists(store.GetReplicaPathForTest(hash2, 0)));
+                    Assert.True(FileSystem.FileExists(store.GetReplicaPathForTest(hash, 0)));
+                });
+        }
+
+        [Fact]
+        public Task PurgeCounterIncremented()
+        {
+            return FillSoNextPutTriggersSoftPurgeThenRunTest(null, async (store, hash1, hash2, stream) =>
+            {
+                await PutAsync(store, stream, sync: true);
+                var r = await store.GetStatsAsync(Context);
+                r.CounterSet.GetIntegralWithNameLike("PurgeCall").Should().BeGreaterOrEqualTo(1);
+            });
+        }
+
+        [Fact]
+        public Task AddImmediatelyDelete()
+        {
+            return TestStore(Context, Clock, async (store) =>
+            {
+                store.QuotaKeeperSize().Should().Be(0);
+
+                int contentSize = 10;
+                PutResult putResult = await store.PutRandomAsync(Context, contentSize);
+                putResult.ShouldBeSuccess();
+
+                DeleteResult deleteResult = await store.DeleteAsync(Context, putResult.ContentHash);
+                deleteResult.ShouldBeSuccess();
+                deleteResult.EvictedSize.Should().Be(contentSize);
+                deleteResult.PinnedSize.Should().Be(0);
+
+                store.IsPinned(putResult.ContentHash).Should().BeFalse();
+                store.QuotaKeeperSize().Should().Be(0);
+            });
+        }
+
+        private async Task FillSoNextPutTriggersSoftPurgeThenRunTest(
+            Func<IReadOnlyList<ContentHashWithLastAccessTimeAndReplicaCount>, Task<IReadOnlyList<ContentHashWithLastAccessTimeAndReplicaCount>>> onLruEnumerationWithTime,
+            Func<TestFileSystemContentStoreInternal, ContentHash, ContentHash, MemoryStream, Task> func)
+        {
+            var contentSize = ContentSizeToStartSoftPurging(3);
+
+            using (var directory = new DisposableDirectory(FileSystem))
+            {
+                using (var store = Create(directory.Path, Clock))
+                {
+                    try
+                    {
+                        await store.StartupAsync(Context).ShouldBeSuccess();
+
+                        if (onLruEnumerationWithTime != null)
+                        {
+                            store.OnLruEnumerationWithTime = onLruEnumerationWithTime;
+                        }
+
+                        using (MemoryStream
+                            stream1 = RandomStream(contentSize),
+                            stream2 = RandomStream(contentSize),
+                            stream3 = RandomStream(contentSize))
+                        {
+                            var hash1 = await PutAsync(store, stream1);
+                            var hash2 = await PutAsync(store, stream2, sync: true);
+
+                            Assert.True(await ContainsAsync(store, hash2));
+                            Assert.True(await ContainsAsync(store, hash1));
+
+                            await func(store, hash1, hash2, stream3);
+                        }
+                    }
+                    finally
+                    {
+                        if (!store.ShutdownStarted)
+                        {
+                            await store.ShutdownAsync(Context).ShouldBeSuccess();
+                        }
+                    }
+                }
+            }
+        }
+
+        protected static MemoryStream RandomStream(long size)
+        {
+            return new MemoryStream(ThreadSafeRandom.GetBytes((int)size));
+        }
+
+        protected async Task AssertContainsHash(IContentStoreInternal store, ContentHash contentHash)
+        {
+            var contains = await store.ContainsAsync(Context, contentHash);
+            contains.Should().BeTrue($"Expected hash={contentHash.ToShortString()} to be present but was not");
+        }
+
+        protected async Task AssertDoesNotContain(IContentStoreInternal store, ContentHash contentHash)
+        {
+            var contains = await store.ContainsAsync(Context, contentHash);
+            contains.Should().BeFalse($"Expected hash={contentHash.ToShortString()} to not be present but was");
+        }
+
+        protected async Task<bool> ContainsAsync(IContentStoreInternal store, ContentHash contentHash)
+        {
+            var r = await store.ContainsAsync(Context, contentHash);
+
+            Clock.Increment();
+
+            return r;
+        }
+
+        protected async Task<PutResult> PutStreamAsync(IContentStoreInternal store, MemoryStream content)
+        {
+            var r = await store.PutStreamAsync(Context, content, ContentHashType);
+            Clock.Increment();
+            return r;
+        }
+
+        protected async Task<ContentHash> PutAsync
+            (
+            IContentStoreInternal store,
+            MemoryStream content,
+            bool useFile = false,
+            HashType hashType = ContentHashType,
+            bool sync = false
+            )
+        {
+            ContentHash contentHash;
+
+            if (useFile)
+            {
+                using (var directory = new DisposableDirectory(FileSystem))
+                {
+                    var path = directory.CreateRandomFileName();
+                    using (var stream = await FileSystem.OpenAsync(
+                        path, FileAccess.Write, FileMode.CreateNew, FileShare.Delete))
+                    {
+                        content.WriteTo(stream);
+                    }
+
+                    var r = await store.PutFileAsync(Context, path, FileRealizationMode.Any, hashType).ShouldBeSuccess();
+                    contentHash = r.ContentHash;
+                }
+            }
+            else
+            {
+                var r = await store.PutStreamAsync(Context, content, hashType).ShouldBeSuccess();
+                contentHash = r.ContentHash;
+            }
+
+            Clock.Increment();
+
+            if (sync)
+            {
+                await store.SyncAsync(Context);
+            }
+
+            return contentHash;
+        }
+
+        protected async Task Replicate(IContentStoreInternal store, ContentHash contentHash, DisposableDirectory directory, int numberOfFiles = 1500)
+        {
+            // ReSharper disable once UnusedVariable
+            foreach (var x in Enumerable.Range(0, numberOfFiles))
+            {
+                var result = await store.PlaceFileAsync(
+                    Context,
+                    contentHash,
+                    directory.CreateRandomFileName(),
+                    FileAccessMode.ReadOnly,
+                    FileReplacementMode.FailIfExists,
+                    FileRealizationMode.HardLink);
+
+                result.Code.Should().Be(PlaceFileResult.ResultCode.PlacedWithHardLink);
+
+                Clock.Increment();
+            }
+        }
+
+        [Fact]
+        public async Task PlaceFileRequiringNewReplicaCloseToHardLimitDoesNotHang()
+        {
+            var context = new Context(Logger);
+            using (DisposableDirectory testDirectory = new DisposableDirectory(FileSystem))
+            {
+#pragma warning disable AsyncFixer04 // A disposable object used in a fire & forget async call
+                Task testTask = TestStore(context, Clock, testDirectory, async store =>
+#pragma warning restore AsyncFixer04 // A disposable object used in a fire & forget async call
+                {
+                    // Make a file which will overflow the cache size with just 2 copies.
+                    PutResult putResult = await store.PutRandomAsync(context, ContentSizeToStartHardPurging(2));
+                    ResultTestExtensions.ShouldBeSuccess((BoolResult) putResult);
+                    ContentHash hash = putResult.ContentHash;
+
+                    // Hardlink the file out 1024 times. Since the limit is 1024 total, and we already have 1 in the CAS,
+                    // this will overflow the links and cause the CAS to create a new replica for it. This will cause
+                    // the purger to consider that hash for eviction *while making room for that hash*, which is the
+                    // trigger for the previous deadlock that this test will now guard against.
+                    for (int i = 0; i < 1024; i++)
+                    {
+                        PlaceFileResult placeResult = await store.PlaceFileAsync(
+                            context,
+                            hash,
+                            testDirectory.Path / $"hardlink{i}.txt",
+                            FileAccessMode.ReadOnly,
+                            FileReplacementMode.FailIfExists,
+                            FileRealizationMode.HardLink,
+                            null);
+
+                        // The checks below are just to make sure that the calls completed as expected.
+                        // The most important part is that they complete *at all*, which is enforced by
+                        // racing against the Task.Delay in the outer scope.
+                        if (i < 1023 || SucceedsEvenIfFull)
+                        {
+                            // The first 1023 links should succeed (bringing it up to the limit of 1024)
+                            // And *all* of the calls should succeed if the cache takes new content even when overflowed.
+                            Assert.True(placeResult.Succeeded);
+                        }
+                        else
+                        {
+                            // If the implementation rejects overflowing content, then the last call should fail.
+                            Assert.False(placeResult.Succeeded);
+                            Assert.Contains("Failed to reserve space", placeResult.ErrorMessage);
+                        }
+                    }
+                });
+
+                // Race between the test and a 2-minute timer. This can be increased if the test ends up flaky.
+                Task firstCompletedTask = await Task.WhenAny(testTask, Task.Delay(TimeSpan.FromMinutes(2)));
+
+                // The test should finish first, long before a minute passes, but it won't if it deadlocks.
+                Assert.True(firstCompletedTask == testTask);
+                await firstCompletedTask;
+            }
+        }
+
+        [Fact]
+        public async Task PutFileRequiringNewReplicaCloseToHardLimitDoesNotHang()
+        {
+            var context = new Context(Logger);
+            using (DisposableDirectory testDirectory = new DisposableDirectory(FileSystem))
+            {
+#pragma warning disable AsyncFixer04 // A disposable object used in a fire & forget async call
+                Task testTask = TestStore(context, Clock, testDirectory, async store =>
+#pragma warning restore AsyncFixer04 // A disposable object used in a fire & forget async call
+                {
+                    // Make a file which will overflow the cache size with just 2 copies.
+                    PutResult putResult = await store.PutRandomAsync(context, ContentSizeToStartHardPurging(2));
+                    ResultTestExtensions.ShouldBeSuccess((BoolResult) putResult);
+                    ContentHash hash = putResult.ContentHash;
+                    AbsolutePath primaryPath = testDirectory.Path / "hardlinkPrimary.txt";
+
+                    // Hardlink the file out once.
+                    PlaceFileResult placeResult = await store.PlaceFileAsync(
+                        context,
+                        hash,
+                        primaryPath,
+                        FileAccessMode.ReadOnly,
+                        FileReplacementMode.FailIfExists,
+                        FileRealizationMode.HardLink,
+                        null);
+                    Assert.True(placeResult.Succeeded);
+
+                    // Hardlink the file out 1023 more times. Since the limit is 1024 total, and we already had 2,
+                    // this will overflow the links and cause the CAS to create a new replica for it. This will cause
+                    // the purger to consider that hash for eviction *while making room for that hash*, which is the
+                    // trigger for the previous deadlock that this test will now guard against.
+                    for (int i = 0; i < 1023; i++)
+                    {
+                        AbsolutePath newPath = testDirectory.Path / $"hardlink{i}.txt";
+                        await FileSystem.CopyFileAsync(primaryPath, newPath, false);
+
+                        putResult = await store.PutFileAsync(
+                            context,
+                            newPath,
+                            FileRealizationMode.HardLink,
+                            hash,
+                            null);
+
+                        // The checks below are just to make sure that the calls completed as expected.
+                        // The most important part is that they complete *at all*, which is enforced by
+                        // racing against the Task.Delay in the outer scope.
+                        if (i < 1022 || SucceedsEvenIfFull)
+                        {
+                            // The first 1022 links should succeed (bringing it up to the limit of 1024)
+                            // And *all* of the calls should succeed if the cache takes new content even when overflowed.
+                            Assert.True(putResult.Succeeded);
+                        }
+                        else
+                        {
+                            // If the implementation rejects overflowing content, then the last call should fail.
+                            Assert.False(putResult.Succeeded);
+                            Assert.Contains("Failed to reserve space", putResult.ErrorMessage);
+                        }
+                    }
+                });
+
+                // Race between the test and a 1-minute timer. This can be increased if the test ends up flaky.
+                Task firstCompletedTask = await Task.WhenAny(testTask, Task.Delay(TimeSpan.FromMinutes(1)));
+
+                // The test should finish first, long before a minute passes, but it won't if it deadlocks.
+                Assert.True(firstCompletedTask == testTask);
+                await firstCompletedTask;
+            }
+        }
+    }
+}