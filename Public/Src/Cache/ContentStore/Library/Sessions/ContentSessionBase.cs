﻿// Copyright (c) Microsoft. All rights reserved.
// Licensed under the MIT license. See LICENSE file in the project root for full license information.

using System;
using System.Collections.Generic;
using System.IO;
using System.Linq;
using System.Threading;
using System.Threading.Tasks;
using BuildXL.Cache.ContentStore.Hashing;
using BuildXL.Cache.ContentStore.Interfaces.FileSystem;
using BuildXL.Cache.ContentStore.Interfaces.Results;
using BuildXL.Cache.ContentStore.Interfaces.Sessions;
using BuildXL.Cache.ContentStore.Interfaces.Tracing;
using BuildXL.Cache.ContentStore.Tracing;
using BuildXL.Cache.ContentStore.Tracing.Internal;
using BuildXL.Cache.ContentStore.UtilitiesCore;
using BuildXL.Cache.ContentStore.Utils;
using BuildXL.Utilities.Tracing;

namespace BuildXL.Cache.ContentStore.Sessions
{
    /// <summary>
    ///     Base implementation of IContentSession. The purpose of having this class is to add common tracing
    /// behavior to all implementations.
    ///
    ///     Note that this is intended to be subclassed by readonly content sessions but implements the full
    /// IContentSession, which is why methods for IContentSession are hidden by implementing them explicitly
    /// and making the Core implementations virtual and not abstract. The constraint that forced this design
    /// is that C# does not allow for multiple inheritance, and this was the only way to get base implementations
    /// for IContentSession.
    /// </summary>
    public abstract class ContentSessionBase : StartupShutdownBase, IContentSession
    {
        private readonly CounterCollection<ContentSessionBaseCounters> _counters;

        /// <inheritdoc />
        public string Name { get; }

        /// <nodoc />
        protected virtual bool TracePinFinished => true;

        /// <nodoc />
        protected virtual bool TraceErrorsOnly => false;

        /// <nodoc />
        protected ContentSessionBase(string name, CounterTracker counterTracker = null)
        {
            Name = name;
            _counters = CounterTracker.CreateCounterCollection<ContentSessionBaseCounters>(counterTracker);
        }

        /// <inheritdoc />
        public Task<OpenStreamResult> OpenStreamAsync(
            Context context,
            ContentHash contentHash,
            CancellationToken token,
            UrgencyHint urgencyHint = UrgencyHint.Nominal)
        {
            return WithOperationContext(
                context,
                token,
                operationContext => operationContext.PerformOperationAsync(
                    Tracer,
                    () => OpenStreamCoreAsync(operationContext, contentHash, urgencyHint, _counters[ContentSessionBaseCounters.OpenStreamRetries]),
                    traceErrorsOnly: TraceErrorsOnly,
                    counter: _counters[ContentSessionBaseCounters.OpenStream]));
        }

        /// <nodoc />
        protected abstract Task<OpenStreamResult> OpenStreamCoreAsync(
            OperationContext operationContext,
            ContentHash contentHash,
            UrgencyHint urgencyHint,
            Counter retryCounter);

        /// <inheritdoc />
        public Task<PinResult> PinAsync(
            Context context,
            ContentHash contentHash,
            CancellationToken token,
            UrgencyHint urgencyHint = UrgencyHint.Nominal)
        {
            return WithOperationContext(
                context,
                token,
                operationContext => operationContext.PerformOperationAsync(
                    Tracer,
                    () => PinCoreAsync(operationContext, contentHash, urgencyHint, _counters[ContentSessionBaseCounters.PinRetries]),
                    traceOperationStarted: false,
                    traceOperationFinished: TracePinFinished,
                    traceErrorsOnly: TraceErrorsOnly,
                    extraEndMessage: _ => $"input=[{contentHash.ToShortString()}]",
                    counter: _counters[ContentSessionBaseCounters.Pin]));
        }

        /// <nodoc />
        protected abstract Task<PinResult> PinCoreAsync(
            OperationContext operationContext,
            ContentHash contentHash,
            UrgencyHint urgencyHint,
            Counter retryCounter);

        /// <inheritdoc />
        public Task<IEnumerable<Task<Indexed<PinResult>>>> PinAsync(
            Context context,
            IReadOnlyList<ContentHash> contentHashes,
            CancellationToken token,
            UrgencyHint urgencyHint = UrgencyHint.Nominal)
        {
            return WithOperationContext(
                context,
                token,
                operationContext => operationContext.PerformNonResultOperationAsync(
                    Tracer,
                    () => PinCoreAsync(operationContext, contentHashes, urgencyHint, _counters[ContentSessionBaseCounters.PinBulkRetries], _counters[ContentSessionBaseCounters.PinBulkFileCount]),
                    extraEndMessage: results =>
                    {
                        var resultString = string.Join(",", results.Select(task =>
                        {
                            // Since all bulk operations are constructed with Task.FromResult, it is safe to just access the result;
                            var result = task.Result;
                            return $"{contentHashes[result.Index].ToShortString()}:{result.Item}";
                        }));

                        return $"Count={contentHashes.Count}, Hashes=[{resultString}]";
                    },
                    traceOperationStarted: false,
                    traceErrorsOnly: TraceErrorsOnly,
                    counter: _counters[ContentSessionBaseCounters.PinBulk]));
        }

        /// <nodoc />
        protected abstract Task<IEnumerable<Task<Indexed<PinResult>>>> PinCoreAsync(
            OperationContext operationContext,
            IReadOnlyList<ContentHash> contentHashes,
            UrgencyHint urgencyHint,
            Counter retryCounter,
            Counter fileCounter);

        /// <inheritdoc />
        public Task<PlaceFileResult> PlaceFileAsync(
            Context context,
            ContentHash contentHash,
            AbsolutePath path,
            FileAccessMode accessMode,
            FileReplacementMode replacementMode,
            FileRealizationMode realizationMode,
            CancellationToken token,
            UrgencyHint urgencyHint = UrgencyHint.Nominal)
        {
            return WithOperationContext(
                context,
                token,
                operationContext => operationContext.PerformOperationAsync(
                    Tracer,
                    () => PlaceFileCoreAsync(operationContext, contentHash, path, accessMode, replacementMode, realizationMode, urgencyHint, _counters[ContentSessionBaseCounters.PlaceFileRetries]),
<<<<<<< HEAD
                    extraStartMessage: $"({contentHash.ToShortString()},{path},{accessMode},{replacementMode},{realizationMode})",
                    extraEndMessage: (_) => $"input={contentHash.ToShortString()}",
                    traceErrorsOnly: TraceErrorsOnly,
=======
                    traceOperationStarted: false,
                    extraEndMessage: (_) => $"input=({contentHash.ToShortString()},{path},{accessMode},{replacementMode},{realizationMode})",
>>>>>>> c64201f1
                    counter: _counters[ContentSessionBaseCounters.PlaceFile]));
        }

        /// <nodoc />
        protected abstract Task<PlaceFileResult> PlaceFileCoreAsync(
            OperationContext operationContext,
            ContentHash contentHash,
            AbsolutePath path,
            FileAccessMode accessMode,
            FileReplacementMode replacementMode,
            FileRealizationMode realizationMode,
            UrgencyHint urgencyHint,
            Counter retryCounter);

        /// <inheritdoc />
        public Task<IEnumerable<Task<Indexed<PlaceFileResult>>>> PlaceFileAsync(
            Context context,
            IReadOnlyList<ContentHashWithPath> hashesWithPaths,
            FileAccessMode accessMode,
            FileReplacementMode replacementMode,
            FileRealizationMode realizationMode,
            CancellationToken token,
            UrgencyHint urgencyHint = UrgencyHint.Nominal)
        {
            return WithOperationContext(
                context,
                token,
                operationContext => operationContext.PerformNonResultOperationAsync(
                    Tracer,
                    () => PlaceFileCoreAsync(operationContext, hashesWithPaths, accessMode, replacementMode, realizationMode, urgencyHint, _counters[ContentSessionBaseCounters.PlaceFileBulkRetries]),
                    traceOperationStarted: false,
                    traceOperationFinished: false,
                    traceErrorsOnly: TraceErrorsOnly,
                    counter: _counters[ContentSessionBaseCounters.PlaceFileBulk]));
        }

        /// <nodoc />
        protected abstract Task<IEnumerable<Task<Indexed<PlaceFileResult>>>> PlaceFileCoreAsync(
            OperationContext operationContext,
            IReadOnlyList<ContentHashWithPath> hashesWithPaths,
            FileAccessMode accessMode,
            FileReplacementMode replacementMode,
            FileRealizationMode realizationMode,
            UrgencyHint urgencyHint,
            Counter retryCounter);

        /// <inheritdoc />
        Task<PutResult> IContentSession.PutFileAsync(
            Context context,
            HashType hashType,
            AbsolutePath path,
            FileRealizationMode realizationMode,
            CancellationToken token,
            UrgencyHint urgencyHint)
        {
            return WithOperationContext(
                context,
                token,
                operationContext => operationContext.PerformOperationAsync(
                    Tracer,
                    () => PutFileCoreAsync(operationContext, hashType, path, realizationMode, urgencyHint, _counters[ContentSessionBaseCounters.PutFileRetries]),
                    traceOperationStarted: false,
                    extraEndMessage: result =>
                    {
                        var message = $"({path},{realizationMode}) trusted=false";
                        if (result.Metadata == null)
                        {
                            return message;
                        }

                        return message + $" Gate.OccupiedCount={result.Metadata.GateOccupiedCount} Gate.Wait={result.Metadata.GateWaitTime.TotalMilliseconds}ms";
                    },
                    traceErrorsOnly: TraceErrorsOnly,
                    counter: _counters[ContentSessionBaseCounters.PutFile]));
        }

        /// <summary>
        /// Core implementation of PutFileAsync. Made virtual so that IReadoOnlyContentSession implementations do
        /// not have to implement this.
        /// </summary>
        protected virtual Task<PutResult> PutFileCoreAsync(
            OperationContext operationContext,
            HashType hashType,
            AbsolutePath path,
            FileRealizationMode realizationMode,
            UrgencyHint urgencyHint,
            Counter retryCounter)
            => throw new NotImplementedException();

        /// <inheritdoc />
        Task<PutResult> IContentSession.PutFileAsync(
            Context context,
            ContentHash contentHash,
            AbsolutePath path,
            FileRealizationMode realizationMode,
            CancellationToken token,
            UrgencyHint urgencyHint)
        {
            return WithOperationContext(
                context,
                token,
                operationContext => operationContext.PerformOperationAsync(
                    Tracer,
                    () => PutFileCoreAsync(operationContext, contentHash, path, realizationMode, urgencyHint, _counters[ContentSessionBaseCounters.PutFileRetries]),
<<<<<<< HEAD
                    extraStartMessage: $"({path},{realizationMode},{contentHash.ToShortString()}) trusted=false",
                    extraEndMessage: _ => "trusted=false",
                    traceErrorsOnly: TraceErrorsOnly,
=======
                    traceOperationStarted: false,
                    extraEndMessage: _ => $"({path},{realizationMode}) trusted=false",
>>>>>>> c64201f1
                    counter: _counters[ContentSessionBaseCounters.PutFile]));
        }

        /// <summary>
        /// Core implementation of PutFileAsync. Made virtual so that IReadoOnlyContentSession implementations do
        /// not have to implement this.
        /// </summary>
        protected virtual Task<PutResult> PutFileCoreAsync(
            OperationContext operationContext,
            ContentHash contentHash,
            AbsolutePath path,
            FileRealizationMode realizationMode,
            UrgencyHint urgencyHint,
            Counter retryCounter)
            => throw new NotImplementedException();

        /// <inheritdoc />
        Task<PutResult> IContentSession.PutStreamAsync(
            Context context,
            HashType hashType,
            Stream stream,
            CancellationToken token,
            UrgencyHint urgencyHint)
        {
            return WithOperationContext(
                context,
                token,
                operationContext => operationContext.PerformOperationAsync(
                    Tracer,
                    () => PutStreamCoreAsync(operationContext, hashType, stream, urgencyHint, _counters[ContentSessionBaseCounters.PutStreamRetries]),
<<<<<<< HEAD
                    extraStartMessage: $"({hashType})",
                    traceErrorsOnly: TraceErrorsOnly,
=======
                    traceOperationStarted: false,
>>>>>>> c64201f1
                    counter: _counters[ContentSessionBaseCounters.PutStream]));
        }

        /// <summary>
        /// Core implementation of PutStreamAsync. Made virtual so that IReadoOnlyContentSession implementations do
        /// not have to implement this.
        /// </summary>
        protected virtual Task<PutResult> PutStreamCoreAsync(
            OperationContext operationContext,
            HashType hashType,
            Stream stream,
            UrgencyHint urgencyHint,
            Counter retryCounter)
            => throw new NotImplementedException();

        /// <inheritdoc />
        Task<PutResult> IContentSession.PutStreamAsync(
            Context context,
            ContentHash contentHash,
            Stream stream,
            CancellationToken token,
            UrgencyHint urgencyHint)
        {
            return WithOperationContext(
                context,
                token,
                operationContext => operationContext.PerformOperationAsync(
                    Tracer,
                    () => PutStreamCoreAsync(operationContext, contentHash, stream, urgencyHint, _counters[ContentSessionBaseCounters.PutStreamRetries]),
<<<<<<< HEAD
                    extraStartMessage: $"({contentHash.ToShortString()})",
                    traceErrorsOnly: TraceErrorsOnly,
=======
                    traceOperationStarted: false,
>>>>>>> c64201f1
                    counter: _counters[ContentSessionBaseCounters.PutStream]));
        }

        /// <summary>
        /// Core implementation of PutStreamAsync. Made virtual so that IReadoOnlyContentSession implementations do
        /// not have to implement this.
        /// </summary>
        protected virtual Task<PutResult> PutStreamCoreAsync(
            OperationContext operationContext,
            ContentHash contentHash,
            Stream stream,
            UrgencyHint urgencyHint,
            Counter retryCounter)
            => throw new NotImplementedException();

        /// <nodoc />
        protected virtual CounterSet GetCounters() => _counters.ToCounterSet();
    }
}
<|MERGE_RESOLUTION|>--- conflicted
+++ resolved
@@ -1,367 +1,349 @@
-﻿// Copyright (c) Microsoft. All rights reserved.
-// Licensed under the MIT license. See LICENSE file in the project root for full license information.
-
-using System;
-using System.Collections.Generic;
-using System.IO;
-using System.Linq;
-using System.Threading;
-using System.Threading.Tasks;
-using BuildXL.Cache.ContentStore.Hashing;
-using BuildXL.Cache.ContentStore.Interfaces.FileSystem;
-using BuildXL.Cache.ContentStore.Interfaces.Results;
-using BuildXL.Cache.ContentStore.Interfaces.Sessions;
-using BuildXL.Cache.ContentStore.Interfaces.Tracing;
-using BuildXL.Cache.ContentStore.Tracing;
-using BuildXL.Cache.ContentStore.Tracing.Internal;
-using BuildXL.Cache.ContentStore.UtilitiesCore;
-using BuildXL.Cache.ContentStore.Utils;
-using BuildXL.Utilities.Tracing;
-
-namespace BuildXL.Cache.ContentStore.Sessions
-{
-    /// <summary>
-    ///     Base implementation of IContentSession. The purpose of having this class is to add common tracing
-    /// behavior to all implementations.
-    ///
-    ///     Note that this is intended to be subclassed by readonly content sessions but implements the full
-    /// IContentSession, which is why methods for IContentSession are hidden by implementing them explicitly
-    /// and making the Core implementations virtual and not abstract. The constraint that forced this design
-    /// is that C# does not allow for multiple inheritance, and this was the only way to get base implementations
-    /// for IContentSession.
-    /// </summary>
-    public abstract class ContentSessionBase : StartupShutdownBase, IContentSession
-    {
-        private readonly CounterCollection<ContentSessionBaseCounters> _counters;
-
-        /// <inheritdoc />
-        public string Name { get; }
-
-        /// <nodoc />
-        protected virtual bool TracePinFinished => true;
-
-        /// <nodoc />
-        protected virtual bool TraceErrorsOnly => false;
-
-        /// <nodoc />
-        protected ContentSessionBase(string name, CounterTracker counterTracker = null)
-        {
-            Name = name;
-            _counters = CounterTracker.CreateCounterCollection<ContentSessionBaseCounters>(counterTracker);
-        }
-
-        /// <inheritdoc />
-        public Task<OpenStreamResult> OpenStreamAsync(
-            Context context,
-            ContentHash contentHash,
-            CancellationToken token,
-            UrgencyHint urgencyHint = UrgencyHint.Nominal)
-        {
-            return WithOperationContext(
-                context,
-                token,
-                operationContext => operationContext.PerformOperationAsync(
-                    Tracer,
-                    () => OpenStreamCoreAsync(operationContext, contentHash, urgencyHint, _counters[ContentSessionBaseCounters.OpenStreamRetries]),
-                    traceErrorsOnly: TraceErrorsOnly,
-                    counter: _counters[ContentSessionBaseCounters.OpenStream]));
-        }
-
-        /// <nodoc />
-        protected abstract Task<OpenStreamResult> OpenStreamCoreAsync(
-            OperationContext operationContext,
-            ContentHash contentHash,
-            UrgencyHint urgencyHint,
-            Counter retryCounter);
-
-        /// <inheritdoc />
-        public Task<PinResult> PinAsync(
-            Context context,
-            ContentHash contentHash,
-            CancellationToken token,
-            UrgencyHint urgencyHint = UrgencyHint.Nominal)
-        {
-            return WithOperationContext(
-                context,
-                token,
-                operationContext => operationContext.PerformOperationAsync(
-                    Tracer,
-                    () => PinCoreAsync(operationContext, contentHash, urgencyHint, _counters[ContentSessionBaseCounters.PinRetries]),
-                    traceOperationStarted: false,
-                    traceOperationFinished: TracePinFinished,
-                    traceErrorsOnly: TraceErrorsOnly,
-                    extraEndMessage: _ => $"input=[{contentHash.ToShortString()}]",
-                    counter: _counters[ContentSessionBaseCounters.Pin]));
-        }
-
-        /// <nodoc />
-        protected abstract Task<PinResult> PinCoreAsync(
-            OperationContext operationContext,
-            ContentHash contentHash,
-            UrgencyHint urgencyHint,
-            Counter retryCounter);
-
-        /// <inheritdoc />
-        public Task<IEnumerable<Task<Indexed<PinResult>>>> PinAsync(
-            Context context,
-            IReadOnlyList<ContentHash> contentHashes,
-            CancellationToken token,
-            UrgencyHint urgencyHint = UrgencyHint.Nominal)
-        {
-            return WithOperationContext(
-                context,
-                token,
-                operationContext => operationContext.PerformNonResultOperationAsync(
-                    Tracer,
-                    () => PinCoreAsync(operationContext, contentHashes, urgencyHint, _counters[ContentSessionBaseCounters.PinBulkRetries], _counters[ContentSessionBaseCounters.PinBulkFileCount]),
-                    extraEndMessage: results =>
-                    {
-                        var resultString = string.Join(",", results.Select(task =>
-                        {
-                            // Since all bulk operations are constructed with Task.FromResult, it is safe to just access the result;
-                            var result = task.Result;
-                            return $"{contentHashes[result.Index].ToShortString()}:{result.Item}";
-                        }));
-
-                        return $"Count={contentHashes.Count}, Hashes=[{resultString}]";
-                    },
-                    traceOperationStarted: false,
-                    traceErrorsOnly: TraceErrorsOnly,
-                    counter: _counters[ContentSessionBaseCounters.PinBulk]));
-        }
-
-        /// <nodoc />
-        protected abstract Task<IEnumerable<Task<Indexed<PinResult>>>> PinCoreAsync(
-            OperationContext operationContext,
-            IReadOnlyList<ContentHash> contentHashes,
-            UrgencyHint urgencyHint,
-            Counter retryCounter,
-            Counter fileCounter);
-
-        /// <inheritdoc />
-        public Task<PlaceFileResult> PlaceFileAsync(
-            Context context,
-            ContentHash contentHash,
-            AbsolutePath path,
-            FileAccessMode accessMode,
-            FileReplacementMode replacementMode,
-            FileRealizationMode realizationMode,
-            CancellationToken token,
-            UrgencyHint urgencyHint = UrgencyHint.Nominal)
-        {
-            return WithOperationContext(
-                context,
-                token,
-                operationContext => operationContext.PerformOperationAsync(
-                    Tracer,
-                    () => PlaceFileCoreAsync(operationContext, contentHash, path, accessMode, replacementMode, realizationMode, urgencyHint, _counters[ContentSessionBaseCounters.PlaceFileRetries]),
-<<<<<<< HEAD
-                    extraStartMessage: $"({contentHash.ToShortString()},{path},{accessMode},{replacementMode},{realizationMode})",
-                    extraEndMessage: (_) => $"input={contentHash.ToShortString()}",
-                    traceErrorsOnly: TraceErrorsOnly,
-=======
-                    traceOperationStarted: false,
-                    extraEndMessage: (_) => $"input=({contentHash.ToShortString()},{path},{accessMode},{replacementMode},{realizationMode})",
->>>>>>> c64201f1
-                    counter: _counters[ContentSessionBaseCounters.PlaceFile]));
-        }
-
-        /// <nodoc />
-        protected abstract Task<PlaceFileResult> PlaceFileCoreAsync(
-            OperationContext operationContext,
-            ContentHash contentHash,
-            AbsolutePath path,
-            FileAccessMode accessMode,
-            FileReplacementMode replacementMode,
-            FileRealizationMode realizationMode,
-            UrgencyHint urgencyHint,
-            Counter retryCounter);
-
-        /// <inheritdoc />
-        public Task<IEnumerable<Task<Indexed<PlaceFileResult>>>> PlaceFileAsync(
-            Context context,
-            IReadOnlyList<ContentHashWithPath> hashesWithPaths,
-            FileAccessMode accessMode,
-            FileReplacementMode replacementMode,
-            FileRealizationMode realizationMode,
-            CancellationToken token,
-            UrgencyHint urgencyHint = UrgencyHint.Nominal)
-        {
-            return WithOperationContext(
-                context,
-                token,
-                operationContext => operationContext.PerformNonResultOperationAsync(
-                    Tracer,
-                    () => PlaceFileCoreAsync(operationContext, hashesWithPaths, accessMode, replacementMode, realizationMode, urgencyHint, _counters[ContentSessionBaseCounters.PlaceFileBulkRetries]),
-                    traceOperationStarted: false,
-                    traceOperationFinished: false,
-                    traceErrorsOnly: TraceErrorsOnly,
-                    counter: _counters[ContentSessionBaseCounters.PlaceFileBulk]));
-        }
-
-        /// <nodoc />
-        protected abstract Task<IEnumerable<Task<Indexed<PlaceFileResult>>>> PlaceFileCoreAsync(
-            OperationContext operationContext,
-            IReadOnlyList<ContentHashWithPath> hashesWithPaths,
-            FileAccessMode accessMode,
-            FileReplacementMode replacementMode,
-            FileRealizationMode realizationMode,
-            UrgencyHint urgencyHint,
-            Counter retryCounter);
-
-        /// <inheritdoc />
-        Task<PutResult> IContentSession.PutFileAsync(
-            Context context,
-            HashType hashType,
-            AbsolutePath path,
-            FileRealizationMode realizationMode,
-            CancellationToken token,
-            UrgencyHint urgencyHint)
-        {
-            return WithOperationContext(
-                context,
-                token,
-                operationContext => operationContext.PerformOperationAsync(
-                    Tracer,
-                    () => PutFileCoreAsync(operationContext, hashType, path, realizationMode, urgencyHint, _counters[ContentSessionBaseCounters.PutFileRetries]),
-                    traceOperationStarted: false,
-                    extraEndMessage: result =>
-                    {
-                        var message = $"({path},{realizationMode}) trusted=false";
-                        if (result.Metadata == null)
-                        {
-                            return message;
-                        }
-
-                        return message + $" Gate.OccupiedCount={result.Metadata.GateOccupiedCount} Gate.Wait={result.Metadata.GateWaitTime.TotalMilliseconds}ms";
-                    },
-                    traceErrorsOnly: TraceErrorsOnly,
-                    counter: _counters[ContentSessionBaseCounters.PutFile]));
-        }
-
-        /// <summary>
-        /// Core implementation of PutFileAsync. Made virtual so that IReadoOnlyContentSession implementations do
-        /// not have to implement this.
-        /// </summary>
-        protected virtual Task<PutResult> PutFileCoreAsync(
-            OperationContext operationContext,
-            HashType hashType,
-            AbsolutePath path,
-            FileRealizationMode realizationMode,
-            UrgencyHint urgencyHint,
-            Counter retryCounter)
-            => throw new NotImplementedException();
-
-        /// <inheritdoc />
-        Task<PutResult> IContentSession.PutFileAsync(
-            Context context,
-            ContentHash contentHash,
-            AbsolutePath path,
-            FileRealizationMode realizationMode,
-            CancellationToken token,
-            UrgencyHint urgencyHint)
-        {
-            return WithOperationContext(
-                context,
-                token,
-                operationContext => operationContext.PerformOperationAsync(
-                    Tracer,
-                    () => PutFileCoreAsync(operationContext, contentHash, path, realizationMode, urgencyHint, _counters[ContentSessionBaseCounters.PutFileRetries]),
-<<<<<<< HEAD
-                    extraStartMessage: $"({path},{realizationMode},{contentHash.ToShortString()}) trusted=false",
-                    extraEndMessage: _ => "trusted=false",
-                    traceErrorsOnly: TraceErrorsOnly,
-=======
-                    traceOperationStarted: false,
-                    extraEndMessage: _ => $"({path},{realizationMode}) trusted=false",
->>>>>>> c64201f1
-                    counter: _counters[ContentSessionBaseCounters.PutFile]));
-        }
-
-        /// <summary>
-        /// Core implementation of PutFileAsync. Made virtual so that IReadoOnlyContentSession implementations do
-        /// not have to implement this.
-        /// </summary>
-        protected virtual Task<PutResult> PutFileCoreAsync(
-            OperationContext operationContext,
-            ContentHash contentHash,
-            AbsolutePath path,
-            FileRealizationMode realizationMode,
-            UrgencyHint urgencyHint,
-            Counter retryCounter)
-            => throw new NotImplementedException();
-
-        /// <inheritdoc />
-        Task<PutResult> IContentSession.PutStreamAsync(
-            Context context,
-            HashType hashType,
-            Stream stream,
-            CancellationToken token,
-            UrgencyHint urgencyHint)
-        {
-            return WithOperationContext(
-                context,
-                token,
-                operationContext => operationContext.PerformOperationAsync(
-                    Tracer,
-                    () => PutStreamCoreAsync(operationContext, hashType, stream, urgencyHint, _counters[ContentSessionBaseCounters.PutStreamRetries]),
-<<<<<<< HEAD
-                    extraStartMessage: $"({hashType})",
-                    traceErrorsOnly: TraceErrorsOnly,
-=======
-                    traceOperationStarted: false,
->>>>>>> c64201f1
-                    counter: _counters[ContentSessionBaseCounters.PutStream]));
-        }
-
-        /// <summary>
-        /// Core implementation of PutStreamAsync. Made virtual so that IReadoOnlyContentSession implementations do
-        /// not have to implement this.
-        /// </summary>
-        protected virtual Task<PutResult> PutStreamCoreAsync(
-            OperationContext operationContext,
-            HashType hashType,
-            Stream stream,
-            UrgencyHint urgencyHint,
-            Counter retryCounter)
-            => throw new NotImplementedException();
-
-        /// <inheritdoc />
-        Task<PutResult> IContentSession.PutStreamAsync(
-            Context context,
-            ContentHash contentHash,
-            Stream stream,
-            CancellationToken token,
-            UrgencyHint urgencyHint)
-        {
-            return WithOperationContext(
-                context,
-                token,
-                operationContext => operationContext.PerformOperationAsync(
-                    Tracer,
-                    () => PutStreamCoreAsync(operationContext, contentHash, stream, urgencyHint, _counters[ContentSessionBaseCounters.PutStreamRetries]),
-<<<<<<< HEAD
-                    extraStartMessage: $"({contentHash.ToShortString()})",
-                    traceErrorsOnly: TraceErrorsOnly,
-=======
-                    traceOperationStarted: false,
->>>>>>> c64201f1
-                    counter: _counters[ContentSessionBaseCounters.PutStream]));
-        }
-
-        /// <summary>
-        /// Core implementation of PutStreamAsync. Made virtual so that IReadoOnlyContentSession implementations do
-        /// not have to implement this.
-        /// </summary>
-        protected virtual Task<PutResult> PutStreamCoreAsync(
-            OperationContext operationContext,
-            ContentHash contentHash,
-            Stream stream,
-            UrgencyHint urgencyHint,
-            Counter retryCounter)
-            => throw new NotImplementedException();
-
-        /// <nodoc />
-        protected virtual CounterSet GetCounters() => _counters.ToCounterSet();
-    }
-}
+﻿// Copyright (c) Microsoft. All rights reserved.
+// Licensed under the MIT license. See LICENSE file in the project root for full license information.
+
+using System;
+using System.Collections.Generic;
+using System.IO;
+using System.Linq;
+using System.Threading;
+using System.Threading.Tasks;
+using BuildXL.Cache.ContentStore.Hashing;
+using BuildXL.Cache.ContentStore.Interfaces.FileSystem;
+using BuildXL.Cache.ContentStore.Interfaces.Results;
+using BuildXL.Cache.ContentStore.Interfaces.Sessions;
+using BuildXL.Cache.ContentStore.Interfaces.Tracing;
+using BuildXL.Cache.ContentStore.Tracing;
+using BuildXL.Cache.ContentStore.Tracing.Internal;
+using BuildXL.Cache.ContentStore.UtilitiesCore;
+using BuildXL.Cache.ContentStore.Utils;
+using BuildXL.Utilities.Tracing;
+
+namespace BuildXL.Cache.ContentStore.Sessions
+{
+    /// <summary>
+    ///     Base implementation of IContentSession. The purpose of having this class is to add common tracing
+    /// behavior to all implementations.
+    ///
+    ///     Note that this is intended to be subclassed by readonly content sessions but implements the full
+    /// IContentSession, which is why methods for IContentSession are hidden by implementing them explicitly
+    /// and making the Core implementations virtual and not abstract. The constraint that forced this design
+    /// is that C# does not allow for multiple inheritance, and this was the only way to get base implementations
+    /// for IContentSession.
+    /// </summary>
+    public abstract class ContentSessionBase : StartupShutdownBase, IContentSession
+    {
+        private readonly CounterCollection<ContentSessionBaseCounters> _counters;
+
+        /// <inheritdoc />
+        public string Name { get; }
+
+        /// <nodoc />
+        protected virtual bool TracePinFinished => true;
+
+        /// <nodoc />
+        protected virtual bool TraceErrorsOnly => false;
+
+        /// <nodoc />
+        protected ContentSessionBase(string name, CounterTracker counterTracker = null)
+        {
+            Name = name;
+            _counters = CounterTracker.CreateCounterCollection<ContentSessionBaseCounters>(counterTracker);
+        }
+
+        /// <inheritdoc />
+        public Task<OpenStreamResult> OpenStreamAsync(
+            Context context,
+            ContentHash contentHash,
+            CancellationToken token,
+            UrgencyHint urgencyHint = UrgencyHint.Nominal)
+        {
+            return WithOperationContext(
+                context,
+                token,
+                operationContext => operationContext.PerformOperationAsync(
+                    Tracer,
+                    () => OpenStreamCoreAsync(operationContext, contentHash, urgencyHint, _counters[ContentSessionBaseCounters.OpenStreamRetries]),
+                    traceErrorsOnly: TraceErrorsOnly,
+                    counter: _counters[ContentSessionBaseCounters.OpenStream]));
+        }
+
+        /// <nodoc />
+        protected abstract Task<OpenStreamResult> OpenStreamCoreAsync(
+            OperationContext operationContext,
+            ContentHash contentHash,
+            UrgencyHint urgencyHint,
+            Counter retryCounter);
+
+        /// <inheritdoc />
+        public Task<PinResult> PinAsync(
+            Context context,
+            ContentHash contentHash,
+            CancellationToken token,
+            UrgencyHint urgencyHint = UrgencyHint.Nominal)
+        {
+            return WithOperationContext(
+                context,
+                token,
+                operationContext => operationContext.PerformOperationAsync(
+                    Tracer,
+                    () => PinCoreAsync(operationContext, contentHash, urgencyHint, _counters[ContentSessionBaseCounters.PinRetries]),
+                    traceOperationStarted: false,
+                    traceOperationFinished: TracePinFinished,
+                    traceErrorsOnly: TraceErrorsOnly,
+                    extraEndMessage: _ => $"input=[{contentHash.ToShortString()}]",
+                    counter: _counters[ContentSessionBaseCounters.Pin]));
+        }
+
+        /// <nodoc />
+        protected abstract Task<PinResult> PinCoreAsync(
+            OperationContext operationContext,
+            ContentHash contentHash,
+            UrgencyHint urgencyHint,
+            Counter retryCounter);
+
+        /// <inheritdoc />
+        public Task<IEnumerable<Task<Indexed<PinResult>>>> PinAsync(
+            Context context,
+            IReadOnlyList<ContentHash> contentHashes,
+            CancellationToken token,
+            UrgencyHint urgencyHint = UrgencyHint.Nominal)
+        {
+            return WithOperationContext(
+                context,
+                token,
+                operationContext => operationContext.PerformNonResultOperationAsync(
+                    Tracer,
+                    () => PinCoreAsync(operationContext, contentHashes, urgencyHint, _counters[ContentSessionBaseCounters.PinBulkRetries], _counters[ContentSessionBaseCounters.PinBulkFileCount]),
+                    extraEndMessage: results =>
+                    {
+                        var resultString = string.Join(",", results.Select(task =>
+                        {
+                            // Since all bulk operations are constructed with Task.FromResult, it is safe to just access the result;
+                            var result = task.Result;
+                            return $"{contentHashes[result.Index].ToShortString()}:{result.Item}";
+                        }));
+
+                        return $"Count={contentHashes.Count}, Hashes=[{resultString}]";
+                    },
+                    traceOperationStarted: false,
+                    traceErrorsOnly: TraceErrorsOnly,
+                    counter: _counters[ContentSessionBaseCounters.PinBulk]));
+        }
+
+        /// <nodoc />
+        protected abstract Task<IEnumerable<Task<Indexed<PinResult>>>> PinCoreAsync(
+            OperationContext operationContext,
+            IReadOnlyList<ContentHash> contentHashes,
+            UrgencyHint urgencyHint,
+            Counter retryCounter,
+            Counter fileCounter);
+
+        /// <inheritdoc />
+        public Task<PlaceFileResult> PlaceFileAsync(
+            Context context,
+            ContentHash contentHash,
+            AbsolutePath path,
+            FileAccessMode accessMode,
+            FileReplacementMode replacementMode,
+            FileRealizationMode realizationMode,
+            CancellationToken token,
+            UrgencyHint urgencyHint = UrgencyHint.Nominal)
+        {
+            return WithOperationContext(
+                context,
+                token,
+                operationContext => operationContext.PerformOperationAsync(
+                    Tracer,
+                    () => PlaceFileCoreAsync(operationContext, contentHash, path, accessMode, replacementMode, realizationMode, urgencyHint, _counters[ContentSessionBaseCounters.PlaceFileRetries]),
+                    traceOperationStarted: false,
+                    extraEndMessage: (_) => $"input=({contentHash.ToShortString()},{path},{accessMode},{replacementMode},{realizationMode})",
+                    traceErrorsOnly: TraceErrorsOnly,
+                    counter: _counters[ContentSessionBaseCounters.PlaceFile]));
+        }
+
+        /// <nodoc />
+        protected abstract Task<PlaceFileResult> PlaceFileCoreAsync(
+            OperationContext operationContext,
+            ContentHash contentHash,
+            AbsolutePath path,
+            FileAccessMode accessMode,
+            FileReplacementMode replacementMode,
+            FileRealizationMode realizationMode,
+            UrgencyHint urgencyHint,
+            Counter retryCounter);
+
+        /// <inheritdoc />
+        public Task<IEnumerable<Task<Indexed<PlaceFileResult>>>> PlaceFileAsync(
+            Context context,
+            IReadOnlyList<ContentHashWithPath> hashesWithPaths,
+            FileAccessMode accessMode,
+            FileReplacementMode replacementMode,
+            FileRealizationMode realizationMode,
+            CancellationToken token,
+            UrgencyHint urgencyHint = UrgencyHint.Nominal)
+        {
+            return WithOperationContext(
+                context,
+                token,
+                operationContext => operationContext.PerformNonResultOperationAsync(
+                    Tracer,
+                    () => PlaceFileCoreAsync(operationContext, hashesWithPaths, accessMode, replacementMode, realizationMode, urgencyHint, _counters[ContentSessionBaseCounters.PlaceFileBulkRetries]),
+                    traceOperationStarted: false,
+                    traceOperationFinished: false,
+                    traceErrorsOnly: TraceErrorsOnly,
+                    counter: _counters[ContentSessionBaseCounters.PlaceFileBulk]));
+        }
+
+        /// <nodoc />
+        protected abstract Task<IEnumerable<Task<Indexed<PlaceFileResult>>>> PlaceFileCoreAsync(
+            OperationContext operationContext,
+            IReadOnlyList<ContentHashWithPath> hashesWithPaths,
+            FileAccessMode accessMode,
+            FileReplacementMode replacementMode,
+            FileRealizationMode realizationMode,
+            UrgencyHint urgencyHint,
+            Counter retryCounter);
+
+        /// <inheritdoc />
+        Task<PutResult> IContentSession.PutFileAsync(
+            Context context,
+            HashType hashType,
+            AbsolutePath path,
+            FileRealizationMode realizationMode,
+            CancellationToken token,
+            UrgencyHint urgencyHint)
+        {
+            return WithOperationContext(
+                context,
+                token,
+                operationContext => operationContext.PerformOperationAsync(
+                    Tracer,
+                    () => PutFileCoreAsync(operationContext, hashType, path, realizationMode, urgencyHint, _counters[ContentSessionBaseCounters.PutFileRetries]),
+                    traceOperationStarted: false,
+                    extraEndMessage: result =>
+                    {
+                        var message = $"({path},{realizationMode}) trusted=false";
+                        if (result.Metadata == null)
+                        {
+                            return message;
+                        }
+
+                        return message + $" Gate.OccupiedCount={result.Metadata.GateOccupiedCount} Gate.Wait={result.Metadata.GateWaitTime.TotalMilliseconds}ms";
+                    },
+                    traceErrorsOnly: TraceErrorsOnly,
+                    counter: _counters[ContentSessionBaseCounters.PutFile]));
+        }
+
+        /// <summary>
+        /// Core implementation of PutFileAsync. Made virtual so that IReadoOnlyContentSession implementations do
+        /// not have to implement this.
+        /// </summary>
+        protected virtual Task<PutResult> PutFileCoreAsync(
+            OperationContext operationContext,
+            HashType hashType,
+            AbsolutePath path,
+            FileRealizationMode realizationMode,
+            UrgencyHint urgencyHint,
+            Counter retryCounter)
+            => throw new NotImplementedException();
+
+        /// <inheritdoc />
+        Task<PutResult> IContentSession.PutFileAsync(
+            Context context,
+            ContentHash contentHash,
+            AbsolutePath path,
+            FileRealizationMode realizationMode,
+            CancellationToken token,
+            UrgencyHint urgencyHint)
+        {
+            return WithOperationContext(
+                context,
+                token,
+                operationContext => operationContext.PerformOperationAsync(
+                    Tracer,
+                    () => PutFileCoreAsync(operationContext, contentHash, path, realizationMode, urgencyHint, _counters[ContentSessionBaseCounters.PutFileRetries]),
+                    traceOperationStarted: false,
+                    extraEndMessage: _ => $"({path},{realizationMode}) trusted=false",
+                    traceErrorsOnly: TraceErrorsOnly,
+                    counter: _counters[ContentSessionBaseCounters.PutFile]));
+        }
+
+        /// <summary>
+        /// Core implementation of PutFileAsync. Made virtual so that IReadoOnlyContentSession implementations do
+        /// not have to implement this.
+        /// </summary>
+        protected virtual Task<PutResult> PutFileCoreAsync(
+            OperationContext operationContext,
+            ContentHash contentHash,
+            AbsolutePath path,
+            FileRealizationMode realizationMode,
+            UrgencyHint urgencyHint,
+            Counter retryCounter)
+            => throw new NotImplementedException();
+
+        /// <inheritdoc />
+        Task<PutResult> IContentSession.PutStreamAsync(
+            Context context,
+            HashType hashType,
+            Stream stream,
+            CancellationToken token,
+            UrgencyHint urgencyHint)
+        {
+            return WithOperationContext(
+                context,
+                token,
+                operationContext => operationContext.PerformOperationAsync(
+                    Tracer,
+                    () => PutStreamCoreAsync(operationContext, hashType, stream, urgencyHint, _counters[ContentSessionBaseCounters.PutStreamRetries]),
+                    traceOperationStarted: false,
+                    traceErrorsOnly: TraceErrorsOnly,
+                    counter: _counters[ContentSessionBaseCounters.PutStream]));
+        }
+
+        /// <summary>
+        /// Core implementation of PutStreamAsync. Made virtual so that IReadoOnlyContentSession implementations do
+        /// not have to implement this.
+        /// </summary>
+        protected virtual Task<PutResult> PutStreamCoreAsync(
+            OperationContext operationContext,
+            HashType hashType,
+            Stream stream,
+            UrgencyHint urgencyHint,
+            Counter retryCounter)
+            => throw new NotImplementedException();
+
+        /// <inheritdoc />
+        Task<PutResult> IContentSession.PutStreamAsync(
+            Context context,
+            ContentHash contentHash,
+            Stream stream,
+            CancellationToken token,
+            UrgencyHint urgencyHint)
+        {
+            return WithOperationContext(
+                context,
+                token,
+                operationContext => operationContext.PerformOperationAsync(
+                    Tracer,
+                    () => PutStreamCoreAsync(operationContext, contentHash, stream, urgencyHint, _counters[ContentSessionBaseCounters.PutStreamRetries]),
+                    traceOperationStarted: false,
+                    traceErrorsOnly: TraceErrorsOnly,
+                    counter: _counters[ContentSessionBaseCounters.PutStream]));
+        }
+
+        /// <summary>
+        /// Core implementation of PutStreamAsync. Made virtual so that IReadoOnlyContentSession implementations do
+        /// not have to implement this.
+        /// </summary>
+        protected virtual Task<PutResult> PutStreamCoreAsync(
+            OperationContext operationContext,
+            ContentHash contentHash,
+            Stream stream,
+            UrgencyHint urgencyHint,
+            Counter retryCounter)
+            => throw new NotImplementedException();
+
+        /// <nodoc />
+        protected virtual CounterSet GetCounters() => _counters.ToCounterSet();
+    }
+}