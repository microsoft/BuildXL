// Copyright (c) Microsoft. All rights reserved.
// Licensed under the MIT license. See LICENSE file in the project root for full license information.

using System;
using System.Diagnostics.ContractsLight;
using BuildXL.Cache.MemoizationStore.Interfaces.Sessions;
using BuildXL.Storage;
using BuildXL.Utilities;
<<<<<<< HEAD
using BuildXL.Cache.MemoizationStore.Interfaces.Sessions;
using BuildXL.Native.IO;
using System.IO;
=======
>>>>>>> bd75e9c5

namespace BuildXL.Pips
{
    /// <summary>
    /// General performance information for running any pip.
    /// </summary>
    public class PipExecutionPerformance
    {
        /// <summary>
        /// Indicates the manner in which a pip executed.
        /// </summary>
        public readonly PipExecutionLevel ExecutionLevel;

        /// <summary>
        /// Start time in UTC.
        /// </summary>
        public readonly DateTime ExecutionStart;

        /// <summary>
        /// Stop time in UTC.
        /// </summary>
        public readonly DateTime ExecutionStop;

        /// <summary>
        /// Identifier for worker which executed pip
        /// </summary>
        // TODO: This doesn't seem to be the right place for WorkerId. Move it to a more appropriate class (PipResult?)
        // The member is not readonly because it is not initialized properly and only ProcessExecutionResultSerializer can make it right.
        // We have an option to either remove the readonly flag or to make yet another copy during the deserialization. Given the fact
        // that this is probably not the right place, removing the flag seems to cause less harm.
        public uint WorkerId;

        /// <nodoc />
        protected PipExecutionPerformance(PipExecutionLevel level, DateTime executionStart, DateTime executionStop, uint workerId)
        {
            Contract.Requires(executionStart.Kind == DateTimeKind.Utc);
            Contract.Requires(executionStop.Kind == DateTimeKind.Utc);

            // Since these don't use the high precision clock, very occasionally the start & stop as seen with DateTime
            // are out of order. This is a quick fix until 453683 is fully addressed
            if (executionStart > executionStop)
            {
                executionStop = executionStart;
            }

            ExecutionLevel = level;
            ExecutionStart = executionStart;
            ExecutionStop = executionStop;
            WorkerId = workerId;
        }

        /// <summary>
        /// Creates perf info given a specific pip status (it is mapped to a <see cref="PipExecutionLevel"/>) and a start time
        /// (the end time is inferred as the current time).
        /// </summary>
        public static PipExecutionPerformance Create(PipResultStatus status, DateTime executionStart)
        {
            Contract.Requires(executionStart.Kind == DateTimeKind.Utc);

            return new PipExecutionPerformance(status.ToExecutionLevel(), executionStart, DateTime.UtcNow, workerId: 0);
        }

        /// <summary>
        /// Creates perf info given a specific pip status (it is mapped to a <see cref="PipExecutionLevel"/>),
        /// and with start-stop markers at the current instant (zero duration).
        /// </summary>
        public static PipExecutionPerformance CreatePoint(PipResultStatus status)
        {
            DateTime point = DateTime.UtcNow;
            return new PipExecutionPerformance(status.ToExecutionLevel(), point, point, workerId: 0);
        }

        /// <summary>
        /// Serialize the performace data to a binary format
        /// </summary>
        public void Serialize(BuildXLWriter writer)
        {
            ProcessPipExecutionPerformance processPipExecutionPerformance = this as ProcessPipExecutionPerformance;
            bool isProcessExecutionPerformance = processPipExecutionPerformance != null;
            writer.Write(isProcessExecutionPerformance);

            SerializeFields(writer);
            if (isProcessExecutionPerformance)
            {
                processPipExecutionPerformance.SerializeExtraFields(writer);
            }
        }

        /// <summary>
        /// Deserialize performance data
        /// </summary>
        public static PipExecutionPerformance Deserialize(BuildXLReader reader)
        {
            bool isProcessExecutionPerformance = reader.ReadBoolean();

            PipExecutionLevel level;
            DateTime executionStart;
            DateTime executionStop;
            uint workerId;
            DeserializeFields(reader, out level, out executionStart, out executionStop, out workerId);

            if (isProcessExecutionPerformance)
            {
                return ProcessPipExecutionPerformance.Deserialize(reader, level, executionStart, executionStop, workerId);
            }
            else
            {
                return new PipExecutionPerformance(level, executionStart, executionStop, workerId);
            }
        }

        internal void SerializeFields(BuildXLWriter writer)
        {
            writer.Write((byte)ExecutionLevel);
            writer.Write(ExecutionStart);
            writer.Write(ExecutionStop);
            writer.WriteCompact(WorkerId);
        }

        internal static void DeserializeFields(BuildXLReader reader, out PipExecutionLevel level, out DateTime executionStart, out DateTime executionStop, out uint workerId)
        {
            level = (PipExecutionLevel)reader.ReadByte();
            executionStart = reader.ReadDateTime();
            executionStop = reader.ReadDateTime();
            workerId = reader.ReadUInt32Compact();
        }
    }

    /// <summary>
    /// Indicates the manner in which a pip executed.
    /// </summary>
    public enum PipExecutionLevel
    {
        /// <summary>
        /// The pip's full work was performed.
        /// </summary>
        Executed,

        /// <summary>
        /// The pip was cached, and some work was performed to deploy it from cache.
        /// </summary>
        Cached,

        /// <summary>
        /// The pip was fully up to date.
        /// </summary>
        UpToDate,

        /// <summary>
        /// The pip failed.
        /// </summary>
        Failed,
    }

    /// <summary>
    /// Performance information for a process pip.
    /// </summary>
    public sealed class ProcessPipExecutionPerformance : PipExecutionPerformance
    {
        /// <summary>
        /// Time spent executing the entry-point process (possibly zero, such as if this execution was cached).
        /// </summary>
        public TimeSpan ProcessExecutionTime { get; }

        /// <summary>
        /// Counters for aggregate IO transfer for the entire process tree.
        /// </summary>
        public IOCounters IO { get; }

        /// <summary>
        /// User-mode execution time. Note that this counter increases as threads in the process tree execute (it is not equivalent to wall clock time).
        /// </summary>
        public TimeSpan UserTime { get; }

        /// <summary>
        /// Kernel-mode execution time. Note that this counter increases as threads in the process tree execute (it is not equivalent to wall clock time).
        /// </summary>
        public TimeSpan KernelTime { get; }

        /// <summary>
        /// Peak memory usage (in bytes) considering all processes (highest point-in-time sum of the memory usage of the process tree).
        /// </summary>
        public ulong PeakMemoryUsage { get; }

        /// <summary>
        /// <see cref="PeakMemoryUsage"/> in megabytes
        /// </summary>
        public int PeakMemoryUsageMb => (int)(PeakMemoryUsage / (1024 * 1024));

        /// <summary>
        /// Number of processes that executed as part of the pip (the entry-point process may start children).
        /// </summary>
        public uint NumberOfProcesses { get; }

        /// <summary>
        /// Counters for the classification of file monitoring violations encountered during process execution.
        /// </summary>
        public FileMonitoringViolationCounters FileMonitoringViolations { get; }

        /// <summary>
        /// Fingerprint identity as used for cache lookup.
        /// </summary>
        public Fingerprint Fingerprint { get; }

        /// <summary>
        /// Unique ID of the cache descriptor (if one was stored or retrieved from cache).
        /// </summary>
        public ulong? CacheDescriptorId { get; }

        /// <nodoc />
        public ProcessPipExecutionPerformance(
            PipExecutionLevel level,
            DateTime executionStart,
            DateTime executionStop,
            Fingerprint fingerprint,
            TimeSpan processExecutionTime,
            FileMonitoringViolationCounters fileMonitoringViolations,
            IOCounters ioCounters,
            TimeSpan userTime,
            TimeSpan kernelTime,
            ulong peakMemoryUsage,
            uint numberOfProcesses,
            uint workerId)
            : base(level, executionStart, executionStop, workerId)
        {
            Contract.Requires(executionStart.Kind == DateTimeKind.Utc);
            Contract.Requires(executionStop.Kind == DateTimeKind.Utc);
            Contract.Requires(processExecutionTime >= TimeSpan.Zero);
            Contract.Requires(userTime >= TimeSpan.Zero);
            Contract.Requires(kernelTime >= TimeSpan.Zero);

            ProcessExecutionTime = processExecutionTime;
            Fingerprint = fingerprint;
            FileMonitoringViolations = fileMonitoringViolations;
            IO = ioCounters;
            UserTime = userTime;
            KernelTime = kernelTime;
            PeakMemoryUsage = peakMemoryUsage;
            NumberOfProcesses = numberOfProcesses;
        }

        /// <summary>
        /// Serialize the process performace data to a binary format
        /// </summary>
        public new void Serialize(BuildXLWriter writer)
        {
            SerializeFields(writer);
            SerializeExtraFields(writer);
        }

        /// <summary>
        /// Deserialize process performance data
        /// </summary>
        public static new ProcessPipExecutionPerformance Deserialize(BuildXLReader reader)
        {
            PipExecutionLevel level;
            DateTime executionStart;
            DateTime executionStop;
            uint workerId;
            DeserializeFields(reader, out level, out executionStart, out executionStop, out workerId);

            return Deserialize(reader, level, executionStart, executionStop, workerId);
        }

        internal void SerializeExtraFields(BuildXLWriter writer)
        {
            Fingerprint.WriteTo(writer);

            writer.Write(ProcessExecutionTime);
            WriteFileMonitoringViolationCounters(writer, FileMonitoringViolations);
            IO.Serialize(writer);
            writer.Write(UserTime);
            writer.Write(KernelTime);
            writer.Write(PeakMemoryUsage);
            writer.WriteCompact(NumberOfProcesses);
        }

        internal static ProcessPipExecutionPerformance Deserialize(BuildXLReader reader, PipExecutionLevel level, DateTime executionStart, DateTime executionStop, uint workerId)
        {
            var fingerprint = FingerprintUtilities.CreateFrom(reader);

            TimeSpan processExecutionTime = reader.ReadTimeSpan();
            FileMonitoringViolationCounters fileMonitoringViolations = ReadFileMonitoringViolationCounters(reader);
            IOCounters ioCounters = IOCounters.Deserialize(reader);
            TimeSpan userTime = reader.ReadTimeSpan();
            TimeSpan kernelTime = reader.ReadTimeSpan();
            ulong peakMemoryUsage = reader.ReadUInt64();
            uint numberOfProcesses = reader.ReadUInt32Compact();

            return new ProcessPipExecutionPerformance(
                fingerprint: fingerprint,
                level: level,
                executionStart: executionStart,
                executionStop: executionStop,
                processExecutionTime: processExecutionTime,
                fileMonitoringViolations: fileMonitoringViolations,
                ioCounters: ioCounters,
                userTime: userTime,
                kernelTime: kernelTime,
                peakMemoryUsage: peakMemoryUsage,
                numberOfProcesses: numberOfProcesses,
                workerId: workerId);
        }

        private static FileMonitoringViolationCounters ReadFileMonitoringViolationCounters(BuildXLReader reader)
        {
            return new FileMonitoringViolationCounters(
                numFileAccessViolationsNotWhitelisted: reader.ReadInt32Compact(),
                numFileAccessesWhitelistedButNotCacheable: reader.ReadInt32Compact(),
                numFileAccessesWhitelistedAndCacheable: reader.ReadInt32Compact());
        }

        private static void WriteFileMonitoringViolationCounters(BuildXLWriter writer, FileMonitoringViolationCounters counters)
        {
            writer.WriteCompact((int)counters.NumFileAccessViolationsNotWhitelisted);
            writer.WriteCompact((int)counters.NumFileAccessesWhitelistedButNotCacheable);
            writer.WriteCompact((int)counters.NumFileAccessesWhitelistedAndCacheable);
        }
    }

    /// <summary>
    /// Counters for the classification of file monitoring violations encountered during process execution.
    /// </summary>
    [System.Diagnostics.CodeAnalysis.SuppressMessage("Microsoft.Performance", "CA1815:ShouldOverrideEquals")]
    public readonly struct FileMonitoringViolationCounters
    {
        /// <summary>
        /// Count of accesses such that the access was whitelisted, but was not in the cache-friendly part of the whitelist. The pip should not be cached.
        /// </summary>
        public readonly int NumFileAccessesWhitelistedButNotCacheable;

        /// <summary>
        /// Count of accesses such that the access was whitelisted, via the cache-friendly part of the whitelist. The pip may be cached.
        /// </summary>
        public readonly int NumFileAccessesWhitelistedAndCacheable;

        /// <summary>
        /// Count of accesses such that the access was not whitelisted at all, and should be reported as a violation.
        /// </summary>
        public readonly int NumFileAccessViolationsNotWhitelisted;

        /// <nodoc />
        public FileMonitoringViolationCounters(
            int numFileAccessesWhitelistedButNotCacheable,
            int numFileAccessesWhitelistedAndCacheable,
            int numFileAccessViolationsNotWhitelisted)
        {
            NumFileAccessViolationsNotWhitelisted = numFileAccessViolationsNotWhitelisted;
            NumFileAccessesWhitelistedAndCacheable = numFileAccessesWhitelistedAndCacheable;
            NumFileAccessesWhitelistedButNotCacheable = numFileAccessesWhitelistedButNotCacheable;
        }

        /// <nodoc />
        public int Total => NumFileAccessesWhitelistedButNotCacheable + NumFileAccessesWhitelistedAndCacheable + NumFileAccessViolationsNotWhitelisted;

        /// <summary>
        /// Total violations whitelisted. This is the sum of cacheable and non-cacheable violations.
        /// </summary>
        public int TotalWhitelisted => NumFileAccessesWhitelistedAndCacheable + NumFileAccessesWhitelistedButNotCacheable;

        /// <summary>
        /// Indicates if this context has reported accesses which should mark the owning process as cache-ineligible.
        /// </summary>
        public bool HasUncacheableFileAccesses => NumFileAccessesWhitelistedButNotCacheable > 0;
    }
}
<|MERGE_RESOLUTION|>--- conflicted
+++ resolved
@@ -1,380 +1,376 @@
-// Copyright (c) Microsoft. All rights reserved.
-// Licensed under the MIT license. See LICENSE file in the project root for full license information.
-
-using System;
-using System.Diagnostics.ContractsLight;
-using BuildXL.Cache.MemoizationStore.Interfaces.Sessions;
-using BuildXL.Storage;
-using BuildXL.Utilities;
-<<<<<<< HEAD
-using BuildXL.Cache.MemoizationStore.Interfaces.Sessions;
-using BuildXL.Native.IO;
-using System.IO;
-=======
->>>>>>> bd75e9c5
-
-namespace BuildXL.Pips
-{
-    /// <summary>
-    /// General performance information for running any pip.
-    /// </summary>
-    public class PipExecutionPerformance
-    {
-        /// <summary>
-        /// Indicates the manner in which a pip executed.
-        /// </summary>
-        public readonly PipExecutionLevel ExecutionLevel;
-
-        /// <summary>
-        /// Start time in UTC.
-        /// </summary>
-        public readonly DateTime ExecutionStart;
-
-        /// <summary>
-        /// Stop time in UTC.
-        /// </summary>
-        public readonly DateTime ExecutionStop;
-
-        /// <summary>
-        /// Identifier for worker which executed pip
-        /// </summary>
-        // TODO: This doesn't seem to be the right place for WorkerId. Move it to a more appropriate class (PipResult?)
-        // The member is not readonly because it is not initialized properly and only ProcessExecutionResultSerializer can make it right.
-        // We have an option to either remove the readonly flag or to make yet another copy during the deserialization. Given the fact
-        // that this is probably not the right place, removing the flag seems to cause less harm.
-        public uint WorkerId;
-
-        /// <nodoc />
-        protected PipExecutionPerformance(PipExecutionLevel level, DateTime executionStart, DateTime executionStop, uint workerId)
-        {
-            Contract.Requires(executionStart.Kind == DateTimeKind.Utc);
-            Contract.Requires(executionStop.Kind == DateTimeKind.Utc);
-
-            // Since these don't use the high precision clock, very occasionally the start & stop as seen with DateTime
-            // are out of order. This is a quick fix until 453683 is fully addressed
-            if (executionStart > executionStop)
-            {
-                executionStop = executionStart;
-            }
-
-            ExecutionLevel = level;
-            ExecutionStart = executionStart;
-            ExecutionStop = executionStop;
-            WorkerId = workerId;
-        }
-
-        /// <summary>
-        /// Creates perf info given a specific pip status (it is mapped to a <see cref="PipExecutionLevel"/>) and a start time
-        /// (the end time is inferred as the current time).
-        /// </summary>
-        public static PipExecutionPerformance Create(PipResultStatus status, DateTime executionStart)
-        {
-            Contract.Requires(executionStart.Kind == DateTimeKind.Utc);
-
-            return new PipExecutionPerformance(status.ToExecutionLevel(), executionStart, DateTime.UtcNow, workerId: 0);
-        }
-
-        /// <summary>
-        /// Creates perf info given a specific pip status (it is mapped to a <see cref="PipExecutionLevel"/>),
-        /// and with start-stop markers at the current instant (zero duration).
-        /// </summary>
-        public static PipExecutionPerformance CreatePoint(PipResultStatus status)
-        {
-            DateTime point = DateTime.UtcNow;
-            return new PipExecutionPerformance(status.ToExecutionLevel(), point, point, workerId: 0);
-        }
-
-        /// <summary>
-        /// Serialize the performace data to a binary format
-        /// </summary>
-        public void Serialize(BuildXLWriter writer)
-        {
-            ProcessPipExecutionPerformance processPipExecutionPerformance = this as ProcessPipExecutionPerformance;
-            bool isProcessExecutionPerformance = processPipExecutionPerformance != null;
-            writer.Write(isProcessExecutionPerformance);
-
-            SerializeFields(writer);
-            if (isProcessExecutionPerformance)
-            {
-                processPipExecutionPerformance.SerializeExtraFields(writer);
-            }
-        }
-
-        /// <summary>
-        /// Deserialize performance data
-        /// </summary>
-        public static PipExecutionPerformance Deserialize(BuildXLReader reader)
-        {
-            bool isProcessExecutionPerformance = reader.ReadBoolean();
-
-            PipExecutionLevel level;
-            DateTime executionStart;
-            DateTime executionStop;
-            uint workerId;
-            DeserializeFields(reader, out level, out executionStart, out executionStop, out workerId);
-
-            if (isProcessExecutionPerformance)
-            {
-                return ProcessPipExecutionPerformance.Deserialize(reader, level, executionStart, executionStop, workerId);
-            }
-            else
-            {
-                return new PipExecutionPerformance(level, executionStart, executionStop, workerId);
-            }
-        }
-
-        internal void SerializeFields(BuildXLWriter writer)
-        {
-            writer.Write((byte)ExecutionLevel);
-            writer.Write(ExecutionStart);
-            writer.Write(ExecutionStop);
-            writer.WriteCompact(WorkerId);
-        }
-
-        internal static void DeserializeFields(BuildXLReader reader, out PipExecutionLevel level, out DateTime executionStart, out DateTime executionStop, out uint workerId)
-        {
-            level = (PipExecutionLevel)reader.ReadByte();
-            executionStart = reader.ReadDateTime();
-            executionStop = reader.ReadDateTime();
-            workerId = reader.ReadUInt32Compact();
-        }
-    }
-
-    /// <summary>
-    /// Indicates the manner in which a pip executed.
-    /// </summary>
-    public enum PipExecutionLevel
-    {
-        /// <summary>
-        /// The pip's full work was performed.
-        /// </summary>
-        Executed,
-
-        /// <summary>
-        /// The pip was cached, and some work was performed to deploy it from cache.
-        /// </summary>
-        Cached,
-
-        /// <summary>
-        /// The pip was fully up to date.
-        /// </summary>
-        UpToDate,
-
-        /// <summary>
-        /// The pip failed.
-        /// </summary>
-        Failed,
-    }
-
-    /// <summary>
-    /// Performance information for a process pip.
-    /// </summary>
-    public sealed class ProcessPipExecutionPerformance : PipExecutionPerformance
-    {
-        /// <summary>
-        /// Time spent executing the entry-point process (possibly zero, such as if this execution was cached).
-        /// </summary>
-        public TimeSpan ProcessExecutionTime { get; }
-
-        /// <summary>
-        /// Counters for aggregate IO transfer for the entire process tree.
-        /// </summary>
-        public IOCounters IO { get; }
-
-        /// <summary>
-        /// User-mode execution time. Note that this counter increases as threads in the process tree execute (it is not equivalent to wall clock time).
-        /// </summary>
-        public TimeSpan UserTime { get; }
-
-        /// <summary>
-        /// Kernel-mode execution time. Note that this counter increases as threads in the process tree execute (it is not equivalent to wall clock time).
-        /// </summary>
-        public TimeSpan KernelTime { get; }
-
-        /// <summary>
-        /// Peak memory usage (in bytes) considering all processes (highest point-in-time sum of the memory usage of the process tree).
-        /// </summary>
-        public ulong PeakMemoryUsage { get; }
-
-        /// <summary>
-        /// <see cref="PeakMemoryUsage"/> in megabytes
-        /// </summary>
-        public int PeakMemoryUsageMb => (int)(PeakMemoryUsage / (1024 * 1024));
-
-        /// <summary>
-        /// Number of processes that executed as part of the pip (the entry-point process may start children).
-        /// </summary>
-        public uint NumberOfProcesses { get; }
-
-        /// <summary>
-        /// Counters for the classification of file monitoring violations encountered during process execution.
-        /// </summary>
-        public FileMonitoringViolationCounters FileMonitoringViolations { get; }
-
-        /// <summary>
-        /// Fingerprint identity as used for cache lookup.
-        /// </summary>
-        public Fingerprint Fingerprint { get; }
-
-        /// <summary>
-        /// Unique ID of the cache descriptor (if one was stored or retrieved from cache).
-        /// </summary>
-        public ulong? CacheDescriptorId { get; }
-
-        /// <nodoc />
-        public ProcessPipExecutionPerformance(
-            PipExecutionLevel level,
-            DateTime executionStart,
-            DateTime executionStop,
-            Fingerprint fingerprint,
-            TimeSpan processExecutionTime,
-            FileMonitoringViolationCounters fileMonitoringViolations,
-            IOCounters ioCounters,
-            TimeSpan userTime,
-            TimeSpan kernelTime,
-            ulong peakMemoryUsage,
-            uint numberOfProcesses,
-            uint workerId)
-            : base(level, executionStart, executionStop, workerId)
-        {
-            Contract.Requires(executionStart.Kind == DateTimeKind.Utc);
-            Contract.Requires(executionStop.Kind == DateTimeKind.Utc);
-            Contract.Requires(processExecutionTime >= TimeSpan.Zero);
-            Contract.Requires(userTime >= TimeSpan.Zero);
-            Contract.Requires(kernelTime >= TimeSpan.Zero);
-
-            ProcessExecutionTime = processExecutionTime;
-            Fingerprint = fingerprint;
-            FileMonitoringViolations = fileMonitoringViolations;
-            IO = ioCounters;
-            UserTime = userTime;
-            KernelTime = kernelTime;
-            PeakMemoryUsage = peakMemoryUsage;
-            NumberOfProcesses = numberOfProcesses;
-        }
-
-        /// <summary>
-        /// Serialize the process performace data to a binary format
-        /// </summary>
-        public new void Serialize(BuildXLWriter writer)
-        {
-            SerializeFields(writer);
-            SerializeExtraFields(writer);
-        }
-
-        /// <summary>
-        /// Deserialize process performance data
-        /// </summary>
-        public static new ProcessPipExecutionPerformance Deserialize(BuildXLReader reader)
-        {
-            PipExecutionLevel level;
-            DateTime executionStart;
-            DateTime executionStop;
-            uint workerId;
-            DeserializeFields(reader, out level, out executionStart, out executionStop, out workerId);
-
-            return Deserialize(reader, level, executionStart, executionStop, workerId);
-        }
-
-        internal void SerializeExtraFields(BuildXLWriter writer)
-        {
-            Fingerprint.WriteTo(writer);
-
-            writer.Write(ProcessExecutionTime);
-            WriteFileMonitoringViolationCounters(writer, FileMonitoringViolations);
-            IO.Serialize(writer);
-            writer.Write(UserTime);
-            writer.Write(KernelTime);
-            writer.Write(PeakMemoryUsage);
-            writer.WriteCompact(NumberOfProcesses);
-        }
-
-        internal static ProcessPipExecutionPerformance Deserialize(BuildXLReader reader, PipExecutionLevel level, DateTime executionStart, DateTime executionStop, uint workerId)
-        {
-            var fingerprint = FingerprintUtilities.CreateFrom(reader);
-
-            TimeSpan processExecutionTime = reader.ReadTimeSpan();
-            FileMonitoringViolationCounters fileMonitoringViolations = ReadFileMonitoringViolationCounters(reader);
-            IOCounters ioCounters = IOCounters.Deserialize(reader);
-            TimeSpan userTime = reader.ReadTimeSpan();
-            TimeSpan kernelTime = reader.ReadTimeSpan();
-            ulong peakMemoryUsage = reader.ReadUInt64();
-            uint numberOfProcesses = reader.ReadUInt32Compact();
-
-            return new ProcessPipExecutionPerformance(
-                fingerprint: fingerprint,
-                level: level,
-                executionStart: executionStart,
-                executionStop: executionStop,
-                processExecutionTime: processExecutionTime,
-                fileMonitoringViolations: fileMonitoringViolations,
-                ioCounters: ioCounters,
-                userTime: userTime,
-                kernelTime: kernelTime,
-                peakMemoryUsage: peakMemoryUsage,
-                numberOfProcesses: numberOfProcesses,
-                workerId: workerId);
-        }
-
-        private static FileMonitoringViolationCounters ReadFileMonitoringViolationCounters(BuildXLReader reader)
-        {
-            return new FileMonitoringViolationCounters(
-                numFileAccessViolationsNotWhitelisted: reader.ReadInt32Compact(),
-                numFileAccessesWhitelistedButNotCacheable: reader.ReadInt32Compact(),
-                numFileAccessesWhitelistedAndCacheable: reader.ReadInt32Compact());
-        }
-
-        private static void WriteFileMonitoringViolationCounters(BuildXLWriter writer, FileMonitoringViolationCounters counters)
-        {
-            writer.WriteCompact((int)counters.NumFileAccessViolationsNotWhitelisted);
-            writer.WriteCompact((int)counters.NumFileAccessesWhitelistedButNotCacheable);
-            writer.WriteCompact((int)counters.NumFileAccessesWhitelistedAndCacheable);
-        }
-    }
-
-    /// <summary>
-    /// Counters for the classification of file monitoring violations encountered during process execution.
-    /// </summary>
-    [System.Diagnostics.CodeAnalysis.SuppressMessage("Microsoft.Performance", "CA1815:ShouldOverrideEquals")]
-    public readonly struct FileMonitoringViolationCounters
-    {
-        /// <summary>
-        /// Count of accesses such that the access was whitelisted, but was not in the cache-friendly part of the whitelist. The pip should not be cached.
-        /// </summary>
-        public readonly int NumFileAccessesWhitelistedButNotCacheable;
-
-        /// <summary>
-        /// Count of accesses such that the access was whitelisted, via the cache-friendly part of the whitelist. The pip may be cached.
-        /// </summary>
-        public readonly int NumFileAccessesWhitelistedAndCacheable;
-
-        /// <summary>
-        /// Count of accesses such that the access was not whitelisted at all, and should be reported as a violation.
-        /// </summary>
-        public readonly int NumFileAccessViolationsNotWhitelisted;
-
-        /// <nodoc />
-        public FileMonitoringViolationCounters(
-            int numFileAccessesWhitelistedButNotCacheable,
-            int numFileAccessesWhitelistedAndCacheable,
-            int numFileAccessViolationsNotWhitelisted)
-        {
-            NumFileAccessViolationsNotWhitelisted = numFileAccessViolationsNotWhitelisted;
-            NumFileAccessesWhitelistedAndCacheable = numFileAccessesWhitelistedAndCacheable;
-            NumFileAccessesWhitelistedButNotCacheable = numFileAccessesWhitelistedButNotCacheable;
-        }
-
-        /// <nodoc />
-        public int Total => NumFileAccessesWhitelistedButNotCacheable + NumFileAccessesWhitelistedAndCacheable + NumFileAccessViolationsNotWhitelisted;
-
-        /// <summary>
-        /// Total violations whitelisted. This is the sum of cacheable and non-cacheable violations.
-        /// </summary>
-        public int TotalWhitelisted => NumFileAccessesWhitelistedAndCacheable + NumFileAccessesWhitelistedButNotCacheable;
-
-        /// <summary>
-        /// Indicates if this context has reported accesses which should mark the owning process as cache-ineligible.
-        /// </summary>
-        public bool HasUncacheableFileAccesses => NumFileAccessesWhitelistedButNotCacheable > 0;
-    }
-}
+// Copyright (c) Microsoft. All rights reserved.
+// Licensed under the MIT license. See LICENSE file in the project root for full license information.
+
+using System;
+using System.Diagnostics.ContractsLight;
+using BuildXL.Cache.MemoizationStore.Interfaces.Sessions;
+using BuildXL.Storage;
+using BuildXL.Utilities;
+using BuildXL.Native.IO;
+using System.IO;
+
+namespace BuildXL.Pips
+{
+    /// <summary>
+    /// General performance information for running any pip.
+    /// </summary>
+    public class PipExecutionPerformance
+    {
+        /// <summary>
+        /// Indicates the manner in which a pip executed.
+        /// </summary>
+        public readonly PipExecutionLevel ExecutionLevel;
+
+        /// <summary>
+        /// Start time in UTC.
+        /// </summary>
+        public readonly DateTime ExecutionStart;
+
+        /// <summary>
+        /// Stop time in UTC.
+        /// </summary>
+        public readonly DateTime ExecutionStop;
+
+        /// <summary>
+        /// Identifier for worker which executed pip
+        /// </summary>
+        // TODO: This doesn't seem to be the right place for WorkerId. Move it to a more appropriate class (PipResult?)
+        // The member is not readonly because it is not initialized properly and only ProcessExecutionResultSerializer can make it right.
+        // We have an option to either remove the readonly flag or to make yet another copy during the deserialization. Given the fact
+        // that this is probably not the right place, removing the flag seems to cause less harm.
+        public uint WorkerId;
+
+        /// <nodoc />
+        protected PipExecutionPerformance(PipExecutionLevel level, DateTime executionStart, DateTime executionStop, uint workerId)
+        {
+            Contract.Requires(executionStart.Kind == DateTimeKind.Utc);
+            Contract.Requires(executionStop.Kind == DateTimeKind.Utc);
+
+            // Since these don't use the high precision clock, very occasionally the start & stop as seen with DateTime
+            // are out of order. This is a quick fix until 453683 is fully addressed
+            if (executionStart > executionStop)
+            {
+                executionStop = executionStart;
+            }
+
+            ExecutionLevel = level;
+            ExecutionStart = executionStart;
+            ExecutionStop = executionStop;
+            WorkerId = workerId;
+        }
+
+        /// <summary>
+        /// Creates perf info given a specific pip status (it is mapped to a <see cref="PipExecutionLevel"/>) and a start time
+        /// (the end time is inferred as the current time).
+        /// </summary>
+        public static PipExecutionPerformance Create(PipResultStatus status, DateTime executionStart)
+        {
+            Contract.Requires(executionStart.Kind == DateTimeKind.Utc);
+
+            return new PipExecutionPerformance(status.ToExecutionLevel(), executionStart, DateTime.UtcNow, workerId: 0);
+        }
+
+        /// <summary>
+        /// Creates perf info given a specific pip status (it is mapped to a <see cref="PipExecutionLevel"/>),
+        /// and with start-stop markers at the current instant (zero duration).
+        /// </summary>
+        public static PipExecutionPerformance CreatePoint(PipResultStatus status)
+        {
+            DateTime point = DateTime.UtcNow;
+            return new PipExecutionPerformance(status.ToExecutionLevel(), point, point, workerId: 0);
+        }
+
+        /// <summary>
+        /// Serialize the performace data to a binary format
+        /// </summary>
+        public void Serialize(BuildXLWriter writer)
+        {
+            ProcessPipExecutionPerformance processPipExecutionPerformance = this as ProcessPipExecutionPerformance;
+            bool isProcessExecutionPerformance = processPipExecutionPerformance != null;
+            writer.Write(isProcessExecutionPerformance);
+
+            SerializeFields(writer);
+            if (isProcessExecutionPerformance)
+            {
+                processPipExecutionPerformance.SerializeExtraFields(writer);
+            }
+        }
+
+        /// <summary>
+        /// Deserialize performance data
+        /// </summary>
+        public static PipExecutionPerformance Deserialize(BuildXLReader reader)
+        {
+            bool isProcessExecutionPerformance = reader.ReadBoolean();
+
+            PipExecutionLevel level;
+            DateTime executionStart;
+            DateTime executionStop;
+            uint workerId;
+            DeserializeFields(reader, out level, out executionStart, out executionStop, out workerId);
+
+            if (isProcessExecutionPerformance)
+            {
+                return ProcessPipExecutionPerformance.Deserialize(reader, level, executionStart, executionStop, workerId);
+            }
+            else
+            {
+                return new PipExecutionPerformance(level, executionStart, executionStop, workerId);
+            }
+        }
+
+        internal void SerializeFields(BuildXLWriter writer)
+        {
+            writer.Write((byte)ExecutionLevel);
+            writer.Write(ExecutionStart);
+            writer.Write(ExecutionStop);
+            writer.WriteCompact(WorkerId);
+        }
+
+        internal static void DeserializeFields(BuildXLReader reader, out PipExecutionLevel level, out DateTime executionStart, out DateTime executionStop, out uint workerId)
+        {
+            level = (PipExecutionLevel)reader.ReadByte();
+            executionStart = reader.ReadDateTime();
+            executionStop = reader.ReadDateTime();
+            workerId = reader.ReadUInt32Compact();
+        }
+    }
+
+    /// <summary>
+    /// Indicates the manner in which a pip executed.
+    /// </summary>
+    public enum PipExecutionLevel
+    {
+        /// <summary>
+        /// The pip's full work was performed.
+        /// </summary>
+        Executed,
+
+        /// <summary>
+        /// The pip was cached, and some work was performed to deploy it from cache.
+        /// </summary>
+        Cached,
+
+        /// <summary>
+        /// The pip was fully up to date.
+        /// </summary>
+        UpToDate,
+
+        /// <summary>
+        /// The pip failed.
+        /// </summary>
+        Failed,
+    }
+
+    /// <summary>
+    /// Performance information for a process pip.
+    /// </summary>
+    public sealed class ProcessPipExecutionPerformance : PipExecutionPerformance
+    {
+        /// <summary>
+        /// Time spent executing the entry-point process (possibly zero, such as if this execution was cached).
+        /// </summary>
+        public TimeSpan ProcessExecutionTime { get; }
+
+        /// <summary>
+        /// Counters for aggregate IO transfer for the entire process tree.
+        /// </summary>
+        public IOCounters IO { get; }
+
+        /// <summary>
+        /// User-mode execution time. Note that this counter increases as threads in the process tree execute (it is not equivalent to wall clock time).
+        /// </summary>
+        public TimeSpan UserTime { get; }
+
+        /// <summary>
+        /// Kernel-mode execution time. Note that this counter increases as threads in the process tree execute (it is not equivalent to wall clock time).
+        /// </summary>
+        public TimeSpan KernelTime { get; }
+
+        /// <summary>
+        /// Peak memory usage (in bytes) considering all processes (highest point-in-time sum of the memory usage of the process tree).
+        /// </summary>
+        public ulong PeakMemoryUsage { get; }
+
+        /// <summary>
+        /// <see cref="PeakMemoryUsage"/> in megabytes
+        /// </summary>
+        public int PeakMemoryUsageMb => (int)(PeakMemoryUsage / (1024 * 1024));
+
+        /// <summary>
+        /// Number of processes that executed as part of the pip (the entry-point process may start children).
+        /// </summary>
+        public uint NumberOfProcesses { get; }
+
+        /// <summary>
+        /// Counters for the classification of file monitoring violations encountered during process execution.
+        /// </summary>
+        public FileMonitoringViolationCounters FileMonitoringViolations { get; }
+
+        /// <summary>
+        /// Fingerprint identity as used for cache lookup.
+        /// </summary>
+        public Fingerprint Fingerprint { get; }
+
+        /// <summary>
+        /// Unique ID of the cache descriptor (if one was stored or retrieved from cache).
+        /// </summary>
+        public ulong? CacheDescriptorId { get; }
+
+        /// <nodoc />
+        public ProcessPipExecutionPerformance(
+            PipExecutionLevel level,
+            DateTime executionStart,
+            DateTime executionStop,
+            Fingerprint fingerprint,
+            TimeSpan processExecutionTime,
+            FileMonitoringViolationCounters fileMonitoringViolations,
+            IOCounters ioCounters,
+            TimeSpan userTime,
+            TimeSpan kernelTime,
+            ulong peakMemoryUsage,
+            uint numberOfProcesses,
+            uint workerId)
+            : base(level, executionStart, executionStop, workerId)
+        {
+            Contract.Requires(executionStart.Kind == DateTimeKind.Utc);
+            Contract.Requires(executionStop.Kind == DateTimeKind.Utc);
+            Contract.Requires(processExecutionTime >= TimeSpan.Zero);
+            Contract.Requires(userTime >= TimeSpan.Zero);
+            Contract.Requires(kernelTime >= TimeSpan.Zero);
+
+            ProcessExecutionTime = processExecutionTime;
+            Fingerprint = fingerprint;
+            FileMonitoringViolations = fileMonitoringViolations;
+            IO = ioCounters;
+            UserTime = userTime;
+            KernelTime = kernelTime;
+            PeakMemoryUsage = peakMemoryUsage;
+            NumberOfProcesses = numberOfProcesses;
+        }
+
+        /// <summary>
+        /// Serialize the process performace data to a binary format
+        /// </summary>
+        public new void Serialize(BuildXLWriter writer)
+        {
+            SerializeFields(writer);
+            SerializeExtraFields(writer);
+        }
+
+        /// <summary>
+        /// Deserialize process performance data
+        /// </summary>
+        public static new ProcessPipExecutionPerformance Deserialize(BuildXLReader reader)
+        {
+            PipExecutionLevel level;
+            DateTime executionStart;
+            DateTime executionStop;
+            uint workerId;
+            DeserializeFields(reader, out level, out executionStart, out executionStop, out workerId);
+
+            return Deserialize(reader, level, executionStart, executionStop, workerId);
+        }
+
+        internal void SerializeExtraFields(BuildXLWriter writer)
+        {
+            Fingerprint.WriteTo(writer);
+
+            writer.Write(ProcessExecutionTime);
+            WriteFileMonitoringViolationCounters(writer, FileMonitoringViolations);
+            IO.Serialize(writer);
+            writer.Write(UserTime);
+            writer.Write(KernelTime);
+            writer.Write(PeakMemoryUsage);
+            writer.WriteCompact(NumberOfProcesses);
+        }
+
+        internal static ProcessPipExecutionPerformance Deserialize(BuildXLReader reader, PipExecutionLevel level, DateTime executionStart, DateTime executionStop, uint workerId)
+        {
+            var fingerprint = FingerprintUtilities.CreateFrom(reader);
+
+            TimeSpan processExecutionTime = reader.ReadTimeSpan();
+            FileMonitoringViolationCounters fileMonitoringViolations = ReadFileMonitoringViolationCounters(reader);
+            IOCounters ioCounters = IOCounters.Deserialize(reader);
+            TimeSpan userTime = reader.ReadTimeSpan();
+            TimeSpan kernelTime = reader.ReadTimeSpan();
+            ulong peakMemoryUsage = reader.ReadUInt64();
+            uint numberOfProcesses = reader.ReadUInt32Compact();
+
+            return new ProcessPipExecutionPerformance(
+                fingerprint: fingerprint,
+                level: level,
+                executionStart: executionStart,
+                executionStop: executionStop,
+                processExecutionTime: processExecutionTime,
+                fileMonitoringViolations: fileMonitoringViolations,
+                ioCounters: ioCounters,
+                userTime: userTime,
+                kernelTime: kernelTime,
+                peakMemoryUsage: peakMemoryUsage,
+                numberOfProcesses: numberOfProcesses,
+                workerId: workerId);
+        }
+
+        private static FileMonitoringViolationCounters ReadFileMonitoringViolationCounters(BuildXLReader reader)
+        {
+            return new FileMonitoringViolationCounters(
+                numFileAccessViolationsNotWhitelisted: reader.ReadInt32Compact(),
+                numFileAccessesWhitelistedButNotCacheable: reader.ReadInt32Compact(),
+                numFileAccessesWhitelistedAndCacheable: reader.ReadInt32Compact());
+        }
+
+        private static void WriteFileMonitoringViolationCounters(BuildXLWriter writer, FileMonitoringViolationCounters counters)
+        {
+            writer.WriteCompact((int)counters.NumFileAccessViolationsNotWhitelisted);
+            writer.WriteCompact((int)counters.NumFileAccessesWhitelistedButNotCacheable);
+            writer.WriteCompact((int)counters.NumFileAccessesWhitelistedAndCacheable);
+        }
+    }
+
+    /// <summary>
+    /// Counters for the classification of file monitoring violations encountered during process execution.
+    /// </summary>
+    [System.Diagnostics.CodeAnalysis.SuppressMessage("Microsoft.Performance", "CA1815:ShouldOverrideEquals")]
+    public readonly struct FileMonitoringViolationCounters
+    {
+        /// <summary>
+        /// Count of accesses such that the access was whitelisted, but was not in the cache-friendly part of the whitelist. The pip should not be cached.
+        /// </summary>
+        public readonly int NumFileAccessesWhitelistedButNotCacheable;
+
+        /// <summary>
+        /// Count of accesses such that the access was whitelisted, via the cache-friendly part of the whitelist. The pip may be cached.
+        /// </summary>
+        public readonly int NumFileAccessesWhitelistedAndCacheable;
+
+        /// <summary>
+        /// Count of accesses such that the access was not whitelisted at all, and should be reported as a violation.
+        /// </summary>
+        public readonly int NumFileAccessViolationsNotWhitelisted;
+
+        /// <nodoc />
+        public FileMonitoringViolationCounters(
+            int numFileAccessesWhitelistedButNotCacheable,
+            int numFileAccessesWhitelistedAndCacheable,
+            int numFileAccessViolationsNotWhitelisted)
+        {
+            NumFileAccessViolationsNotWhitelisted = numFileAccessViolationsNotWhitelisted;
+            NumFileAccessesWhitelistedAndCacheable = numFileAccessesWhitelistedAndCacheable;
+            NumFileAccessesWhitelistedButNotCacheable = numFileAccessesWhitelistedButNotCacheable;
+        }
+
+        /// <nodoc />
+        public int Total => NumFileAccessesWhitelistedButNotCacheable + NumFileAccessesWhitelistedAndCacheable + NumFileAccessViolationsNotWhitelisted;
+
+        /// <summary>
+        /// Total violations whitelisted. This is the sum of cacheable and non-cacheable violations.
+        /// </summary>
+        public int TotalWhitelisted => NumFileAccessesWhitelistedAndCacheable + NumFileAccessesWhitelistedButNotCacheable;
+
+        /// <summary>
+        /// Indicates if this context has reported accesses which should mark the owning process as cache-ineligible.
+        /// </summary>
+        public bool HasUncacheableFileAccesses => NumFileAccessesWhitelistedButNotCacheable > 0;
+    }
+}