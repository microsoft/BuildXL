--- conflicted
+++ resolved
@@ -1,179 +1,176 @@
-// Copyright (c) Microsoft. All rights reserved.
-// Licensed under the MIT license. See LICENSE file in the project root for full license information.
-
-using System;
-using System.Diagnostics.CodeAnalysis;
-using System.Diagnostics.ContractsLight;
-using System.Threading.Tasks;
-using BuildXL.Cache.ContentStore.Hashing;
-using BuildXL.Cache.ContentStore.Interfaces.FileSystem;
-using BuildXL.Cache.ContentStore.Interfaces.Results;
-using BuildXL.Cache.ContentStore.Interfaces.Sessions;
-using BuildXL.Cache.ContentStore.Interfaces.Stores;
-using BuildXL.Cache.ContentStore.Interfaces.Tracing;
-using BuildXL.Cache.ContentStore.UtilitiesCore;
-using Microsoft.VisualStudio.Services.BlobStore.WebApi;
-using Microsoft.VisualStudio.Services.Content.Common;
-
-namespace BuildXL.Cache.ContentStore.Vsts
-{
-    /// <summary>
-    ///     L3 ContentStore implemented against VSTS BlobStore
-    /// </summary>
-    public sealed class BackingContentStore : IContentStore
-    {
-        /// <nodoc />
-        public enum SessionCounters
-        {
-            /// <summary>
-            /// Pin request had to be made to a remote VSTS store.
-            /// </summary>
-            PinSatisfiedFromRemote,
-
-            /// <summary>
-            /// Pin was satisfied without reaching VSTS based on existing cached data.
-            /// </summary>
-            PinSatisfiedInMemory
-        }
-
-        private readonly IAbsFileSystem _fileSystem;
-        private readonly IArtifactHttpClientFactory _artifactHttpClientFactory;
-        private readonly TimeSpan _timeToKeepContent;
-        private IArtifactHttpClient _artifactHttpClient;
-        private readonly bool _useDedupStore;
-
-        /// <summary>
-        /// Used for BlobStore implementation only.
-        /// </summary>
-        private readonly bool _downloadBlobsThroughBlobStore;
-
-        /// <summary>
-        /// Initializes a new instance of the <see cref="BackingContentStore"/> class.
-        /// </summary>
-        /// <param name="fileSystem">Filesystem used to read/write files.</param>
-        /// <param name="artifactHttpClientFactory">Backing Store HTTP client factory.</param>
-        /// <param name="timeToKeepContent">Minimum time-to-live for accessed content.</param>
-        /// <param name="downloadBlobsThroughBlobStore">Flag for BlobStore: If enabled, gets blobs through BlobStore. If false, gets blobs from the Azure Uri.</param>
-        /// <param name="useDedupStore">Determines whether or not DedupStore is used for content. Must be used in tandem with Dedup hashes.</param>
-        public BackingContentStore(
-            IAbsFileSystem fileSystem,
-            IArtifactHttpClientFactory artifactHttpClientFactory,
-            TimeSpan timeToKeepContent,
-            bool downloadBlobsThroughBlobStore = false,
-            bool useDedupStore = false)
-        {
-            Contract.Requires(fileSystem != null);
-            Contract.Requires(artifactHttpClientFactory != null);
-            _fileSystem = fileSystem;
-            _artifactHttpClientFactory = artifactHttpClientFactory;
-            _timeToKeepContent = timeToKeepContent;
-            _downloadBlobsThroughBlobStore = downloadBlobsThroughBlobStore;
-            _useDedupStore = useDedupStore;
-        }
-
-        /// <inheritdoc />
-        public async Task<BoolResult> StartupAsync(Context context)
-        {
-            StartupStarted = true;
-
-            BoolResult result;
-            try
-            {
-                result = await _artifactHttpClientFactory.StartupAsync(context);
-                if (!result.Succeeded)
-                {
-                    return result;
-                }
-
-                if (_useDedupStore)
-                {
-                    _artifactHttpClient = await _artifactHttpClientFactory.CreateDedupStoreHttpClientAsync(context).ConfigureAwait(false);
-                }
-                else
-                {
-                    _artifactHttpClient = await _artifactHttpClientFactory.CreateBlobStoreHttpClientAsync(context).ConfigureAwait(false);
-                }
-            }
-            catch (Exception e)
-            {
-                result = new BoolResult(e);
-            }
-
-            StartupCompleted = true;
-            return result;
-        }
-
-        /// <inheritdoc />
-        public bool StartupCompleted { get; private set; }
-
-        /// <inheritdoc />
-        public bool StartupStarted { get; private set; }
-
-        /// <inheritdoc />
-        public void Dispose()
-        {
-            if (_artifactHttpClient is IBlobStoreHttpClient blobStoreHttpClient)
-            {
-                blobStoreHttpClient.Dispose();
-            }
-        }
-
-        /// <inheritdoc />
-        public Task<BoolResult> ShutdownAsync(Context context)
-        {
-            ShutdownStarted = true;
-            ShutdownCompleted = true;
-            return Task.FromResult(BoolResult.Success);
-        }
-
-        /// <inheritdoc />
-        public bool ShutdownCompleted { get; private set; }
-
-        /// <inheritdoc />
-        public bool ShutdownStarted { get; private set; }
-
-        /// <inheritdoc />
-        [SuppressMessage("Microsoft.Reliability", "CA2000:Dispose objects before losing scope")]
-        public CreateSessionResult<IReadOnlyContentSession> CreateReadOnlySession(
-            Context context, string name, ImplicitPin implicitPin)
-        {
-            if (_useDedupStore)
-            {
-                return new CreateSessionResult<IReadOnlyContentSession>(new DedupReadOnlyContentSession(
-                    _fileSystem, name, implicitPin, _artifactHttpClient as IDedupStoreHttpClient, _timeToKeepContent));
-            }
-
-            return new CreateSessionResult<IReadOnlyContentSession>(new BlobReadOnlyContentSession(
-                _fileSystem, name, implicitPin, _artifactHttpClient as IBlobStoreHttpClient, _timeToKeepContent, _downloadBlobsThroughBlobStore));
-        }
-
-        /// <inheritdoc />
-        [SuppressMessage("Microsoft.Reliability", "CA2000:Dispose objects before losing scope")]
-        public CreateSessionResult<IContentSession> CreateSession(Context context, string name, ImplicitPin implicitPin)
-        {
-            if (_useDedupStore)
-            {
-                return new CreateSessionResult<IContentSession>(new DedupContentSession(
-                    context, _fileSystem, name, implicitPin, _artifactHttpClient as IDedupStoreHttpClient, _timeToKeepContent));
-            }
-
-            return new CreateSessionResult<IContentSession>(new BlobContentSession(
-                _fileSystem, name, implicitPin, _artifactHttpClient as IBlobStoreHttpClient, _timeToKeepContent, _downloadBlobsThroughBlobStore));
-        }
-
-        /// <inheritdoc />
-        public Task<GetStatsResult> GetStatsAsync(Context context) => Task.FromResult(new GetStatsResult(new CounterSet()));
-
-        /// <inheritdoc />
-        public Task<DeleteResult> DeleteAsync(Context context, ContentHash contentHash)
-        {
-            throw new NotImplementedException();
-        }
-<<<<<<< HEAD
-=======
-
-        /// <inheritdoc />
-        public void PostInitializationCompleted(Context context, BoolResult result) { }
->>>>>>> 0160c346
-    }
-}
+// Copyright (c) Microsoft. All rights reserved.
+// Licensed under the MIT license. See LICENSE file in the project root for full license information.
+
+using System;
+using System.Diagnostics.CodeAnalysis;
+using System.Diagnostics.ContractsLight;
+using System.Threading.Tasks;
+using BuildXL.Cache.ContentStore.Hashing;
+using BuildXL.Cache.ContentStore.Interfaces.FileSystem;
+using BuildXL.Cache.ContentStore.Interfaces.Results;
+using BuildXL.Cache.ContentStore.Interfaces.Sessions;
+using BuildXL.Cache.ContentStore.Interfaces.Stores;
+using BuildXL.Cache.ContentStore.Interfaces.Tracing;
+using BuildXL.Cache.ContentStore.UtilitiesCore;
+using Microsoft.VisualStudio.Services.BlobStore.WebApi;
+using Microsoft.VisualStudio.Services.Content.Common;
+
+namespace BuildXL.Cache.ContentStore.Vsts
+{
+    /// <summary>
+    ///     L3 ContentStore implemented against VSTS BlobStore
+    /// </summary>
+    public sealed class BackingContentStore : IContentStore
+    {
+        /// <nodoc />
+        public enum SessionCounters
+        {
+            /// <summary>
+            /// Pin request had to be made to a remote VSTS store.
+            /// </summary>
+            PinSatisfiedFromRemote,
+
+            /// <summary>
+            /// Pin was satisfied without reaching VSTS based on existing cached data.
+            /// </summary>
+            PinSatisfiedInMemory
+        }
+
+        private readonly IAbsFileSystem _fileSystem;
+        private readonly IArtifactHttpClientFactory _artifactHttpClientFactory;
+        private readonly TimeSpan _timeToKeepContent;
+        private IArtifactHttpClient _artifactHttpClient;
+        private readonly bool _useDedupStore;
+
+        /// <summary>
+        /// Used for BlobStore implementation only.
+        /// </summary>
+        private readonly bool _downloadBlobsThroughBlobStore;
+
+        /// <summary>
+        /// Initializes a new instance of the <see cref="BackingContentStore"/> class.
+        /// </summary>
+        /// <param name="fileSystem">Filesystem used to read/write files.</param>
+        /// <param name="artifactHttpClientFactory">Backing Store HTTP client factory.</param>
+        /// <param name="timeToKeepContent">Minimum time-to-live for accessed content.</param>
+        /// <param name="downloadBlobsThroughBlobStore">Flag for BlobStore: If enabled, gets blobs through BlobStore. If false, gets blobs from the Azure Uri.</param>
+        /// <param name="useDedupStore">Determines whether or not DedupStore is used for content. Must be used in tandem with Dedup hashes.</param>
+        public BackingContentStore(
+            IAbsFileSystem fileSystem,
+            IArtifactHttpClientFactory artifactHttpClientFactory,
+            TimeSpan timeToKeepContent,
+            bool downloadBlobsThroughBlobStore = false,
+            bool useDedupStore = false)
+        {
+            Contract.Requires(fileSystem != null);
+            Contract.Requires(artifactHttpClientFactory != null);
+            _fileSystem = fileSystem;
+            _artifactHttpClientFactory = artifactHttpClientFactory;
+            _timeToKeepContent = timeToKeepContent;
+            _downloadBlobsThroughBlobStore = downloadBlobsThroughBlobStore;
+            _useDedupStore = useDedupStore;
+        }
+
+        /// <inheritdoc />
+        public async Task<BoolResult> StartupAsync(Context context)
+        {
+            StartupStarted = true;
+
+            BoolResult result;
+            try
+            {
+                result = await _artifactHttpClientFactory.StartupAsync(context);
+                if (!result.Succeeded)
+                {
+                    return result;
+                }
+
+                if (_useDedupStore)
+                {
+                    _artifactHttpClient = await _artifactHttpClientFactory.CreateDedupStoreHttpClientAsync(context).ConfigureAwait(false);
+                }
+                else
+                {
+                    _artifactHttpClient = await _artifactHttpClientFactory.CreateBlobStoreHttpClientAsync(context).ConfigureAwait(false);
+                }
+            }
+            catch (Exception e)
+            {
+                result = new BoolResult(e);
+            }
+
+            StartupCompleted = true;
+            return result;
+        }
+
+        /// <inheritdoc />
+        public bool StartupCompleted { get; private set; }
+
+        /// <inheritdoc />
+        public bool StartupStarted { get; private set; }
+
+        /// <inheritdoc />
+        public void Dispose()
+        {
+            if (_artifactHttpClient is IBlobStoreHttpClient blobStoreHttpClient)
+            {
+                blobStoreHttpClient.Dispose();
+            }
+        }
+
+        /// <inheritdoc />
+        public Task<BoolResult> ShutdownAsync(Context context)
+        {
+            ShutdownStarted = true;
+            ShutdownCompleted = true;
+            return Task.FromResult(BoolResult.Success);
+        }
+
+        /// <inheritdoc />
+        public bool ShutdownCompleted { get; private set; }
+
+        /// <inheritdoc />
+        public bool ShutdownStarted { get; private set; }
+
+        /// <inheritdoc />
+        [SuppressMessage("Microsoft.Reliability", "CA2000:Dispose objects before losing scope")]
+        public CreateSessionResult<IReadOnlyContentSession> CreateReadOnlySession(
+            Context context, string name, ImplicitPin implicitPin)
+        {
+            if (_useDedupStore)
+            {
+                return new CreateSessionResult<IReadOnlyContentSession>(new DedupReadOnlyContentSession(
+                    _fileSystem, name, implicitPin, _artifactHttpClient as IDedupStoreHttpClient, _timeToKeepContent));
+            }
+
+            return new CreateSessionResult<IReadOnlyContentSession>(new BlobReadOnlyContentSession(
+                _fileSystem, name, implicitPin, _artifactHttpClient as IBlobStoreHttpClient, _timeToKeepContent, _downloadBlobsThroughBlobStore));
+        }
+
+        /// <inheritdoc />
+        [SuppressMessage("Microsoft.Reliability", "CA2000:Dispose objects before losing scope")]
+        public CreateSessionResult<IContentSession> CreateSession(Context context, string name, ImplicitPin implicitPin)
+        {
+            if (_useDedupStore)
+            {
+                return new CreateSessionResult<IContentSession>(new DedupContentSession(
+                    context, _fileSystem, name, implicitPin, _artifactHttpClient as IDedupStoreHttpClient, _timeToKeepContent));
+            }
+
+            return new CreateSessionResult<IContentSession>(new BlobContentSession(
+                _fileSystem, name, implicitPin, _artifactHttpClient as IBlobStoreHttpClient, _timeToKeepContent, _downloadBlobsThroughBlobStore));
+        }
+
+        /// <inheritdoc />
+        public Task<GetStatsResult> GetStatsAsync(Context context) => Task.FromResult(new GetStatsResult(new CounterSet()));
+
+        /// <inheritdoc />
+        public Task<DeleteResult> DeleteAsync(Context context, ContentHash contentHash)
+        {
+            throw new NotImplementedException();
+        }
+
+        /// <inheritdoc />
+        public void PostInitializationCompleted(Context context, BoolResult result) { }
+    }
+}