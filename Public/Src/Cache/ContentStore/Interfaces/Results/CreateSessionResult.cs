--- conflicted
+++ resolved
@@ -1,100 +1,96 @@
-// Copyright (c) Microsoft. All rights reserved.
-// Licensed under the MIT license. See LICENSE file in the project root for full license information.
-
-using System;
-using System.Diagnostics.ContractsLight;
-using BuildXL.Cache.ContentStore.Interfaces.Sessions;
-
-namespace BuildXL.Cache.ContentStore.Interfaces.Results
-{
-    /// <summary>
-    ///     Result of the CreateSession call.
-    /// </summary>
-    public class CreateSessionResult<T> : BoolResult, IEquatable<CreateSessionResult<T>>
-        where T : IName
-    {
-        /// <summary>
-        ///     Initializes a new instance of the <see cref="CreateSessionResult{T}"/> class.
-        /// </summary>
-        public CreateSessionResult(T session)
-        {
-            Contract.Requires(session != null);
-            Session = session;
-        }
-
-        /// <summary>
-        ///     Initializes a new instance of the <see cref="CreateSessionResult{T}"/> class.
-        /// </summary>
-        public CreateSessionResult(string errorMessage, string diagnostics = null)
-            : base(errorMessage, diagnostics)
-        {
-        }
-
-        /// <summary>
-        ///     Initializes a new instance of the <see cref="CreateSessionResult{T}"/> class.
-        /// </summary>
-        public CreateSessionResult(Exception exception, string message = null)
-            : base(exception, message)
-        {
-        }
-
-        /// <summary>
-        ///     Initializes a new instance of the <see cref="CreateSessionResult{T}"/> class.
-        /// </summary>
-        public CreateSessionResult(ResultBase other, string message = null)
-            : base(other, message)
-        {
-        }
-
-        /// <summary>
-        /// Gets the created session.
-        /// </summary>
-        public readonly T Session;
-
-        /// <inheritdoc />
-        public bool Equals(CreateSessionResult<T> other)
-        {
-            if (other == null || !base.Equals(other))
-            {
-                return false;
-            }
-
-            if (Session.Name != other.Session.Name)
-            {
-                return false;
-            }
-
-            return true;
-        }
-
-        /// <inheritdoc />
-        public override bool Equals(object obj)
-        {
-            return obj is CreateSessionResult<T> other && Equals(other);
-        }
-
-        /// <inheritdoc />
-        public override int GetHashCode()
-        {
-            return base.GetHashCode() ^ Session.Name.GetHashCode();
-        }
-
-        /// <nodoc />
-        public CreateSessionResult<B> Select<B>(Func<T, B> transform)
-<<<<<<< HEAD
-            where B: IName
-=======
-            where B : IName
->>>>>>> bba587eb
-        {
-            if (Success)
-            {
-                return new CreateSessionResult<B>(transform(Session));
-            }
-            else
-            {
-                return new CreateSessionResult<B>(this);
-            }
-        }
-    }
-}
+// Copyright (c) Microsoft. All rights reserved.
+// Licensed under the MIT license. See LICENSE file in the project root for full license information.
+
+using System;
+using System.Diagnostics.ContractsLight;
+using BuildXL.Cache.ContentStore.Interfaces.Sessions;
+
+namespace BuildXL.Cache.ContentStore.Interfaces.Results
+{
+    /// <summary>
+    ///     Result of the CreateSession call.
+    /// </summary>
+    public class CreateSessionResult<T> : BoolResult, IEquatable<CreateSessionResult<T>>
+        where T : IName
+    {
+        /// <summary>
+        ///     Initializes a new instance of the <see cref="CreateSessionResult{T}"/> class.
+        /// </summary>
+        public CreateSessionResult(T session)
+        {
+            Contract.Requires(session != null);
+            Session = session;
+        }
+
+        /// <summary>
+        ///     Initializes a new instance of the <see cref="CreateSessionResult{T}"/> class.
+        /// </summary>
+        public CreateSessionResult(string errorMessage, string diagnostics = null)
+            : base(errorMessage, diagnostics)
+        {
+        }
+
+        /// <summary>
+        ///     Initializes a new instance of the <see cref="CreateSessionResult{T}"/> class.
+        /// </summary>
+        public CreateSessionResult(Exception exception, string message = null)
+            : base(exception, message)
+        {
+        }
+
+        /// <summary>
+        ///     Initializes a new instance of the <see cref="CreateSessionResult{T}"/> class.
+        /// </summary>
+        public CreateSessionResult(ResultBase other, string message = null)
+            : base(other, message)
+        {
+        }
+
+        /// <summary>
+        /// Gets the created session.
+        /// </summary>
+        public readonly T Session;
+
+        /// <inheritdoc />
+        public bool Equals(CreateSessionResult<T> other)
+        {
+            if (other == null || !base.Equals(other))
+            {
+                return false;
+            }
+
+            if (Session.Name != other.Session.Name)
+            {
+                return false;
+            }
+
+            return true;
+        }
+
+        /// <inheritdoc />
+        public override bool Equals(object obj)
+        {
+            return obj is CreateSessionResult<T> other && Equals(other);
+        }
+
+        /// <inheritdoc />
+        public override int GetHashCode()
+        {
+            return base.GetHashCode() ^ Session.Name.GetHashCode();
+        }
+
+        /// <nodoc />
+        public CreateSessionResult<B> Select<B>(Func<T, B> transform)
+            where B : IName
+        {
+            if (Success)
+            {
+                return new CreateSessionResult<B>(transform(Session));
+            }
+            else
+            {
+                return new CreateSessionResult<B>(this);
+            }
+        }
+    }
+}